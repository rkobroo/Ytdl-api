<!-- MANPAGE: BEGIN EXCLUDED SECTION -->
<div align="center">

[![YT-DLP](https://raw.githubusercontent.com/yt-dlp/yt-dlp/master/.github/banner.svg)](#readme)

[![Release version](https://img.shields.io/github/v/release/yt-dlp/yt-dlp?color=brightgreen&label=Download&style=for-the-badge)](#installation "Installation")
[![PyPI](https://img.shields.io/badge/-PyPI-blue.svg?logo=pypi&labelColor=555555&style=for-the-badge)](https://pypi.org/project/yt-dlp "PyPI")
[![Donate](https://img.shields.io/badge/_-Donate-red.svg?logo=githubsponsors&labelColor=555555&style=for-the-badge)](Collaborators.md#collaborators "Donate")
[![Discord](https://img.shields.io/discord/807245652072857610?color=blue&labelColor=555555&label=&logo=discord&style=for-the-badge)](https://discord.gg/H5MNcFW63r "Discord")
[![Supported Sites](https://img.shields.io/badge/-Supported_Sites-brightgreen.svg?style=for-the-badge)](supportedsites.md "Supported Sites")
[![License: Unlicense](https://img.shields.io/badge/-Unlicense-blue.svg?style=for-the-badge)](LICENSE "License")
[![CI Status](https://img.shields.io/github/actions/workflow/status/yt-dlp/yt-dlp/core.yml?branch=master&label=Tests&style=for-the-badge)](https://github.com/yt-dlp/yt-dlp/actions "CI Status")
[![Commits](https://img.shields.io/github/commit-activity/m/yt-dlp/yt-dlp?label=commits&style=for-the-badge)](https://github.com/yt-dlp/yt-dlp/commits "Commit History")
[![Last Commit](https://img.shields.io/github/last-commit/yt-dlp/yt-dlp/master?label=&style=for-the-badge&display_timestamp=committer)](https://github.com/yt-dlp/yt-dlp/pulse/monthly "Last activity")

</div>
<!-- MANPAGE: END EXCLUDED SECTION -->

yt-dlp is a feature-rich command-line audio/video downloader with support for [thousands of sites](supportedsites.md). The project is a fork of [youtube-dl](https://github.com/ytdl-org/youtube-dl) based on the now inactive [youtube-dlc](https://github.com/blackjack4494/yt-dlc).

<!-- MANPAGE: MOVE "USAGE AND OPTIONS" SECTION HERE -->

<!-- MANPAGE: BEGIN EXCLUDED SECTION -->
* [INSTALLATION](#installation)
    * [Detailed instructions](https://github.com/yt-dlp/yt-dlp/wiki/Installation)
    * [Release Files](#release-files)
    * [Update](#update)
    * [Dependencies](#dependencies)
    * [Compile](#compile)
* [USAGE AND OPTIONS](#usage-and-options)
    * [General Options](#general-options)
    * [Network Options](#network-options)
    * [Geo-restriction](#geo-restriction)
    * [Video Selection](#video-selection)
    * [Download Options](#download-options)
    * [Filesystem Options](#filesystem-options)
    * [Thumbnail Options](#thumbnail-options)
    * [Internet Shortcut Options](#internet-shortcut-options)
    * [Verbosity and Simulation Options](#verbosity-and-simulation-options)
    * [Workarounds](#workarounds)
    * [Video Format Options](#video-format-options)
    * [Subtitle Options](#subtitle-options)
    * [Authentication Options](#authentication-options)
    * [Post-processing Options](#post-processing-options)
    * [SponsorBlock Options](#sponsorblock-options)
    * [Extractor Options](#extractor-options)
    * [Preset Aliases](#preset-aliases)
* [CONFIGURATION](#configuration)
    * [Configuration file encoding](#configuration-file-encoding)
    * [Authentication with netrc](#authentication-with-netrc)
    * [Notes about environment variables](#notes-about-environment-variables)
* [OUTPUT TEMPLATE](#output-template)
    * [Output template examples](#output-template-examples)
* [FORMAT SELECTION](#format-selection)
    * [Filtering Formats](#filtering-formats)
    * [Sorting Formats](#sorting-formats)
    * [Format Selection examples](#format-selection-examples)
* [MODIFYING METADATA](#modifying-metadata)
    * [Modifying metadata examples](#modifying-metadata-examples)
* [EXTRACTOR ARGUMENTS](#extractor-arguments)
* [PLUGINS](#plugins)
    * [Installing Plugins](#installing-plugins)
    * [Developing Plugins](#developing-plugins)
* [EMBEDDING YT-DLP](#embedding-yt-dlp)
    * [Embedding examples](#embedding-examples)
* [CHANGES FROM YOUTUBE-DL](#changes-from-youtube-dl)
    * [New features](#new-features)
    * [Differences in default behavior](#differences-in-default-behavior)
    * [Deprecated options](#deprecated-options)
* [CONTRIBUTING](CONTRIBUTING.md#contributing-to-yt-dlp)
    * [Opening an Issue](CONTRIBUTING.md#opening-an-issue)
    * [Developer Instructions](CONTRIBUTING.md#developer-instructions)
* [WIKI](https://github.com/yt-dlp/yt-dlp/wiki)
    * [FAQ](https://github.com/yt-dlp/yt-dlp/wiki/FAQ)
<!-- MANPAGE: END EXCLUDED SECTION -->


# INSTALLATION

<!-- MANPAGE: BEGIN EXCLUDED SECTION -->
[![Windows](https://img.shields.io/badge/-Windows_x64-blue.svg?style=for-the-badge&logo=windows)](https://github.com/yt-dlp/yt-dlp/releases/latest/download/yt-dlp.exe)
[![Unix](https://img.shields.io/badge/-Linux/BSD-red.svg?style=for-the-badge&logo=linux)](https://github.com/yt-dlp/yt-dlp/releases/latest/download/yt-dlp)
[![MacOS](https://img.shields.io/badge/-MacOS-lightblue.svg?style=for-the-badge&logo=apple)](https://github.com/yt-dlp/yt-dlp/releases/latest/download/yt-dlp_macos)
[![PyPI](https://img.shields.io/badge/-PyPI-blue.svg?logo=pypi&labelColor=555555&style=for-the-badge)](https://pypi.org/project/yt-dlp)
[![Source Tarball](https://img.shields.io/badge/-Source_tar-green.svg?style=for-the-badge)](https://github.com/yt-dlp/yt-dlp/releases/latest/download/yt-dlp.tar.gz)
[![Other variants](https://img.shields.io/badge/-Other-grey.svg?style=for-the-badge)](#release-files)
[![All versions](https://img.shields.io/badge/-All_Versions-lightgrey.svg?style=for-the-badge)](https://github.com/yt-dlp/yt-dlp/releases)
<!-- MANPAGE: END EXCLUDED SECTION -->

You can install yt-dlp using [the binaries](#release-files), [pip](https://pypi.org/project/yt-dlp) or one using a third-party package manager. See [the wiki](https://github.com/yt-dlp/yt-dlp/wiki/Installation) for detailed instructions


<!-- MANPAGE: BEGIN EXCLUDED SECTION -->
## RELEASE FILES

#### Recommended

File|Description
:---|:---
[yt-dlp](https://github.com/yt-dlp/yt-dlp/releases/latest/download/yt-dlp)|Platform-independent [zipimport](https://docs.python.org/3/library/zipimport.html) binary. Needs Python (recommended for **Linux/BSD**)
[yt-dlp.exe](https://github.com/yt-dlp/yt-dlp/releases/latest/download/yt-dlp.exe)|Windows (Win8+) standalone x64 binary (recommended for **Windows**)
[yt-dlp_macos](https://github.com/yt-dlp/yt-dlp/releases/latest/download/yt-dlp_macos)|Universal MacOS (10.15+) standalone executable (recommended for **MacOS**)

#### Alternatives

File|Description
:---|:---
[yt-dlp_x86.exe](https://github.com/yt-dlp/yt-dlp/releases/latest/download/yt-dlp_x86.exe)|Windows (Win8+) standalone x86 (32-bit) binary
[yt-dlp_linux](https://github.com/yt-dlp/yt-dlp/releases/latest/download/yt-dlp_linux)|Linux standalone x64 binary
[yt-dlp_linux_armv7l](https://github.com/yt-dlp/yt-dlp/releases/latest/download/yt-dlp_linux_armv7l)|Linux standalone armv7l (32-bit) binary
[yt-dlp_linux_aarch64](https://github.com/yt-dlp/yt-dlp/releases/latest/download/yt-dlp_linux_aarch64)|Linux standalone aarch64 (64-bit) binary
[yt-dlp_win.zip](https://github.com/yt-dlp/yt-dlp/releases/latest/download/yt-dlp_win.zip)|Unpackaged Windows executable (no auto-update)
[yt-dlp_macos.zip](https://github.com/yt-dlp/yt-dlp/releases/latest/download/yt-dlp_macos.zip)|Unpackaged MacOS (10.15+) executable (no auto-update)
[yt-dlp_macos_legacy](https://github.com/yt-dlp/yt-dlp/releases/latest/download/yt-dlp_macos_legacy)|MacOS (10.9+) standalone x64 executable

#### Misc

File|Description
:---|:---
[yt-dlp.tar.gz](https://github.com/yt-dlp/yt-dlp/releases/latest/download/yt-dlp.tar.gz)|Source tarball
[SHA2-512SUMS](https://github.com/yt-dlp/yt-dlp/releases/latest/download/SHA2-512SUMS)|GNU-style SHA512 sums
[SHA2-512SUMS.sig](https://github.com/yt-dlp/yt-dlp/releases/latest/download/SHA2-512SUMS.sig)|GPG signature file for SHA512 sums
[SHA2-256SUMS](https://github.com/yt-dlp/yt-dlp/releases/latest/download/SHA2-256SUMS)|GNU-style SHA256 sums
[SHA2-256SUMS.sig](https://github.com/yt-dlp/yt-dlp/releases/latest/download/SHA2-256SUMS.sig)|GPG signature file for SHA256 sums

The public key that can be used to verify the GPG signatures is [available here](https://github.com/yt-dlp/yt-dlp/blob/master/public.key)
Example usage:
```
curl -L https://github.com/yt-dlp/yt-dlp/raw/master/public.key | gpg --import
gpg --verify SHA2-256SUMS.sig SHA2-256SUMS
gpg --verify SHA2-512SUMS.sig SHA2-512SUMS
```
<!-- MANPAGE: END EXCLUDED SECTION -->

**Note**: The manpages, shell completion (autocomplete) files etc. are available inside the [source tarball](https://github.com/yt-dlp/yt-dlp/releases/latest/download/yt-dlp.tar.gz)


## UPDATE
You can use `yt-dlp -U` to update if you are using the [release binaries](#release-files)

If you [installed with pip](https://github.com/yt-dlp/yt-dlp/wiki/Installation#with-pip), simply re-run the same command that was used to install the program

For other third-party package managers, see [the wiki](https://github.com/yt-dlp/yt-dlp/wiki/Installation#third-party-package-managers) or refer to their documentation

<a id="update-channels"></a>

There are currently three release channels for binaries: `stable`, `nightly` and `master`.

* `stable` is the default channel, and many of its changes have been tested by users of the `nightly` and `master` channels.
* The `nightly` channel has releases scheduled to build every day around midnight UTC, for a snapshot of the project's new patches and changes. This is the **recommended channel for regular users** of yt-dlp. The `nightly` releases are available from [yt-dlp/yt-dlp-nightly-builds](https://github.com/yt-dlp/yt-dlp-nightly-builds/releases) or as development releases of the `yt-dlp` PyPI package (which can be installed with pip's `--pre` flag).
* The `master` channel features releases that are built after each push to the master branch, and these will have the very latest fixes and additions, but may also be more prone to regressions. They are available from [yt-dlp/yt-dlp-master-builds](https://github.com/yt-dlp/yt-dlp-master-builds/releases).

When using `--update`/`-U`, a release binary will only update to its current channel.
`--update-to CHANNEL` can be used to switch to a different channel when a newer version is available. `--update-to [CHANNEL@]TAG` can also be used to upgrade or downgrade to specific tags from a channel.

You may also use `--update-to <repository>` (`<owner>/<repository>`) to update to a channel on a completely different repository. Be careful with what repository you are updating to though, there is no verification done for binaries from different repositories.

Example usage:

* `yt-dlp --update-to master` switch to the `master` channel and update to its latest release
* `yt-dlp --update-to stable@2023.07.06` upgrade/downgrade to release to `stable` channel tag `2023.07.06`
* `yt-dlp --update-to 2023.10.07` upgrade/downgrade to tag `2023.10.07` if it exists on the current channel
* `yt-dlp --update-to example/yt-dlp@2023.09.24` upgrade/downgrade to the release from the `example/yt-dlp` repository, tag `2023.09.24`

**Important**: Any user experiencing an issue with the `stable` release should install or update to the `nightly` release before submitting a bug report:
```
# To update to nightly from stable executable/binary:
yt-dlp --update-to nightly

# To install nightly with pip:
python3 -m pip install -U --pre "yt-dlp[default]"
```

## DEPENDENCIES
Python versions 3.9+ (CPython) and 3.10+ (PyPy) are supported. Other versions and implementations may or may not work correctly.

<!-- Python 3.5+ uses VC++14 and it is already embedded in the binary created
<!x-- https://www.microsoft.com/en-us/download/details.aspx?id=26999 --x>
On Windows, [Microsoft Visual C++ 2010 SP1 Redistributable Package (x86)](https://download.microsoft.com/download/1/6/5/165255E7-1014-4D0A-B094-B6A430A6BFFC/vcredist_x86.exe) is also necessary to run yt-dlp. You probably already have this, but if the executable throws an error due to missing `MSVCR100.dll` you need to install it manually.
-->

While all the other dependencies are optional, `ffmpeg` and `ffprobe` are highly recommended

### Strongly recommended

* [**ffmpeg** and **ffprobe**](https://www.ffmpeg.org) - Required for [merging separate video and audio files](#format-selection), as well as for various [post-processing](#post-processing-options) tasks. License [depends on the build](https://www.ffmpeg.org/legal.html)

    There are bugs in ffmpeg that cause various issues when used alongside yt-dlp. Since ffmpeg is such an important dependency, we provide [custom builds](https://github.com/yt-dlp/FFmpeg-Builds#ffmpeg-static-auto-builds) with patches for some of these issues at [yt-dlp/FFmpeg-Builds](https://github.com/yt-dlp/FFmpeg-Builds). See [the readme](https://github.com/yt-dlp/FFmpeg-Builds#patches-applied) for details on the specific issues solved by these builds

    **Important**: What you need is ffmpeg *binary*, **NOT** [the Python package of the same name](https://pypi.org/project/ffmpeg)

### Networking
* [**certifi**](https://github.com/certifi/python-certifi)\* - Provides Mozilla's root certificate bundle. Licensed under [MPLv2](https://github.com/certifi/python-certifi/blob/master/LICENSE)
* [**brotli**](https://github.com/google/brotli)\* or [**brotlicffi**](https://github.com/python-hyper/brotlicffi) - [Brotli](https://en.wikipedia.org/wiki/Brotli) content encoding support. Both licensed under MIT <sup>[1](https://github.com/google/brotli/blob/master/LICENSE) [2](https://github.com/python-hyper/brotlicffi/blob/master/LICENSE) </sup>
* [**websockets**](https://github.com/aaugustin/websockets)\* - For downloading over websocket. Licensed under [BSD-3-Clause](https://github.com/aaugustin/websockets/blob/main/LICENSE)
* [**requests**](https://github.com/psf/requests)\* - HTTP library. For HTTPS proxy and persistent connections support. Licensed under [Apache-2.0](https://github.com/psf/requests/blob/main/LICENSE)

#### Impersonation

The following provide support for impersonating browser requests. This may be required for some sites that employ TLS fingerprinting.

* [**curl_cffi**](https://github.com/lexiforest/curl_cffi) (recommended) - Python binding for [curl-impersonate](https://github.com/lexiforest/curl-impersonate). Provides impersonation targets for Chrome, Edge and Safari. Licensed under [MIT](https://github.com/lexiforest/curl_cffi/blob/main/LICENSE)
  * Can be installed with the `curl-cffi` group, e.g. `pip install "yt-dlp[default,curl-cffi]"`
  * Currently included in `yt-dlp.exe`, `yt-dlp_linux` and `yt-dlp_macos` builds


### Metadata

* [**mutagen**](https://github.com/quodlibet/mutagen)\* - For `--embed-thumbnail` in certain formats. Licensed under [GPLv2+](https://github.com/quodlibet/mutagen/blob/master/COPYING)
* [**AtomicParsley**](https://github.com/wez/atomicparsley) - For `--embed-thumbnail` in `mp4`/`m4a` files when `mutagen`/`ffmpeg` cannot. Licensed under [GPLv2+](https://github.com/wez/atomicparsley/blob/master/COPYING)
* [**xattr**](https://github.com/xattr/xattr), [**pyxattr**](https://github.com/iustin/pyxattr) or [**setfattr**](http://savannah.nongnu.org/projects/attr) - For writing xattr metadata (`--xattr`) on **Mac** and **BSD**. Licensed under [MIT](https://github.com/xattr/xattr/blob/master/LICENSE.txt), [LGPL2.1](https://github.com/iustin/pyxattr/blob/master/COPYING) and [GPLv2+](http://git.savannah.nongnu.org/cgit/attr.git/tree/doc/COPYING) respectively

### Misc

* [**pycryptodomex**](https://github.com/Legrandin/pycryptodome)\* - For decrypting AES-128 HLS streams and various other data. Licensed under [BSD-2-Clause](https://github.com/Legrandin/pycryptodome/blob/master/LICENSE.rst)
* [**phantomjs**](https://github.com/ariya/phantomjs) - Used in extractors where javascript needs to be run. Licensed under [BSD-3-Clause](https://github.com/ariya/phantomjs/blob/master/LICENSE.BSD)
* [**secretstorage**](https://github.com/mitya57/secretstorage)\* - For `--cookies-from-browser` to access the **Gnome** keyring while decrypting cookies of **Chromium**-based browsers on **Linux**. Licensed under [BSD-3-Clause](https://github.com/mitya57/secretstorage/blob/master/LICENSE)
* Any external downloader that you want to use with `--downloader`

### Deprecated

* [**avconv** and **avprobe**](https://www.libav.org) - Now **deprecated** alternative to ffmpeg. License [depends on the build](https://libav.org/legal)
* [**sponskrub**](https://github.com/faissaloo/SponSkrub) - For using the now **deprecated** [sponskrub options](#sponskrub-options). Licensed under [GPLv3+](https://github.com/faissaloo/SponSkrub/blob/master/LICENCE.md)
* [**rtmpdump**](http://rtmpdump.mplayerhq.hu) - For downloading `rtmp` streams. ffmpeg can be used instead with `--downloader ffmpeg`. Licensed under [GPLv2+](http://rtmpdump.mplayerhq.hu)
* [**mplayer**](http://mplayerhq.hu/design7/info.html) or [**mpv**](https://mpv.io) - For downloading `rstp`/`mms` streams. ffmpeg can be used instead with `--downloader ffmpeg`. Licensed under [GPLv2+](https://github.com/mpv-player/mpv/blob/master/Copyright)

To use or redistribute the dependencies, you must agree to their respective licensing terms.

The standalone release binaries are built with the Python interpreter and the packages marked with **\*** included.

If you do not have the necessary dependencies for a task you are attempting, yt-dlp will warn you. All the currently available dependencies are visible at the top of the `--verbose` output


## COMPILE

### Standalone PyInstaller Builds
To build the standalone executable, you must have Python and `pyinstaller` (plus any of yt-dlp's [optional dependencies](#dependencies) if needed). The executable will be built for the same CPU architecture as the Python used.

You can run the following commands:

```
python3 devscripts/install_deps.py --include pyinstaller
python3 devscripts/make_lazy_extractors.py
python3 -m bundle.pyinstaller
```

On some systems, you may need to use `py` or `python` instead of `python3`.

`python -m bundle.pyinstaller` accepts any arguments that can be passed to `pyinstaller`, such as `--onefile/-F` or `--onedir/-D`, which is further [documented here](https://pyinstaller.org/en/stable/usage.html#what-to-generate).

**Note**: Pyinstaller versions below 4.4 [do not support](https://github.com/pyinstaller/pyinstaller#requirements-and-tested-platforms) Python installed from the Windows store without using a virtual environment.

**Important**: Running `pyinstaller` directly **instead of** using `python -m bundle.pyinstaller` is **not** officially supported. This may or may not work correctly.

### Platform-independent Binary (UNIX)
You will need the build tools `python` (3.9+), `zip`, `make` (GNU), `pandoc`\* and `pytest`\*.

After installing these, simply run `make`.

You can also run `make yt-dlp` instead to compile only the binary without updating any of the additional files. (The build tools marked with **\*** are not needed for this)

### Related scripts

* **`devscripts/install_deps.py`** - Install dependencies for yt-dlp.
* **`devscripts/update-version.py`** - Update the version number based on the current date.
* **`devscripts/set-variant.py`** - Set the build variant of the executable.
* **`devscripts/make_changelog.py`** - Create a markdown changelog using short commit messages and update `CONTRIBUTORS` file.
* **`devscripts/make_lazy_extractors.py`** - Create lazy extractors. Running this before building the binaries (any variant) will improve their startup performance. Set the environment variable `YTDLP_NO_LAZY_EXTRACTORS` to something nonempty to forcefully disable lazy extractor loading.

Note: See their `--help` for more info.

### Forking the project
If you fork the project on GitHub, you can run your fork's [build workflow](.github/workflows/build.yml) to automatically build the selected version(s) as artifacts. Alternatively, you can run the [release workflow](.github/workflows/release.yml) or enable the [nightly workflow](.github/workflows/release-nightly.yml) to create full (pre-)releases.

# USAGE AND OPTIONS

<!-- MANPAGE: BEGIN EXCLUDED SECTION -->
    yt-dlp [OPTIONS] [--] URL [URL...]

`Ctrl+F` is your friend :D
<!-- MANPAGE: END EXCLUDED SECTION -->

<!-- Auto generated -->
## General Options:
    -h, --help                      Print this help text and exit
    --version                       Print program version and exit
    -U, --update                    Update this program to the latest version
    --no-update                     Do not check for updates (default)
    --update-to [CHANNEL]@[TAG]     Upgrade/downgrade to a specific version.
                                    CHANNEL can be a repository as well. CHANNEL
                                    and TAG default to "stable" and "latest"
                                    respectively if omitted; See "UPDATE" for
                                    details. Supported channels: stable,
                                    nightly, master
    -i, --ignore-errors             Ignore download and postprocessing errors.
                                    The download will be considered successful
                                    even if the postprocessing fails
    --no-abort-on-error             Continue with next video on download errors;
                                    e.g. to skip unavailable videos in a
                                    playlist (default)
    --abort-on-error                Abort downloading of further videos if an
                                    error occurs (Alias: --no-ignore-errors)
    --dump-user-agent               Display the current user-agent and exit
    --list-extractors               List all supported extractors and exit
    --extractor-descriptions        Output descriptions of all supported
                                    extractors and exit
    --use-extractors NAMES          Extractor names to use separated by commas.
                                    You can also use regexes, "all", "default"
                                    and "end" (end URL matching); e.g. --ies
                                    "holodex.*,end,youtube". Prefix the name
                                    with a "-" to exclude it, e.g. --ies
                                    default,-generic. Use --list-extractors for
                                    a list of extractor names. (Alias: --ies)
    --default-search PREFIX         Use this prefix for unqualified URLs. E.g.
                                    "gvsearch2:python" downloads two videos from
                                    google videos for the search term "python".
                                    Use the value "auto" to let yt-dlp guess
                                    ("auto_warning" to emit a warning when
                                    guessing). "error" just throws an error. The
                                    default value "fixup_error" repairs broken
                                    URLs, but emits an error if this is not
                                    possible instead of searching
    --ignore-config                 Don't load any more configuration files
                                    except those given to --config-locations.
                                    For backward compatibility, if this option
                                    is found inside the system configuration
                                    file, the user configuration is not loaded.
                                    (Alias: --no-config)
    --no-config-locations           Do not load any custom configuration files
                                    (default). When given inside a configuration
                                    file, ignore all previous --config-locations
                                    defined in the current file
    --config-locations PATH         Location of the main configuration file;
                                    either the path to the config or its
                                    containing directory ("-" for stdin). Can be
                                    used multiple times and inside other
                                    configuration files
    --plugin-dirs PATH              Path to an additional directory to search
                                    for plugins. This option can be used
                                    multiple times to add multiple directories.
                                    Use "default" to search the default plugin
                                    directories (default)
    --no-plugin-dirs                Clear plugin directories to search,
                                    including defaults and those provided by
                                    previous --plugin-dirs
    --flat-playlist                 Do not extract a playlist's URL result
                                    entries; some entry metadata may be missing
                                    and downloading may be bypassed
    --no-flat-playlist              Fully extract the videos of a playlist
                                    (default)
    --live-from-start               Download livestreams from the start.
                                    Currently experimental and only supported
                                    for YouTube and Twitch
    --no-live-from-start            Download livestreams from the current time
                                    (default)
    --wait-for-video MIN[-MAX]      Wait for scheduled streams to become
                                    available. Pass the minimum number of
                                    seconds (or range) to wait between retries
    --no-wait-for-video             Do not wait for scheduled streams (default)
    --mark-watched                  Mark videos watched (even with --simulate)
    --no-mark-watched               Do not mark videos watched (default)
    --color [STREAM:]POLICY         Whether to emit color codes in output,
                                    optionally prefixed by the STREAM (stdout or
                                    stderr) to apply the setting to. Can be one
                                    of "always", "auto" (default), "never", or
                                    "no_color" (use non color terminal
                                    sequences). Use "auto-tty" or "no_color-tty"
                                    to decide based on terminal support only.
                                    Can be used multiple times
    --compat-options OPTS           Options that can help keep compatibility
                                    with youtube-dl or youtube-dlc
                                    configurations by reverting some of the
                                    changes made in yt-dlp. See "Differences in
                                    default behavior" for details
    --alias ALIASES OPTIONS         Create aliases for an option string. Unless
                                    an alias starts with a dash "-", it is
                                    prefixed with "--". Arguments are parsed
                                    according to the Python string formatting
                                    mini-language. E.g. --alias get-audio,-X "-S
                                    aext:{0},abr -x --audio-format {0}" creates
                                    options "--get-audio" and "-X" that takes an
                                    argument (ARG0) and expands to "-S
                                    aext:ARG0,abr -x --audio-format ARG0". All
                                    defined aliases are listed in the --help
                                    output. Alias options can trigger more
                                    aliases; so be careful to avoid defining
                                    recursive options. As a safety measure, each
                                    alias may be triggered a maximum of 100
                                    times. This option can be used multiple times
    -t, --preset-alias PRESET       Applies a predefined set of options. e.g.
                                    --preset-alias mp3. The following presets
                                    are available: mp3, aac, mp4, mkv, sleep.
                                    See the "Preset Aliases" section at the end
                                    for more info. This option can be used
                                    multiple times

## Network Options:
    --proxy URL                     Use the specified HTTP/HTTPS/SOCKS proxy. To
                                    enable SOCKS proxy, specify a proper scheme,
                                    e.g. socks5://user:pass@127.0.0.1:1080/.
                                    Pass in an empty string (--proxy "") for
                                    direct connection
    --socket-timeout SECONDS        Time to wait before giving up, in seconds
    --source-address IP             Client-side IP address to bind to
    --impersonate CLIENT[:OS]       Client to impersonate for requests. E.g.
                                    chrome, chrome-110, chrome:windows-10. Pass
                                    --impersonate="" to impersonate any client.
                                    Note that forcing impersonation for all
                                    requests may have a detrimental impact on
                                    download speed and stability
    --list-impersonate-targets      List available clients to impersonate.
    -4, --force-ipv4                Make all connections via IPv4
    -6, --force-ipv6                Make all connections via IPv6
    --enable-file-urls              Enable file:// URLs. This is disabled by
                                    default for security reasons.

## Geo-restriction:
    --geo-verification-proxy URL    Use this proxy to verify the IP address for
                                    some geo-restricted sites. The default proxy
                                    specified by --proxy (or none, if the option
                                    is not present) is used for the actual
                                    downloading
    --xff VALUE                     How to fake X-Forwarded-For HTTP header to
                                    try bypassing geographic restriction. One of
                                    "default" (only when known to be useful),
                                    "never", an IP block in CIDR notation, or a
                                    two-letter ISO 3166-2 country code

## Video Selection:
    -I, --playlist-items ITEM_SPEC  Comma separated playlist_index of the items
                                    to download. You can specify a range using
                                    "[START]:[STOP][:STEP]". For backward
                                    compatibility, START-STOP is also supported.
                                    Use negative indices to count from the right
                                    and negative STEP to download in reverse
                                    order. E.g. "-I 1:3,7,-5::2" used on a
                                    playlist of size 15 will download the items
                                    at index 1,2,3,7,11,13,15
    --min-filesize SIZE             Abort download if filesize is smaller than
                                    SIZE, e.g. 50k or 44.6M
    --max-filesize SIZE             Abort download if filesize is larger than
                                    SIZE, e.g. 50k or 44.6M
    --date DATE                     Download only videos uploaded on this date.
                                    The date can be "YYYYMMDD" or in the format 
                                    [now|today|yesterday][-N[day|week|month|year]].
                                    E.g. "--date today-2weeks" downloads only
                                    videos uploaded on the same day two weeks ago
    --datebefore DATE               Download only videos uploaded on or before
                                    this date. The date formats accepted are the
                                    same as --date
    --dateafter DATE                Download only videos uploaded on or after
                                    this date. The date formats accepted are the
                                    same as --date
    --match-filters FILTER          Generic video filter. Any "OUTPUT TEMPLATE"
                                    field can be compared with a number or a
                                    string using the operators defined in
                                    "Filtering Formats". You can also simply
                                    specify a field to match if the field is
                                    present, use "!field" to check if the field
                                    is not present, and "&" to check multiple
                                    conditions. Use a "\" to escape "&" or
                                    quotes if needed. If used multiple times,
                                    the filter matches if at least one of the
                                    conditions is met. E.g. --match-filters
                                    !is_live --match-filters "like_count>?100 &
                                    description~='(?i)\bcats \& dogs\b'" matches
                                    only videos that are not live OR those that
                                    have a like count more than 100 (or the like
                                    field is not available) and also has a
                                    description that contains the phrase "cats &
                                    dogs" (caseless). Use "--match-filters -" to
                                    interactively ask whether to download each
                                    video
    --no-match-filters              Do not use any --match-filters (default)
    --break-match-filters FILTER    Same as "--match-filters" but stops the
                                    download process when a video is rejected
    --no-break-match-filters        Do not use any --break-match-filters (default)
    --no-playlist                   Download only the video, if the URL refers
                                    to a video and a playlist
    --yes-playlist                  Download the playlist, if the URL refers to
                                    a video and a playlist
    --age-limit YEARS               Download only videos suitable for the given
                                    age
    --download-archive FILE         Download only videos not listed in the
                                    archive file. Record the IDs of all
                                    downloaded videos in it
    --no-download-archive           Do not use archive file (default)
    --max-downloads NUMBER          Abort after downloading NUMBER files
    --break-on-existing             Stop the download process when encountering
                                    a file that is in the archive supplied with
                                    the --download-archive option
    --no-break-on-existing          Do not stop the download process when
                                    encountering a file that is in the archive
                                    (default)
    --break-per-input               Alters --max-downloads, --break-on-existing,
                                    --break-match-filters, and autonumber to
                                    reset per input URL
    --no-break-per-input            --break-on-existing and similar options
                                    terminates the entire download queue
    --skip-playlist-after-errors N  Number of allowed failures until the rest of
                                    the playlist is skipped

## Download Options:
    -N, --concurrent-fragments N    Number of fragments of a dash/hlsnative
                                    video that should be downloaded concurrently
                                    (default is 1)
    -r, --limit-rate RATE           Maximum download rate in bytes per second,
                                    e.g. 50K or 4.2M
    --throttled-rate RATE           Minimum download rate in bytes per second
                                    below which throttling is assumed and the
                                    video data is re-extracted, e.g. 100K
    -R, --retries RETRIES           Number of retries (default is 10), or
                                    "infinite"
    --file-access-retries RETRIES   Number of times to retry on file access
                                    error (default is 3), or "infinite"
    --fragment-retries RETRIES      Number of retries for a fragment (default is
                                    10), or "infinite" (DASH, hlsnative and ISM)
    --retry-sleep [TYPE:]EXPR       Time to sleep between retries in seconds
                                    (optionally) prefixed by the type of retry
                                    (http (default), fragment, file_access,
                                    extractor) to apply the sleep to. EXPR can
                                    be a number, linear=START[:END[:STEP=1]] or
                                    exp=START[:END[:BASE=2]]. This option can be
                                    used multiple times to set the sleep for the
                                    different retry types, e.g. --retry-sleep
                                    linear=1::2 --retry-sleep fragment:exp=1:20
    --skip-unavailable-fragments    Skip unavailable fragments for DASH,
                                    hlsnative and ISM downloads (default)
                                    (Alias: --no-abort-on-unavailable-fragments)
    --abort-on-unavailable-fragments
                                    Abort download if a fragment is unavailable
                                    (Alias: --no-skip-unavailable-fragments)
    --keep-fragments                Keep downloaded fragments on disk after
                                    downloading is finished
    --no-keep-fragments             Delete downloaded fragments after
                                    downloading is finished (default)
    --buffer-size SIZE              Size of download buffer, e.g. 1024 or 16K
                                    (default is 1024)
    --resize-buffer                 The buffer size is automatically resized
                                    from an initial value of --buffer-size
                                    (default)
    --no-resize-buffer              Do not automatically adjust the buffer size
    --http-chunk-size SIZE          Size of a chunk for chunk-based HTTP
                                    downloading, e.g. 10485760 or 10M (default
                                    is disabled). May be useful for bypassing
                                    bandwidth throttling imposed by a webserver
                                    (experimental)
    --playlist-random               Download playlist videos in random order
    --lazy-playlist                 Process entries in the playlist as they are
                                    received. This disables n_entries,
                                    --playlist-random and --playlist-reverse
    --no-lazy-playlist              Process videos in the playlist only after
                                    the entire playlist is parsed (default)
    --xattr-set-filesize            Set file xattribute ytdl.filesize with
                                    expected file size
    --hls-use-mpegts                Use the mpegts container for HLS videos;
                                    allowing some players to play the video
                                    while downloading, and reducing the chance
                                    of file corruption if download is
                                    interrupted. This is enabled by default for
                                    live streams
    --no-hls-use-mpegts             Do not use the mpegts container for HLS
                                    videos. This is default when not downloading
                                    live streams
    --download-sections REGEX       Download only chapters that match the
                                    regular expression. A "*" prefix denotes
                                    time-range instead of chapter. Negative
                                    timestamps are calculated from the end.
                                    "*from-url" can be used to download between
                                    the "start_time" and "end_time" extracted
                                    from the URL. Needs ffmpeg. This option can
                                    be used multiple times to download multiple
                                    sections, e.g. --download-sections
                                    "*10:15-inf" --download-sections "intro"
    --downloader [PROTO:]NAME       Name or path of the external downloader to
                                    use (optionally) prefixed by the protocols
                                    (http, ftp, m3u8, dash, rstp, rtmp, mms) to
                                    use it for. Currently supports native,
                                    aria2c, avconv, axel, curl, ffmpeg, httpie,
                                    wget. You can use this option multiple times
                                    to set different downloaders for different
                                    protocols. E.g. --downloader aria2c
                                    --downloader "dash,m3u8:native" will use
                                    aria2c for http/ftp downloads, and the
                                    native downloader for dash/m3u8 downloads
                                    (Alias: --external-downloader)
    --downloader-args NAME:ARGS     Give these arguments to the external
                                    downloader. Specify the downloader name and
                                    the arguments separated by a colon ":". For
                                    ffmpeg, arguments can be passed to different
                                    positions using the same syntax as
                                    --postprocessor-args. You can use this
                                    option multiple times to give different
                                    arguments to different downloaders (Alias:
                                    --external-downloader-args)

## Filesystem Options:
    -a, --batch-file FILE           File containing URLs to download ("-" for
                                    stdin), one URL per line. Lines starting
                                    with "#", ";" or "]" are considered as
                                    comments and ignored
    --no-batch-file                 Do not read URLs from batch file (default)
    -P, --paths [TYPES:]PATH        The paths where the files should be
                                    downloaded. Specify the type of file and the
                                    path separated by a colon ":". All the same
                                    TYPES as --output are supported.
                                    Additionally, you can also provide "home"
                                    (default) and "temp" paths. All intermediary
                                    files are first downloaded to the temp path
                                    and then the final files are moved over to
                                    the home path after download is finished.
                                    This option is ignored if --output is an
                                    absolute path
    -o, --output [TYPES:]TEMPLATE   Output filename template; see "OUTPUT
                                    TEMPLATE" for details
    --output-na-placeholder TEXT    Placeholder for unavailable fields in
                                    --output (default: "NA")
    --restrict-filenames            Restrict filenames to only ASCII characters,
                                    and avoid "&" and spaces in filenames
    --no-restrict-filenames         Allow Unicode characters, "&" and spaces in
                                    filenames (default)
    --windows-filenames             Force filenames to be Windows-compatible
    --no-windows-filenames          Sanitize filenames only minimally
    --trim-filenames LENGTH         Limit the filename length (excluding
                                    extension) to the specified number of
                                    characters
    -w, --no-overwrites             Do not overwrite any files
    --force-overwrites              Overwrite all video and metadata files. This
                                    option includes --no-continue
    --no-force-overwrites           Do not overwrite the video, but overwrite
                                    related files (default)
    -c, --continue                  Resume partially downloaded files/fragments
                                    (default)
    --no-continue                   Do not resume partially downloaded
                                    fragments. If the file is not fragmented,
                                    restart download of the entire file
    --part                          Use .part files instead of writing directly
                                    into output file (default)
    --no-part                       Do not use .part files - write directly into
                                    output file
    --mtime                         Use the Last-modified header to set the file
                                    modification time (default)
    --no-mtime                      Do not use the Last-modified header to set
                                    the file modification time
    --write-description             Write video description to a .description file
    --no-write-description          Do not write video description (default)
    --write-info-json               Write video metadata to a .info.json file
                                    (this may contain personal information)
    --no-write-info-json            Do not write video metadata (default)
    --write-playlist-metafiles      Write playlist metadata in addition to the
                                    video metadata when using --write-info-json,
                                    --write-description etc. (default)
    --no-write-playlist-metafiles   Do not write playlist metadata when using
                                    --write-info-json, --write-description etc.
    --clean-info-json               Remove some internal metadata such as
                                    filenames from the infojson (default)
    --no-clean-info-json            Write all fields to the infojson
    --write-comments                Retrieve video comments to be placed in the
                                    infojson. The comments are fetched even
                                    without this option if the extraction is
                                    known to be quick (Alias: --get-comments)
    --no-write-comments             Do not retrieve video comments unless the
                                    extraction is known to be quick (Alias:
                                    --no-get-comments)
    --load-info-json FILE           JSON file containing the video information
                                    (created with the "--write-info-json" option)
    --cookies FILE                  Netscape formatted file to read cookies from
                                    and dump cookie jar in
    --no-cookies                    Do not read/dump cookies from/to file
                                    (default)
    --cookies-from-browser BROWSER[+KEYRING][:PROFILE][::CONTAINER]
                                    The name of the browser to load cookies
                                    from. Currently supported browsers are:
                                    brave, chrome, chromium, edge, firefox,
                                    opera, safari, vivaldi, whale. Optionally,
                                    the KEYRING used for decrypting Chromium
                                    cookies on Linux, the name/path of the
                                    PROFILE to load cookies from, and the
                                    CONTAINER name (if Firefox) ("none" for no
                                    container) can be given with their
                                    respective separators. By default, all
                                    containers of the most recently accessed
                                    profile are used. Currently supported
                                    keyrings are: basictext, gnomekeyring,
                                    kwallet, kwallet5, kwallet6
    --no-cookies-from-browser       Do not load cookies from browser (default)
    --cache-dir DIR                 Location in the filesystem where yt-dlp can
                                    store some downloaded information (such as
                                    client ids and signatures) permanently. By
                                    default ${XDG_CACHE_HOME}/yt-dlp
    --no-cache-dir                  Disable filesystem caching
    --rm-cache-dir                  Delete all filesystem cache files

## Thumbnail Options:
    --write-thumbnail               Write thumbnail image to disk
    --no-write-thumbnail            Do not write thumbnail image to disk (default)
    --write-all-thumbnails          Write all thumbnail image formats to disk
    --list-thumbnails               List available thumbnails of each video.
                                    Simulate unless --no-simulate is used

## Internet Shortcut Options:
    --write-link                    Write an internet shortcut file, depending
                                    on the current platform (.url, .webloc or
                                    .desktop). The URL may be cached by the OS
    --write-url-link                Write a .url Windows internet shortcut. The
                                    OS caches the URL based on the file path
    --write-webloc-link             Write a .webloc macOS internet shortcut
    --write-desktop-link            Write a .desktop Linux internet shortcut

## Verbosity and Simulation Options:
    -q, --quiet                     Activate quiet mode. If used with --verbose,
                                    print the log to stderr
    --no-quiet                      Deactivate quiet mode. (Default)
    --no-warnings                   Ignore warnings
    -s, --simulate                  Do not download the video and do not write
                                    anything to disk
    --no-simulate                   Download the video even if printing/listing
                                    options are used
    --ignore-no-formats-error       Ignore "No video formats" error. Useful for
                                    extracting metadata even if the videos are
                                    not actually available for download
                                    (experimental)
    --no-ignore-no-formats-error    Throw error when no downloadable video
                                    formats are found (default)
    --skip-download                 Do not download the video but write all
                                    related files (Alias: --no-download)
    -O, --print [WHEN:]TEMPLATE     Field name or output template to print to
                                    screen, optionally prefixed with when to
                                    print it, separated by a ":". Supported
                                    values of "WHEN" are the same as that of
                                    --use-postprocessor (default: video).
                                    Implies --quiet. Implies --simulate unless
                                    --no-simulate or later stages of WHEN are
                                    used. This option can be used multiple times
    --print-to-file [WHEN:]TEMPLATE FILE
                                    Append given template to the file. The
                                    values of WHEN and TEMPLATE are the same as
                                    that of --print. FILE uses the same syntax
                                    as the output template. This option can be
                                    used multiple times
    -j, --dump-json                 Quiet, but print JSON information for each
                                    video. Simulate unless --no-simulate is
                                    used. See "OUTPUT TEMPLATE" for a
                                    description of available keys
    -J, --dump-single-json          Quiet, but print JSON information for each
                                    URL or infojson passed. Simulate unless
                                    --no-simulate is used. If the URL refers to
                                    a playlist, the whole playlist information
                                    is dumped in a single line
    --force-write-archive           Force download archive entries to be written
                                    as far as no errors occur, even if -s or
                                    another simulation option is used (Alias:
                                    --force-download-archive)
    --newline                       Output progress bar as new lines
    --no-progress                   Do not print progress bar
    --progress                      Show progress bar, even if in quiet mode
    --console-title                 Display progress in console titlebar
    --progress-template [TYPES:]TEMPLATE
                                    Template for progress outputs, optionally
                                    prefixed with one of "download:" (default),
                                    "download-title:" (the console title),
                                    "postprocess:",  or "postprocess-title:".
                                    The video's fields are accessible under the
                                    "info" key and the progress attributes are
                                    accessible under "progress" key. E.g.
                                    --console-title --progress-template
                                    "download-title:%(info.id)s-%(progress.eta)s"
    --progress-delta SECONDS        Time between progress output (default: 0)
    -v, --verbose                   Print various debugging information
    --dump-pages                    Print downloaded pages encoded using base64
                                    to debug problems (very verbose)
    --write-pages                   Write downloaded intermediary pages to files
                                    in the current directory to debug problems
    --print-traffic                 Display sent and read HTTP traffic

## Workarounds:
    --encoding ENCODING             Force the specified encoding (experimental)
    --legacy-server-connect         Explicitly allow HTTPS connection to servers
                                    that do not support RFC 5746 secure
                                    renegotiation
    --no-check-certificates         Suppress HTTPS certificate validation
    --prefer-insecure               Use an unencrypted connection to retrieve
                                    information about the video (Currently
                                    supported only for YouTube)
    --add-headers FIELD:VALUE       Specify a custom HTTP header and its value,
                                    separated by a colon ":". You can use this
                                    option multiple times
    --bidi-workaround               Work around terminals that lack
                                    bidirectional text support. Requires bidiv
                                    or fribidi executable in PATH
    --sleep-requests SECONDS        Number of seconds to sleep between requests
                                    during data extraction
    --sleep-interval SECONDS        Number of seconds to sleep before each
                                    download. This is the minimum time to sleep
                                    when used along with --max-sleep-interval
                                    (Alias: --min-sleep-interval)
    --max-sleep-interval SECONDS    Maximum number of seconds to sleep. Can only
                                    be used along with --min-sleep-interval
    --sleep-subtitles SECONDS       Number of seconds to sleep before each
                                    subtitle download

## Video Format Options:
    -f, --format FORMAT             Video format code, see "FORMAT SELECTION"
                                    for more details
    -S, --format-sort SORTORDER     Sort the formats by the fields given, see
                                    "Sorting Formats" for more details
    --format-sort-force             Force user specified sort order to have
                                    precedence over all fields, see "Sorting
                                    Formats" for more details (Alias: --S-force)
    --no-format-sort-force          Some fields have precedence over the user
                                    specified sort order (default)
    --video-multistreams            Allow multiple video streams to be merged
                                    into a single file
    --no-video-multistreams         Only one video stream is downloaded for each
                                    output file (default)
    --audio-multistreams            Allow multiple audio streams to be merged
                                    into a single file
    --no-audio-multistreams         Only one audio stream is downloaded for each
                                    output file (default)
    --prefer-free-formats           Prefer video formats with free containers
                                    over non-free ones of the same quality. Use
                                    with "-S ext" to strictly prefer free
                                    containers irrespective of quality
    --no-prefer-free-formats        Don't give any special preference to free
                                    containers (default)
    --check-formats                 Make sure formats are selected only from
                                    those that are actually downloadable
    --check-all-formats             Check all formats for whether they are
                                    actually downloadable
    --no-check-formats              Do not check that the formats are actually
                                    downloadable
    -F, --list-formats              List available formats of each video.
                                    Simulate unless --no-simulate is used
    --merge-output-format FORMAT    Containers that may be used when merging
                                    formats, separated by "/", e.g. "mp4/mkv".
                                    Ignored if no merge is required. (currently
                                    supported: avi, flv, mkv, mov, mp4, webm)

## Subtitle Options:
    --write-subs                    Write subtitle file
    --no-write-subs                 Do not write subtitle file (default)
    --write-auto-subs               Write automatically generated subtitle file
                                    (Alias: --write-automatic-subs)
    --no-write-auto-subs            Do not write auto-generated subtitles
                                    (default) (Alias: --no-write-automatic-subs)
    --list-subs                     List available subtitles of each video.
                                    Simulate unless --no-simulate is used
    --sub-format FORMAT             Subtitle format; accepts formats preference
                                    separated by "/", e.g. "srt" or "ass/srt/best"
    --sub-langs LANGS               Languages of the subtitles to download (can
                                    be regex) or "all" separated by commas, e.g.
                                    --sub-langs "en.*,ja" (where "en.*" is a
                                    regex pattern that matches "en" followed by
                                    0 or more of any character). You can prefix
                                    the language code with a "-" to exclude it
                                    from the requested languages, e.g. --sub-
                                    langs all,-live_chat. Use --list-subs for a
                                    list of available language tags

## Authentication Options:
    -u, --username USERNAME         Login with this account ID
    -p, --password PASSWORD         Account password. If this option is left
                                    out, yt-dlp will ask interactively
    -2, --twofactor TWOFACTOR       Two-factor authentication code
    -n, --netrc                     Use .netrc authentication data
    --netrc-location PATH           Location of .netrc authentication data;
                                    either the path or its containing directory.
                                    Defaults to ~/.netrc
    --netrc-cmd NETRC_CMD           Command to execute to get the credentials
                                    for an extractor.
    --video-password PASSWORD       Video-specific password
    --ap-mso MSO                    Adobe Pass multiple-system operator (TV
                                    provider) identifier, use --ap-list-mso for
                                    a list of available MSOs
    --ap-username USERNAME          Multiple-system operator account login
    --ap-password PASSWORD          Multiple-system operator account password.
                                    If this option is left out, yt-dlp will ask
                                    interactively
    --ap-list-mso                   List all supported multiple-system operators
    --client-certificate CERTFILE   Path to client certificate file in PEM
                                    format. May include the private key
    --client-certificate-key KEYFILE
                                    Path to private key file for client
                                    certificate
    --client-certificate-password PASSWORD
                                    Password for client certificate private key,
                                    if encrypted. If not provided, and the key
                                    is encrypted, yt-dlp will ask interactively

## Post-Processing Options:
    -x, --extract-audio             Convert video files to audio-only files
                                    (requires ffmpeg and ffprobe)
    --audio-format FORMAT           Format to convert the audio to when -x is
                                    used. (currently supported: best (default),
                                    aac, alac, flac, m4a, mp3, opus, vorbis,
                                    wav). You can specify multiple rules using
                                    similar syntax as --remux-video
    --audio-quality QUALITY         Specify ffmpeg audio quality to use when
                                    converting the audio with -x. Insert a value
                                    between 0 (best) and 10 (worst) for VBR or a
                                    specific bitrate like 128K (default 5)
    --remux-video FORMAT            Remux the video into another container if
                                    necessary (currently supported: avi, flv,
                                    gif, mkv, mov, mp4, webm, aac, aiff, alac,
                                    flac, m4a, mka, mp3, ogg, opus, vorbis,
                                    wav). If the target container does not
                                    support the video/audio codec, remuxing will
                                    fail. You can specify multiple rules; e.g.
                                    "aac>m4a/mov>mp4/mkv" will remux aac to m4a,
                                    mov to mp4 and anything else to mkv
    --recode-video FORMAT           Re-encode the video into another format if
                                    necessary. The syntax and supported formats
                                    are the same as --remux-video
    --postprocessor-args NAME:ARGS  Give these arguments to the postprocessors.
                                    Specify the postprocessor/executable name
                                    and the arguments separated by a colon ":"
                                    to give the argument to the specified
                                    postprocessor/executable. Supported PP are:
                                    Merger, ModifyChapters, SplitChapters,
                                    ExtractAudio, VideoRemuxer, VideoConvertor,
                                    Metadata, EmbedSubtitle, EmbedThumbnail,
                                    SubtitlesConvertor, ThumbnailsConvertor,
                                    FixupStretched, FixupM4a, FixupM3u8,
                                    FixupTimestamp and FixupDuration. The
                                    supported executables are: AtomicParsley,
                                    FFmpeg and FFprobe. You can also specify
                                    "PP+EXE:ARGS" to give the arguments to the
                                    specified executable only when being used by
                                    the specified postprocessor. Additionally,
                                    for ffmpeg/ffprobe, "_i"/"_o" can be
                                    appended to the prefix optionally followed
                                    by a number to pass the argument before the
                                    specified input/output file, e.g. --ppa
                                    "Merger+ffmpeg_i1:-v quiet". You can use
                                    this option multiple times to give different
                                    arguments to different postprocessors.
                                    (Alias: --ppa)
    -k, --keep-video                Keep the intermediate video file on disk
                                    after post-processing
    --no-keep-video                 Delete the intermediate video file after
                                    post-processing (default)
    --post-overwrites               Overwrite post-processed files (default)
    --no-post-overwrites            Do not overwrite post-processed files
    --embed-subs                    Embed subtitles in the video (only for mp4,
                                    webm and mkv videos)
    --no-embed-subs                 Do not embed subtitles (default)
    --embed-thumbnail               Embed thumbnail in the video as cover art
    --no-embed-thumbnail            Do not embed thumbnail (default)
    --embed-metadata                Embed metadata to the video file. Also
                                    embeds chapters/infojson if present unless
                                    --no-embed-chapters/--no-embed-info-json are
                                    used (Alias: --add-metadata)
    --no-embed-metadata             Do not add metadata to file (default)
                                    (Alias: --no-add-metadata)
    --embed-chapters                Add chapter markers to the video file
                                    (Alias: --add-chapters)
    --no-embed-chapters             Do not add chapter markers (default) (Alias:
                                    --no-add-chapters)
    --embed-info-json               Embed the infojson as an attachment to
                                    mkv/mka video files
    --no-embed-info-json            Do not embed the infojson as an attachment
                                    to the video file
    --parse-metadata [WHEN:]FROM:TO
                                    Parse additional metadata like title/artist
                                    from other fields; see "MODIFYING METADATA"
                                    for details. Supported values of "WHEN" are
                                    the same as that of --use-postprocessor
                                    (default: pre_process)
    --replace-in-metadata [WHEN:]FIELDS REGEX REPLACE
                                    Replace text in a metadata field using the
                                    given regex. This option can be used
                                    multiple times. Supported values of "WHEN"
                                    are the same as that of --use-postprocessor
                                    (default: pre_process)
    --xattrs                        Write metadata to the video file's xattrs
                                    (using Dublin Core and XDG standards)
    --concat-playlist POLICY        Concatenate videos in a playlist. One of
                                    "never", "always", or "multi_video"
                                    (default; only when the videos form a single
                                    show). All the video files must have the
                                    same codecs and number of streams to be
                                    concatenable. The "pl_video:" prefix can be
                                    used with "--paths" and "--output" to set
                                    the output filename for the concatenated
                                    files. See "OUTPUT TEMPLATE" for details
    --fixup POLICY                  Automatically correct known faults of the
                                    file. One of never (do nothing), warn (only
                                    emit a warning), detect_or_warn (the
                                    default; fix the file if we can, warn
                                    otherwise), force (try fixing even if the
                                    file already exists)
    --ffmpeg-location PATH          Location of the ffmpeg binary; either the
                                    path to the binary or its containing directory
    --exec [WHEN:]CMD               Execute a command, optionally prefixed with
                                    when to execute it, separated by a ":".
                                    Supported values of "WHEN" are the same as
                                    that of --use-postprocessor (default:
                                    after_move). The same syntax as the output
                                    template can be used to pass any field as
                                    arguments to the command. If no fields are
                                    passed, %(filepath,_filename|)q is appended
                                    to the end of the command. This option can
                                    be used multiple times
    --no-exec                       Remove any previously defined --exec
    --convert-subs FORMAT           Convert the subtitles to another format
                                    (currently supported: ass, lrc, srt, vtt).
                                    Use "--convert-subs none" to disable
                                    conversion (default) (Alias: --convert-
                                    subtitles)
    --convert-thumbnails FORMAT     Convert the thumbnails to another format
                                    (currently supported: jpg, png, webp). You
                                    can specify multiple rules using similar
                                    syntax as "--remux-video". Use "--convert-
                                    thumbnails none" to disable conversion
                                    (default)
    --split-chapters                Split video into multiple files based on
                                    internal chapters. The "chapter:" prefix can
                                    be used with "--paths" and "--output" to set
                                    the output filename for the split files. See
                                    "OUTPUT TEMPLATE" for details
    --no-split-chapters             Do not split video based on chapters (default)
    --remove-chapters REGEX         Remove chapters whose title matches the
                                    given regular expression. The syntax is the
                                    same as --download-sections. This option can
                                    be used multiple times
    --no-remove-chapters            Do not remove any chapters from the file
                                    (default)
    --force-keyframes-at-cuts       Force keyframes at cuts when
                                    downloading/splitting/removing sections.
                                    This is slow due to needing a re-encode, but
                                    the resulting video may have fewer artifacts
                                    around the cuts
    --no-force-keyframes-at-cuts    Do not force keyframes around the chapters
                                    when cutting/splitting (default)
    --use-postprocessor NAME[:ARGS]
                                    The (case-sensitive) name of plugin
                                    postprocessors to be enabled, and
                                    (optionally) arguments to be passed to it,
                                    separated by a colon ":". ARGS are a
                                    semicolon ";" delimited list of NAME=VALUE.
                                    The "when" argument determines when the
                                    postprocessor is invoked. It can be one of
                                    "pre_process" (after video extraction),
                                    "after_filter" (after video passes filter),
                                    "video" (after --format; before
                                    --print/--output), "before_dl" (before each
                                    video download), "post_process" (after each
                                    video download; default), "after_move"
                                    (after moving the video file to its final
                                    location), "after_video" (after downloading
                                    and processing all formats of a video), or
                                    "playlist" (at end of playlist). This option
                                    can be used multiple times to add different
                                    postprocessors

## SponsorBlock Options:
Make chapter entries for, or remove various segments (sponsor,
    introductions, etc.) from downloaded YouTube videos using the
    [SponsorBlock API](https://sponsor.ajay.app)

    --sponsorblock-mark CATS        SponsorBlock categories to create chapters
                                    for, separated by commas. Available
                                    categories are sponsor, intro, outro,
                                    selfpromo, preview, filler, interaction,
                                    music_offtopic, poi_highlight, chapter, all
                                    and default (=all). You can prefix the
                                    category with a "-" to exclude it. See [1]
                                    for descriptions of the categories. E.g.
                                    --sponsorblock-mark all,-preview
                                    [1] https://wiki.sponsor.ajay.app/w/Segment_Categories
    --sponsorblock-remove CATS      SponsorBlock categories to be removed from
                                    the video file, separated by commas. If a
                                    category is present in both mark and remove,
                                    remove takes precedence. The syntax and
                                    available categories are the same as for
                                    --sponsorblock-mark except that "default"
                                    refers to "all,-filler" and poi_highlight,
                                    chapter are not available
    --sponsorblock-chapter-title TEMPLATE
                                    An output template for the title of the
                                    SponsorBlock chapters created by
                                    --sponsorblock-mark. The only available
                                    fields are start_time, end_time, category,
                                    categories, name, category_names. Defaults
                                    to "[SponsorBlock]: %(category_names)l"
    --no-sponsorblock               Disable both --sponsorblock-mark and
                                    --sponsorblock-remove
    --sponsorblock-api URL          SponsorBlock API location, defaults to
                                    https://sponsor.ajay.app

## Extractor Options:
    --extractor-retries RETRIES     Number of retries for known extractor errors
                                    (default is 3), or "infinite"
    --allow-dynamic-mpd             Process dynamic DASH manifests (default)
                                    (Alias: --no-ignore-dynamic-mpd)
    --ignore-dynamic-mpd            Do not process dynamic DASH manifests
                                    (Alias: --no-allow-dynamic-mpd)
    --hls-split-discontinuity       Split HLS playlists to different formats at
                                    discontinuities such as ad breaks
    --no-hls-split-discontinuity    Do not split HLS playlists into different
                                    formats at discontinuities such as ad breaks
                                    (default)
    --extractor-args IE_KEY:ARGS    Pass ARGS arguments to the IE_KEY extractor.
                                    See "EXTRACTOR ARGUMENTS" for details. You
                                    can use this option multiple times to give
                                    arguments for different extractors

## Preset Aliases:
Predefined aliases for convenience and ease of use. Note that future
    versions of yt-dlp may add or adjust presets, but the existing preset
    names will not be changed or removed

    -t mp3                          -f 'ba[acodec^=mp3]/ba/b' -x --audio-format
                                    mp3

    -t aac                          -f
                                    'ba[acodec^=aac]/ba[acodec^=mp4a.40.]/ba/b'
                                    -x --audio-format aac

    -t mp4                          --merge-output-format mp4 --remux-video mp4
                                    -S vcodec:h264,lang,quality,res,fps,hdr:12,a
                                    codec:aac

    -t mkv                          --merge-output-format mkv --remux-video mkv

    -t sleep                        --sleep-subtitles 5 --sleep-requests 0.75
                                    --sleep-interval 10 --max-sleep-interval 20

# CONFIGURATION

You can configure yt-dlp by placing any supported command line option in a configuration file. The configuration is loaded from the following locations:

1. **Main Configuration**:
    * The file given to `--config-location`
1. **Portable Configuration**: (Recommended for portable installations)
    * If using a binary, `yt-dlp.conf` in the same directory as the binary
    * If running from source-code, `yt-dlp.conf` in the parent directory of `yt_dlp`
1. **Home Configuration**:
    * `yt-dlp.conf` in the home path given to `-P`
    * If `-P` is not given, the current directory is searched
1. **User Configuration**:
    * `${XDG_CONFIG_HOME}/yt-dlp.conf`
    * `${XDG_CONFIG_HOME}/yt-dlp/config` (recommended on Linux/macOS)
    * `${XDG_CONFIG_HOME}/yt-dlp/config.txt`
    * `${APPDATA}/yt-dlp.conf`
    * `${APPDATA}/yt-dlp/config` (recommended on Windows)
    * `${APPDATA}/yt-dlp/config.txt`
    * `~/yt-dlp.conf`
    * `~/yt-dlp.conf.txt`
    * `~/.yt-dlp/config`
    * `~/.yt-dlp/config.txt`

    See also: [Notes about environment variables](#notes-about-environment-variables)
1. **System Configuration**:
    * `/etc/yt-dlp.conf`
    * `/etc/yt-dlp/config`
    * `/etc/yt-dlp/config.txt`

E.g. with the following configuration file, yt-dlp will always extract the audio, not copy the mtime, use a proxy and save all videos under `YouTube` directory in your home directory:
```
# Lines starting with # are comments

# Always extract audio
-x

# Do not copy the mtime
--no-mtime

# Use this proxy
--proxy 127.0.0.1:3128

# Save all videos under YouTube directory in your home directory
-o ~/YouTube/%(title)s.%(ext)s
```

**Note**: Options in a configuration file are just the same options aka switches used in regular command line calls; thus there **must be no whitespace** after `-` or `--`, e.g. `-o` or `--proxy` but not `- o` or `-- proxy`. They must also be quoted when necessary, as if it were a UNIX shell.

You can use `--ignore-config` if you want to disable all configuration files for a particular yt-dlp run. If `--ignore-config` is found inside any configuration file, no further configuration will be loaded. For example, having the option in the portable configuration file prevents loading of home, user, and system configurations. Additionally, (for backward compatibility) if `--ignore-config` is found inside the system configuration file, the user configuration is not loaded.

### Configuration file encoding

The configuration files are decoded according to the UTF BOM if present, and in the encoding from system locale otherwise.

If you want your file to be decoded differently, add `# coding: ENCODING` to the beginning of the file (e.g. `# coding: shift-jis`). There must be no characters before that, even spaces or BOM.

### Authentication with netrc

You may also want to configure automatic credentials storage for extractors that support authentication (by providing login and password with `--username` and `--password`) in order not to pass credentials as command line arguments on every yt-dlp execution and prevent tracking plain text passwords in the shell command history. You can achieve this using a [`.netrc` file](https://stackoverflow.com/tags/.netrc/info) on a per-extractor basis. For that, you will need to create a `.netrc` file in `--netrc-location` and restrict permissions to read/write by only you:
```
touch ${HOME}/.netrc
chmod a-rwx,u+rw ${HOME}/.netrc
```
After that, you can add credentials for an extractor in the following format, where *extractor* is the name of the extractor in lowercase:
```
machine <extractor> login <username> password <password>
```
E.g.
```
machine youtube login myaccount@gmail.com password my_youtube_password
machine twitch login my_twitch_account_name password my_twitch_password
```
To activate authentication with the `.netrc` file you should pass `--netrc` to yt-dlp or place it in the [configuration file](#configuration).

The default location of the .netrc file is `~` (see below).

As an alternative to using the `.netrc` file, which has the disadvantage of keeping your passwords in a plain text file, you can configure a custom shell command to provide the credentials for an extractor. This is done by providing the `--netrc-cmd` parameter, it shall output the credentials in the netrc format and return `0` on success, other values will be treated as an error. `{}` in the command will be replaced by the name of the extractor to make it possible to select the credentials for the right extractor.

E.g. To use an encrypted `.netrc` file stored as `.authinfo.gpg`
```
yt-dlp --netrc-cmd 'gpg --decrypt ~/.authinfo.gpg' 'https://www.youtube.com/watch?v=BaW_jenozKc'
```


### Notes about environment variables
* Environment variables are normally specified as `${VARIABLE}`/`$VARIABLE` on UNIX and `%VARIABLE%` on Windows; but is always shown as `${VARIABLE}` in this documentation
* yt-dlp also allows using UNIX-style variables on Windows for path-like options; e.g. `--output`, `--config-location`
* If unset, `${XDG_CONFIG_HOME}` defaults to `~/.config` and `${XDG_CACHE_HOME}` to `~/.cache`
* On Windows, `~` points to `${HOME}` if present; or, `${USERPROFILE}` or `${HOMEDRIVE}${HOMEPATH}` otherwise
* On Windows, `${USERPROFILE}` generally points to `C:\Users\<user name>` and `${APPDATA}` to `${USERPROFILE}\AppData\Roaming`

# OUTPUT TEMPLATE

The `-o` option is used to indicate a template for the output file names while `-P` option is used to specify the path each type of file should be saved to.

<!-- MANPAGE: BEGIN EXCLUDED SECTION -->
**tl;dr:** [navigate me to examples](#output-template-examples).
<!-- MANPAGE: END EXCLUDED SECTION -->

The simplest usage of `-o` is not to set any template arguments when downloading a single file, like in `yt-dlp -o funny_video.flv "https://some/video"` (hard-coding file extension like this is _not_ recommended and could break some post-processing).

It may however also contain special sequences that will be replaced when downloading each video. The special sequences may be formatted according to [Python string formatting operations](https://docs.python.org/3/library/stdtypes.html#printf-style-string-formatting), e.g. `%(NAME)s` or `%(NAME)05d`. To clarify, that is a percent symbol followed by a name in parentheses, followed by formatting operations.

The field names themselves (the part inside the parenthesis) can also have some special formatting:

1. **Object traversal**: The dictionaries and lists available in metadata can be traversed by using a dot `.` separator; e.g. `%(tags.0)s`, `%(subtitles.en.-1.ext)s`. You can do Python slicing with colon `:`; E.g. `%(id.3:7)s`, `%(id.6:2:-1)s`, `%(formats.:.format_id)s`. Curly braces `{}` can be used to build dictionaries with only specific keys; e.g. `%(formats.:.{format_id,height})#j`. An empty field name `%()s` refers to the entire infodict; e.g. `%(.{id,title})s`. Note that all the fields that become available using this method are not listed below. Use `-j` to see such fields

1. **Arithmetic**: Simple arithmetic can be done on numeric fields using `+`, `-` and `*`. E.g. `%(playlist_index+10)03d`, `%(n_entries+1-playlist_index)d`

1. **Date/time Formatting**: Date/time fields can be formatted according to [strftime formatting](https://docs.python.org/3/library/datetime.html#strftime-and-strptime-format-codes) by specifying it separated from the field name using a `>`. E.g. `%(duration>%H-%M-%S)s`, `%(upload_date>%Y-%m-%d)s`, `%(epoch-3600>%H-%M-%S)s`

1. **Alternatives**: Alternate fields can be specified separated with a `,`. E.g. `%(release_date>%Y,upload_date>%Y|Unknown)s`

1. **Replacement**: A replacement value can be specified using a `&` separator according to the [`str.format` mini-language](https://docs.python.org/3/library/string.html#format-specification-mini-language). If the field is *not* empty, this replacement value will be used instead of the actual field content. This is done after alternate fields are considered; thus the replacement is used if *any* of the alternative fields is *not* empty. E.g. `%(chapters&has chapters|no chapters)s`, `%(title&TITLE={:>20}|NO TITLE)s`

1. **Default**: A literal default value can be specified for when the field is empty using a `|` separator. This overrides `--output-na-placeholder`. E.g. `%(uploader|Unknown)s`

1. **More Conversions**: In addition to the normal format types `diouxXeEfFgGcrs`, yt-dlp additionally supports converting to `B` = **B**ytes, `j` = **j**son (flag `#` for pretty-printing, `+` for Unicode), `h` = HTML escaping, `l` = a comma separated **l**ist (flag `#` for `\n` newline-separated), `q` = a string **q**uoted for the terminal (flag `#` to split a list into different arguments), `D` = add **D**ecimal suffixes (e.g. 10M) (flag `#` to use 1024 as factor), and `S` = **S**anitize as filename (flag `#` for restricted)

1. **Unicode normalization**: The format type `U` can be used for NFC [Unicode normalization](https://docs.python.org/3/library/unicodedata.html#unicodedata.normalize). The alternate form flag (`#`) changes the normalization to NFD and the conversion flag `+` can be used for NFKC/NFKD compatibility equivalence normalization. E.g. `%(title)+.100U` is NFKC

To summarize, the general syntax for a field is:
```
%(name[.keys][addition][>strf][,alternate][&replacement][|default])[flags][width][.precision][length]type
```

Additionally, you can set different output templates for the various metadata files separately from the general output template by specifying the type of file followed by the template separated by a colon `:`. The different file types supported are `subtitle`, `thumbnail`, `description`, `annotation` (deprecated), `infojson`, `link`, `pl_thumbnail`, `pl_description`, `pl_infojson`, `chapter`, `pl_video`. E.g. `-o "%(title)s.%(ext)s" -o "thumbnail:%(title)s\%(title)s.%(ext)s"` will put the thumbnails in a folder with the same name as the video. If any of the templates is empty, that type of file will not be written. E.g. `--write-thumbnail -o "thumbnail:"` will write thumbnails only for playlists and not for video.

<a id="outtmpl-postprocess-note"></a>

**Note**: Due to post-processing (i.e. merging etc.), the actual output filename might differ. Use `--print after_move:filepath` to get the name after all post-processing is complete.

The available fields are:

 - `id` (string): Video identifier
 - `title` (string): Video title
 - `fulltitle` (string): Video title ignoring live timestamp and generic title
 - `ext` (string): Video filename extension
 - `alt_title` (string): A secondary title of the video
 - `description` (string): The description of the video
 - `display_id` (string): An alternative identifier for the video
 - `uploader` (string): Full name of the video uploader
 - `uploader_id` (string): Nickname or id of the video uploader
 - `uploader_url` (string): URL to the video uploader's profile
 - `license` (string): License name the video is licensed under
 - `creators` (list): The creators of the video
 - `creator` (string): The creators of the video; comma-separated
 - `timestamp` (numeric): UNIX timestamp of the moment the video became available
 - `upload_date` (string): Video upload date in UTC (YYYYMMDD)
 - `release_timestamp` (numeric): UNIX timestamp of the moment the video was released
 - `release_date` (string): The date (YYYYMMDD) when the video was released in UTC
 - `release_year` (numeric): Year (YYYY) when the video or album was released
 - `modified_timestamp` (numeric): UNIX timestamp of the moment the video was last modified
 - `modified_date` (string): The date (YYYYMMDD) when the video was last modified in UTC
 - `channel` (string): Full name of the channel the video is uploaded on
 - `channel_id` (string): Id of the channel
 - `channel_url` (string): URL of the channel
 - `channel_follower_count` (numeric): Number of followers of the channel
 - `channel_is_verified` (boolean): Whether the channel is verified on the platform
 - `location` (string): Physical location where the video was filmed
 - `duration` (numeric): Length of the video in seconds
 - `duration_string` (string): Length of the video (HH:mm:ss)
 - `view_count` (numeric): How many users have watched the video on the platform
 - `concurrent_view_count` (numeric): How many users are currently watching the video on the platform.
 - `like_count` (numeric): Number of positive ratings of the video
 - `dislike_count` (numeric): Number of negative ratings of the video
 - `repost_count` (numeric): Number of reposts of the video
 - `average_rating` (numeric): Average rating given by users, the scale used depends on the webpage
 - `comment_count` (numeric): Number of comments on the video (For some extractors, comments are only downloaded at the end, and so this field cannot be used)
 - `age_limit` (numeric): Age restriction for the video (years)
 - `live_status` (string): One of "not_live", "is_live", "is_upcoming", "was_live", "post_live" (was live, but VOD is not yet processed)
 - `is_live` (boolean): Whether this video is a live stream or a fixed-length video
 - `was_live` (boolean): Whether this video was originally a live stream
 - `playable_in_embed` (string): Whether this video is allowed to play in embedded players on other sites
 - `availability` (string): Whether the video is "private", "premium_only", "subscriber_only", "needs_auth", "unlisted" or "public"
 - `media_type` (string): The type of media as classified by the site, e.g. "episode", "clip", "trailer"
 - `start_time` (numeric): Time in seconds where the reproduction should start, as specified in the URL
 - `end_time` (numeric): Time in seconds where the reproduction should end, as specified in the URL
 - `extractor` (string): Name of the extractor
 - `extractor_key` (string): Key name of the extractor
 - `epoch` (numeric): Unix epoch of when the information extraction was completed
 - `autonumber` (numeric): Number that will be increased with each download, starting at `--autonumber-start`, padded with leading zeros to 5 digits
 - `video_autonumber` (numeric): Number that will be increased with each video
 - `n_entries` (numeric): Total number of extracted items in the playlist
 - `playlist_id` (string): Identifier of the playlist that contains the video
 - `playlist_title` (string): Name of the playlist that contains the video
 - `playlist` (string): `playlist_title` if available or else `playlist_id`
 - `playlist_count` (numeric): Total number of items in the playlist. May not be known if entire playlist is not extracted
 - `playlist_index` (numeric): Index of the video in the playlist padded with leading zeros according the final index
 - `playlist_autonumber` (numeric): Position of the video in the playlist download queue padded with leading zeros according to the total length of the playlist
 - `playlist_uploader` (string): Full name of the playlist uploader
 - `playlist_uploader_id` (string): Nickname or id of the playlist uploader
 - `playlist_channel` (string): Display name of the channel that uploaded the playlist
 - `playlist_channel_id` (string): Identifier of the channel that uploaded the playlist
 - `playlist_webpage_url` (string): URL of the playlist webpage
 - `webpage_url` (string): A URL to the video webpage which, if given to yt-dlp, should yield the same result again
 - `webpage_url_basename` (string): The basename of the webpage URL
 - `webpage_url_domain` (string): The domain of the webpage URL
 - `original_url` (string): The URL given by the user (or the same as `webpage_url` for playlist entries)
 - `categories` (list): List of categories the video belongs to
 - `tags` (list): List of tags assigned to the video
 - `cast` (list): List of cast members

All the fields in [Filtering Formats](#filtering-formats) can also be used

Available for the video that belongs to some logical chapter or section:

 - `chapter` (string): Name or title of the chapter the video belongs to
 - `chapter_number` (numeric): Number of the chapter the video belongs to
 - `chapter_id` (string): Id of the chapter the video belongs to

Available for the video that is an episode of some series or program:

 - `series` (string): Title of the series or program the video episode belongs to
 - `series_id` (string): Id of the series or program the video episode belongs to
 - `season` (string): Title of the season the video episode belongs to
 - `season_number` (numeric): Number of the season the video episode belongs to
 - `season_id` (string): Id of the season the video episode belongs to
 - `episode` (string): Title of the video episode
 - `episode_number` (numeric): Number of the video episode within a season
 - `episode_id` (string): Id of the video episode

Available for the media that is a track or a part of a music album:

 - `track` (string): Title of the track
 - `track_number` (numeric): Number of the track within an album or a disc
 - `track_id` (string): Id of the track
 - `artists` (list): Artist(s) of the track
 - `artist` (string): Artist(s) of the track; comma-separated
 - `genres` (list): Genre(s) of the track
 - `genre` (string): Genre(s) of the track; comma-separated
 - `composers` (list): Composer(s) of the piece
 - `composer` (string): Composer(s) of the piece; comma-separated
 - `album` (string): Title of the album the track belongs to
 - `album_type` (string): Type of the album
 - `album_artists` (list): All artists appeared on the album
 - `album_artist` (string): All artists appeared on the album; comma-separated
 - `disc_number` (numeric): Number of the disc or other physical medium the track belongs to

Available only when using `--download-sections` and for `chapter:` prefix when using `--split-chapters` for videos with internal chapters:

 - `section_title` (string): Title of the chapter
 - `section_number` (numeric): Number of the chapter within the file
 - `section_start` (numeric): Start time of the chapter in seconds
 - `section_end` (numeric): End time of the chapter in seconds

Available only when used in `--print`:

 - `urls` (string): The URLs of all requested formats, one in each line
 - `filename` (string): Name of the video file. Note that the [actual filename may differ](#outtmpl-postprocess-note)
 - `formats_table` (table): The video format table as printed by `--list-formats`
 - `thumbnails_table` (table): The thumbnail format table as printed by `--list-thumbnails`
 - `subtitles_table` (table): The subtitle format table as printed by `--list-subs`
 - `automatic_captions_table` (table): The automatic subtitle format table as printed by `--list-subs`

 Available only after the video is downloaded (`post_process`/`after_move`):

 - `filepath`: Actual path of downloaded video file

Available only in `--sponsorblock-chapter-title`:

 - `start_time` (numeric): Start time of the chapter in seconds
 - `end_time` (numeric): End time of the chapter in seconds
 - `categories` (list): The [SponsorBlock categories](https://wiki.sponsor.ajay.app/w/Types#Category) the chapter belongs to
 - `category` (string): The smallest SponsorBlock category the chapter belongs to
 - `category_names` (list): Friendly names of the categories
 - `name` (string): Friendly name of the smallest category
 - `type` (string): The [SponsorBlock action type](https://wiki.sponsor.ajay.app/w/Types#Action_Type) of the chapter

Each aforementioned sequence when referenced in an output template will be replaced by the actual value corresponding to the sequence name. E.g. for `-o %(title)s-%(id)s.%(ext)s` and an mp4 video with title `yt-dlp test video` and id `BaW_jenozKc`, this will result in a `yt-dlp test video-BaW_jenozKc.mp4` file created in the current directory.

**Note**: Some of the sequences are not guaranteed to be present, since they depend on the metadata obtained by a particular extractor. Such sequences will be replaced with placeholder value provided with `--output-na-placeholder` (`NA` by default).

**Tip**: Look at the `-j` output to identify which fields are available for the particular URL

For numeric sequences, you can use [numeric related formatting](https://docs.python.org/3/library/stdtypes.html#printf-style-string-formatting); e.g. `%(view_count)05d` will result in a string with view count padded with zeros up to 5 characters, like in `00042`.

Output templates can also contain arbitrary hierarchical path, e.g. `-o "%(playlist)s/%(playlist_index)s - %(title)s.%(ext)s"` which will result in downloading each video in a directory corresponding to this path template. Any missing directory will be automatically created for you.

To use percent literals in an output template use `%%`. To output to stdout use `-o -`.

The current default template is `%(title)s [%(id)s].%(ext)s`.

In some cases, you don't want special characters such as 中, spaces, or &, such as when transferring the downloaded filename to a Windows system or the filename through an 8bit-unsafe channel. In these cases, add the `--restrict-filenames` flag to get a shorter title.

#### Output template examples

```bash
$ yt-dlp --print filename -o "test video.%(ext)s" BaW_jenozKc
test video.webm    # Literal name with correct extension

$ yt-dlp --print filename -o "%(title)s.%(ext)s" BaW_jenozKc
youtube-dl test video ''_ä↭𝕐.webm    # All kinds of weird characters

$ yt-dlp --print filename -o "%(title)s.%(ext)s" BaW_jenozKc --restrict-filenames
youtube-dl_test_video_.webm    # Restricted file name

# Download YouTube playlist videos in separate directory indexed by video order in a playlist
$ yt-dlp -o "%(playlist)s/%(playlist_index)s - %(title)s.%(ext)s" "https://www.youtube.com/playlist?list=PLwiyx1dc3P2JR9N8gQaQN_BCvlSlap7re"

# Download YouTube playlist videos in separate directories according to their uploaded year
$ yt-dlp -o "%(upload_date>%Y)s/%(title)s.%(ext)s" "https://www.youtube.com/playlist?list=PLwiyx1dc3P2JR9N8gQaQN_BCvlSlap7re"

# Prefix playlist index with " - " separator, but only if it is available
$ yt-dlp -o "%(playlist_index&{} - |)s%(title)s.%(ext)s" BaW_jenozKc "https://www.youtube.com/user/TheLinuxFoundation/playlists"

# Download all playlists of YouTube channel/user keeping each playlist in separate directory:
$ yt-dlp -o "%(uploader)s/%(playlist)s/%(playlist_index)s - %(title)s.%(ext)s" "https://www.youtube.com/user/TheLinuxFoundation/playlists"

# Download Udemy course keeping each chapter in separate directory under MyVideos directory in your home
$ yt-dlp -u user -p password -P "~/MyVideos" -o "%(playlist)s/%(chapter_number)s - %(chapter)s/%(title)s.%(ext)s" "https://www.udemy.com/java-tutorial"

# Download entire series season keeping each series and each season in separate directory under C:/MyVideos
$ yt-dlp -P "C:/MyVideos" -o "%(series)s/%(season_number)s - %(season)s/%(episode_number)s - %(episode)s.%(ext)s" "https://videomore.ru/kino_v_detalayah/5_sezon/367617"

# Download video as "C:\MyVideos\uploader\title.ext", subtitles as "C:\MyVideos\subs\uploader\title.ext"
# and put all temporary files in "C:\MyVideos\tmp"
$ yt-dlp -P "C:/MyVideos" -P "temp:tmp" -P "subtitle:subs" -o "%(uploader)s/%(title)s.%(ext)s" BaW_jenozKc --write-subs

# Download video as "C:\MyVideos\uploader\title.ext" and subtitles as "C:\MyVideos\uploader\subs\title.ext"
$ yt-dlp -P "C:/MyVideos" -o "%(uploader)s/%(title)s.%(ext)s" -o "subtitle:%(uploader)s/subs/%(title)s.%(ext)s" BaW_jenozKc --write-subs

# Stream the video being downloaded to stdout
$ yt-dlp -o - BaW_jenozKc
```

# FORMAT SELECTION

By default, yt-dlp tries to download the best available quality if you **don't** pass any options.
This is generally equivalent to using `-f bestvideo*+bestaudio/best`. However, if multiple audiostreams is enabled (`--audio-multistreams`), the default format changes to `-f bestvideo+bestaudio/best`. Similarly, if ffmpeg is unavailable, or if you use yt-dlp to stream to `stdout` (`-o -`), the default becomes `-f best/bestvideo+bestaudio`.

**Deprecation warning**: Latest versions of yt-dlp can stream multiple formats to the stdout simultaneously using ffmpeg. So, in future versions, the default for this will be set to `-f bv*+ba/b` similar to normal downloads. If you want to preserve the `-f b/bv+ba` setting, it is recommended to explicitly specify it in the configuration options.

The general syntax for format selection is `-f FORMAT` (or `--format FORMAT`) where `FORMAT` is a *selector expression*, i.e. an expression that describes format or formats you would like to download.

<!-- MANPAGE: BEGIN EXCLUDED SECTION -->
**tl;dr:** [navigate me to examples](#format-selection-examples).
<!-- MANPAGE: END EXCLUDED SECTION -->

The simplest case is requesting a specific format; e.g. with `-f 22` you can download the format with format code equal to 22. You can get the list of available format codes for particular video using `--list-formats` or `-F`. Note that these format codes are extractor specific.

You can also use a file extension (currently `3gp`, `aac`, `flv`, `m4a`, `mp3`, `mp4`, `ogg`, `wav`, `webm` are supported) to download the best quality format of a particular file extension served as a single file, e.g. `-f webm` will download the best quality format with the `webm` extension served as a single file.

You can use `-f -` to interactively provide the format selector *for each video*

You can also use special names to select particular edge case formats:

 - `all`: Select **all formats** separately
 - `mergeall`: Select and **merge all formats** (Must be used with `--audio-multistreams`, `--video-multistreams` or both)
 - `b*`, `best*`: Select the best quality format that **contains either** a video or an audio or both (i.e.; `vcodec!=none or acodec!=none`)
 - `b`, `best`: Select the best quality format that **contains both** video and audio. Equivalent to `best*[vcodec!=none][acodec!=none]`
 - `bv`, `bestvideo`: Select the best quality **video-only** format. Equivalent to `best*[acodec=none]`
 - `bv*`, `bestvideo*`: Select the best quality format that **contains video**. It may also contain audio. Equivalent to `best*[vcodec!=none]`
 - `ba`, `bestaudio`: Select the best quality **audio-only** format. Equivalent to `best*[vcodec=none]`
 - `ba*`, `bestaudio*`: Select the best quality format that **contains audio**. It may also contain video. Equivalent to `best*[acodec!=none]` ([Do not use!](https://github.com/yt-dlp/yt-dlp/issues/979#issuecomment-919629354))
 - `w*`, `worst*`: Select the worst quality format that contains either a video or an audio
 - `w`, `worst`: Select the worst quality format that contains both video and audio. Equivalent to `worst*[vcodec!=none][acodec!=none]`
 - `wv`, `worstvideo`: Select the worst quality video-only format. Equivalent to `worst*[acodec=none]`
 - `wv*`, `worstvideo*`: Select the worst quality format that contains video. It may also contain audio. Equivalent to `worst*[vcodec!=none]`
 - `wa`, `worstaudio`: Select the worst quality audio-only format. Equivalent to `worst*[vcodec=none]`
 - `wa*`, `worstaudio*`: Select the worst quality format that contains audio. It may also contain video. Equivalent to `worst*[acodec!=none]`

For example, to download the worst quality video-only format you can use `-f worstvideo`. It is, however, recommended not to use `worst` and related options. When your format selector is `worst`, the format which is worst in all respects is selected. Most of the time, what you actually want is the video with the smallest filesize instead. So it is generally better to use `-S +size` or more rigorously, `-S +size,+br,+res,+fps` instead of `-f worst`. See [Sorting Formats](#sorting-formats) for more details.

You can select the n'th best format of a type by using `best<type>.<n>`. For example, `best.2` will select the 2nd best combined format. Similarly, `bv*.3` will select the 3rd best format that contains a video stream.

If you want to download multiple videos, and they don't have the same formats available, you can specify the order of preference using slashes. Note that formats on the left hand side are preferred; e.g. `-f 22/17/18` will download format 22 if it's available, otherwise it will download format 17 if it's available, otherwise it will download format 18 if it's available, otherwise it will complain that no suitable formats are available for download.

If you want to download several formats of the same video use a comma as a separator, e.g. `-f 22,17,18` will download all these three formats, of course if they are available. Or a more sophisticated example combined with the precedence feature: `-f 136/137/mp4/bestvideo,140/m4a/bestaudio`.

You can merge the video and audio of multiple formats into a single file using `-f <format1>+<format2>+...` (requires ffmpeg installed); e.g. `-f bestvideo+bestaudio` will download the best video-only format, the best audio-only format and mux them together with ffmpeg.

**Deprecation warning**: Since the *below* described behavior is complex and counter-intuitive, this will be removed and multistreams will be enabled by default in the future. A new operator will be instead added to limit formats to single audio/video

Unless `--video-multistreams` is used, all formats with a video stream except the first one are ignored. Similarly, unless `--audio-multistreams` is used, all formats with an audio stream except the first one are ignored. E.g. `-f bestvideo+best+bestaudio --video-multistreams --audio-multistreams` will download and merge all 3 given formats. The resulting file will have 2 video streams and 2 audio streams. But `-f bestvideo+best+bestaudio --no-video-multistreams` will download and merge only `bestvideo` and `bestaudio`. `best` is ignored since another format containing a video stream (`bestvideo`) has already been selected. The order of the formats is therefore important. `-f best+bestaudio --no-audio-multistreams` will download only `best` while `-f bestaudio+best --no-audio-multistreams` will ignore `best` and download only `bestaudio`.

## Filtering Formats

You can also filter the video formats by putting a condition in brackets, as in `-f "best[height=720]"` (or `-f "[filesize>10M]"` since filters without a selector are interpreted as `best`).

The following numeric meta fields can be used with comparisons `<`, `<=`, `>`, `>=`, `=` (equals), `!=` (not equals):

 - `filesize`: The number of bytes, if known in advance
 - `filesize_approx`: An estimate for the number of bytes
 - `width`: Width of the video, if known
 - `height`: Height of the video, if known
 - `aspect_ratio`: Aspect ratio of the video, if known
 - `tbr`: Average bitrate of audio and video in [kbps](## "1000 bits/sec")
 - `abr`: Average audio bitrate in [kbps](## "1000 bits/sec")
 - `vbr`: Average video bitrate in [kbps](## "1000 bits/sec")
 - `asr`: Audio sampling rate in Hertz
 - `fps`: Frame rate
 - `audio_channels`: The number of audio channels
 - `stretched_ratio`: `width:height` of the video's pixels, if not square

Also filtering work for comparisons `=` (equals), `^=` (starts with), `$=` (ends with), `*=` (contains), `~=` (matches regex) and following string meta fields:

 - `url`: Video URL
 - `ext`: File extension
 - `acodec`: Name of the audio codec in use
 - `vcodec`: Name of the video codec in use
 - `container`: Name of the container format
 - `protocol`: The protocol that will be used for the actual download, lower-case (`http`, `https`, `rtsp`, `rtmp`, `rtmpe`, `mms`, `f4m`, `ism`, `http_dash_segments`, `m3u8`, or `m3u8_native`)
 - `language`: Language code
 - `dynamic_range`: The dynamic range of the video
 - `format_id`: A short description of the format
 - `format`: A human-readable description of the format
 - `format_note`: Additional info about the format
 - `resolution`: Textual description of width and height

Any string comparison may be prefixed with negation `!` in order to produce an opposite comparison, e.g. `!*=` (does not contain). The comparand of a string comparison needs to be quoted with either double or single quotes if it contains spaces or special characters other than `._-`.

**Note**: None of the aforementioned meta fields are guaranteed to be present since this solely depends on the metadata obtained by the particular extractor, i.e. the metadata offered by the website. Any other field made available by the extractor can also be used for filtering.

Formats for which the value is not known are excluded unless you put a question mark (`?`) after the operator. You can combine format filters, so `-f "bv[height<=?720][tbr>500]"` selects up to 720p videos (or videos where the height is not known) with a bitrate of at least 500 kbps. You can also use the filters with `all` to download all formats that satisfy the filter, e.g. `-f "all[vcodec=none]"` selects all audio-only formats.

Format selectors can also be grouped using parentheses; e.g. `-f "(mp4,webm)[height<480]"` will download the best pre-merged mp4 and webm formats with a height lower than 480.

## Sorting Formats

You can change the criteria for being considered the `best` by using `-S` (`--format-sort`). The general format for this is `--format-sort field1,field2...`.

The available fields are:

 - `hasvid`: Gives priority to formats that have a video stream
 - `hasaud`: Gives priority to formats that have an audio stream
 - `ie_pref`: The format preference
 - `lang`: The language preference as determined by the extractor (e.g. original language preferred over audio description)
 - `quality`: The quality of the format
 - `source`: The preference of the source
 - `proto`: Protocol used for download (`https`/`ftps` > `http`/`ftp` > `m3u8_native`/`m3u8` > `http_dash_segments`> `websocket_frag` > `mms`/`rtsp` > `f4f`/`f4m`)
 - `vcodec`: Video Codec (`av01` > `vp9.2` > `vp9` > `h265` > `h264` > `vp8` > `h263` > `theora` > other)
 - `acodec`: Audio Codec (`flac`/`alac` > `wav`/`aiff` > `opus` > `vorbis` > `aac` > `mp4a` > `mp3` > `ac4` > `eac3` > `ac3` > `dts` > other)
 - `codec`: Equivalent to `vcodec,acodec`
 - `vext`: Video Extension (`mp4` > `mov` > `webm` > `flv` > other). If `--prefer-free-formats` is used, `webm` is preferred.
 - `aext`: Audio Extension (`m4a` > `aac` > `mp3` > `ogg` > `opus` > `webm` > other). If `--prefer-free-formats` is used, the order changes to `ogg` > `opus` > `webm` > `mp3` > `m4a` > `aac`
 - `ext`: Equivalent to `vext,aext`
 - `filesize`: Exact filesize, if known in advance
 - `fs_approx`: Approximate filesize
 - `size`: Exact filesize if available, otherwise approximate filesize
 - `height`: Height of video
 - `width`: Width of video
 - `res`: Video resolution, calculated as the smallest dimension.
 - `fps`: Framerate of video
 - `hdr`: The dynamic range of the video (`DV` > `HDR12` > `HDR10+` > `HDR10` > `HLG` > `SDR`)
 - `channels`: The number of audio channels
 - `tbr`: Total average bitrate in [kbps](## "1000 bits/sec")
 - `vbr`: Average video bitrate in [kbps](## "1000 bits/sec")
 - `abr`: Average audio bitrate in [kbps](## "1000 bits/sec")
 - `br`: Average bitrate in [kbps](## "1000 bits/sec"), `tbr`/`vbr`/`abr`
 - `asr`: Audio sample rate in Hz

**Deprecation warning**: Many of these fields have (currently undocumented) aliases, that may be removed in a future version. It is recommended to use only the documented field names.

All fields, unless specified otherwise, are sorted in descending order. To reverse this, prefix the field with a `+`. E.g. `+res` prefers format with the smallest resolution. Additionally, you can suffix a preferred value for the fields, separated by a `:`. E.g. `res:720` prefers larger videos, but no larger than 720p and the smallest video if there are no videos less than 720p. For `codec` and `ext`, you can provide two preferred values, the first for video and the second for audio. E.g. `+codec:avc:m4a` (equivalent to `+vcodec:avc,+acodec:m4a`) sets the video codec preference to `h264` > `h265` > `vp9` > `vp9.2` > `av01` > `vp8` > `h263` > `theora` and audio codec preference to `mp4a` > `aac` > `vorbis` > `opus` > `mp3` > `ac3` > `dts`. You can also make the sorting prefer the nearest values to the provided by using `~` as the delimiter. E.g. `filesize~1G` prefers the format with filesize closest to 1 GiB.

The fields `hasvid` and `ie_pref` are always given highest priority in sorting, irrespective of the user-defined order. This behavior can be changed by using `--format-sort-force`. Apart from these, the default order used is: `lang,quality,res,fps,hdr:12,vcodec,channels,acodec,size,br,asr,proto,ext,hasaud,source,id`. The extractors may override this default order, but they cannot override the user-provided order.

Note that the default for hdr is `hdr:12`; i.e. Dolby Vision is not preferred. This choice was made since DV formats are not yet fully compatible with most devices. This may be changed in the future.

If your format selector is `worst`, the last item is selected after sorting. This means it will select the format that is worst in all respects. Most of the time, what you actually want is the video with the smallest filesize instead. So it is generally better to use `-f best -S +size,+br,+res,+fps`.

**Tip**: You can use the `-v -F` to see how the formats have been sorted (worst to best).

## Format Selection examples

```bash
# Download and merge the best video-only format and the best audio-only format,
# or download the best combined format if video-only format is not available
$ yt-dlp -f "bv+ba/b"

# Download best format that contains video,
# and if it doesn't already have an audio stream, merge it with best audio-only format
$ yt-dlp -f "bv*+ba/b"

# Same as above
$ yt-dlp

# Download the best video-only format and the best audio-only format without merging them
# For this case, an output template should be used since
# by default, bestvideo and bestaudio will have the same file name.
$ yt-dlp -f "bv,ba" -o "%(title)s.f%(format_id)s.%(ext)s"

# Download and merge the best format that has a video stream,
# and all audio-only formats into one file
$ yt-dlp -f "bv*+mergeall[vcodec=none]" --audio-multistreams

# Download and merge the best format that has a video stream,
# and the best 2 audio-only formats into one file
$ yt-dlp -f "bv*+ba+ba.2" --audio-multistreams


# The following examples show the old method (without -S) of format selection
# and how to use -S to achieve a similar but (generally) better result

# Download the worst video available (old method)
$ yt-dlp -f "wv*+wa/w"

# Download the best video available but with the smallest resolution
$ yt-dlp -S "+res"

# Download the smallest video available
$ yt-dlp -S "+size,+br"



# Download the best mp4 video available, or the best video if no mp4 available
$ yt-dlp -f "bv*[ext=mp4]+ba[ext=m4a]/b[ext=mp4] / bv*+ba/b"

# Download the best video with the best extension
# (For video, mp4 > mov > webm > flv. For audio, m4a > aac > mp3 ...)
$ yt-dlp -S "ext"



# Download the best video available but no better than 480p,
# or the worst video if there is no video under 480p
$ yt-dlp -f "bv*[height<=480]+ba/b[height<=480] / wv*+ba/w"

# Download the best video available with the largest height but no better than 480p,
# or the best video with the smallest resolution if there is no video under 480p
$ yt-dlp -S "height:480"

# Download the best video available with the largest resolution but no better than 480p,
# or the best video with the smallest resolution if there is no video under 480p
# Resolution is determined by using the smallest dimension.
# So this works correctly for vertical videos as well
$ yt-dlp -S "res:480"



# Download the best video (that also has audio) but no bigger than 50 MB,
# or the worst video (that also has audio) if there is no video under 50 MB
$ yt-dlp -f "b[filesize<50M] / w"

# Download the largest video (that also has audio) but no bigger than 50 MB,
# or the smallest video (that also has audio) if there is no video under 50 MB
$ yt-dlp -f "b" -S "filesize:50M"

# Download the best video (that also has audio) that is closest in size to 50 MB
$ yt-dlp -f "b" -S "filesize~50M"



# Download best video available via direct link over HTTP/HTTPS protocol,
# or the best video available via any protocol if there is no such video
$ yt-dlp -f "(bv*+ba/b)[protocol^=http][protocol!*=dash] / (bv*+ba/b)"

# Download best video available via the best protocol
# (https/ftps > http/ftp > m3u8_native > m3u8 > http_dash_segments ...)
$ yt-dlp -S "proto"



# Download the best video with either h264 or h265 codec,
# or the best video if there is no such video
$ yt-dlp -f "(bv*[vcodec~='^((he|a)vc|h26[45])']+ba) / (bv*+ba/b)"

# Download the best video with best codec no better than h264,
# or the best video with worst codec if there is no such video
$ yt-dlp -S "codec:h264"

# Download the best video with worst codec no worse than h264,
# or the best video with best codec if there is no such video
$ yt-dlp -S "+codec:h264"



# More complex examples

# Download the best video no better than 720p preferring framerate greater than 30,
# or the worst video (still preferring framerate greater than 30) if there is no such video
$ yt-dlp -f "((bv*[fps>30]/bv*)[height<=720]/(wv*[fps>30]/wv*)) + ba / (b[fps>30]/b)[height<=720]/(w[fps>30]/w)"

# Download the video with the largest resolution no better than 720p,
# or the video with the smallest resolution available if there is no such video,
# preferring larger framerate for formats with the same resolution
$ yt-dlp -S "res:720,fps"



# Download the video with smallest resolution no worse than 480p,
# or the video with the largest resolution available if there is no such video,
# preferring better codec and then larger total bitrate for the same resolution
$ yt-dlp -S "+res:480,codec,br"
```

# MODIFYING METADATA

The metadata obtained by the extractors can be modified by using `--parse-metadata` and `--replace-in-metadata`

`--replace-in-metadata FIELDS REGEX REPLACE` is used to replace text in any metadata field using [Python regular expression](https://docs.python.org/3/library/re.html#regular-expression-syntax). [Backreferences](https://docs.python.org/3/library/re.html?highlight=backreferences#re.sub) can be used in the replace string for advanced use.

The general syntax of `--parse-metadata FROM:TO` is to give the name of a field or an [output template](#output-template) to extract data from, and the format to interpret it as, separated by a colon `:`. Either a [Python regular expression](https://docs.python.org/3/library/re.html#regular-expression-syntax) with named capture groups, a single field name, or a similar syntax to the [output template](#output-template) (only `%(field)s` formatting is supported) can be used for `TO`. The option can be used multiple times to parse and modify various fields.

Note that these options preserve their relative order, allowing replacements to be made in parsed fields and vice versa. Also, any field thus created can be used in the [output template](#output-template) and will also affect the media file's metadata added when using `--embed-metadata`.

This option also has a few special uses:

* You can download an additional URL based on the metadata of the currently downloaded video. To do this, set the field `additional_urls` to the URL that you want to download. E.g. `--parse-metadata "description:(?P<additional_urls>https?://www\.vimeo\.com/\d+)"` will download the first vimeo video found in the description

* You can use this to change the metadata that is embedded in the media file. To do this, set the value of the corresponding field with a `meta_` prefix. For example, any value you set to `meta_description` field will be added to the `description` field in the file - you can use this to set a different "description" and "synopsis". To modify the metadata of individual streams, use the `meta<n>_` prefix (e.g. `meta1_language`). Any value set to the `meta_` field will overwrite all default values.

**Note**: Metadata modification happens before format selection, post-extraction and other post-processing operations. Some fields may be added or changed during these steps, overriding your changes.

For reference, these are the fields yt-dlp adds by default to the file metadata:

Metadata fields            | From
:--------------------------|:------------------------------------------------
`title`                    | `track` or `title`
`date`                     | `upload_date`
`description`,  `synopsis` | `description`
`purl`, `comment`          | `webpage_url`
`track`                    | `track_number`
`artist`                   | `artist`, `artists`, `creator`, `creators`, `uploader` or `uploader_id`
`composer`                 | `composer` or `composers`
`genre`                    | `genre` or `genres`
`album`                    | `album`
`album_artist`             | `album_artist` or `album_artists`
`disc`                     | `disc_number`
`show`                     | `series`
`season_number`            | `season_number`
`episode_id`               | `episode` or `episode_id`
`episode_sort`             | `episode_number`
`language` of each stream  | the format's `language`

**Note**: The file format may not support some of these fields


## Modifying metadata examples

```bash
# Interpret the title as "Artist - Title"
$ yt-dlp --parse-metadata "title:%(artist)s - %(title)s"

# Regex example
$ yt-dlp --parse-metadata "description:Artist - (?P<artist>.+)"

# Set title as "Series name S01E05"
$ yt-dlp --parse-metadata "%(series)s S%(season_number)02dE%(episode_number)02d:%(title)s"

# Prioritize uploader as the "artist" field in video metadata
$ yt-dlp --parse-metadata "%(uploader|)s:%(meta_artist)s" --embed-metadata

# Set "comment" field in video metadata using description instead of webpage_url,
# handling multiple lines correctly
$ yt-dlp --parse-metadata "description:(?s)(?P<meta_comment>.+)" --embed-metadata

# Do not set any "synopsis" in the video metadata
$ yt-dlp --parse-metadata ":(?P<meta_synopsis>)"

# Remove "formats" field from the infojson by setting it to an empty string
$ yt-dlp --parse-metadata "video::(?P<formats>)" --write-info-json

# Replace all spaces and "_" in title and uploader with a `-`
$ yt-dlp --replace-in-metadata "title,uploader" "[ _]" "-"

```

# EXTRACTOR ARGUMENTS

Some extractors accept additional arguments which can be passed using `--extractor-args KEY:ARGS`. `ARGS` is a `;` (semicolon) separated string of `ARG=VAL1,VAL2`. E.g. `--extractor-args "youtube:player-client=tv,mweb;formats=incomplete" --extractor-args "twitter:api=syndication"`

Note: In CLI, `ARG` can use `-` instead of `_`; e.g. `youtube:player-client"` becomes `youtube:player_client"`

The following extractors use this feature:

#### youtube
* `lang`: Prefer translated metadata (`title`, `description` etc) of this language code (case-sensitive). By default, the video primary language metadata is preferred, with a fallback to `en` translated. See [youtube.py](https://github.com/yt-dlp/yt-dlp/blob/c26f9b991a0681fd3ea548d535919cec1fbbd430/yt_dlp/extractor/youtube.py#L381-L390) for list of supported content language codes
* `skip`: One or more of `hls`, `dash` or `translated_subs` to skip extraction of the m3u8 manifests, dash manifests and [auto-translated subtitles](https://github.com/yt-dlp/yt-dlp/issues/4090#issuecomment-1158102032) respectively
* `player_client`: Clients to extract video data from. The currently available clients are `web`, `web_safari`, `web_embedded`, `web_music`, `web_creator`, `mweb`, `ios`, `android`, `android_vr`, `tv` and `tv_embedded`. By default, `tv,ios,web` is used, or `tv,web` is used when authenticating with cookies. The `web_music` client is added for `music.youtube.com` URLs when logged-in cookies are used. The `web_embedded` client is added for age-restricted videos but only works if the video is embeddable. The `tv_embedded` and `web_creator` clients are added for age-restricted videos if account age-verification is required. Some clients, such as `web` and `web_music`, require a `po_token` for their formats to be downloadable. Some clients, such as `web_creator`, will only work with authentication. Not all clients support authentication via cookies. You can use `default` for the default clients, or you can use `all` for all clients (not recommended). You can prefix a client with `-` to exclude it, e.g. `youtube:player_client=default,-ios`
* `player_skip`: Skip some network requests that are generally needed for robust extraction. One or more of `configs` (skip client configs), `webpage` (skip initial webpage), `js` (skip js player), `initial_data` (skip initial data/next ep request). While these options can help reduce the number of requests needed or avoid some rate-limiting, they could cause issues such as missing formats or metadata.  See [#860](https://github.com/yt-dlp/yt-dlp/pull/860) and [#12826](https://github.com/yt-dlp/yt-dlp/issues/12826) for more details
* `player_params`: YouTube player parameters to use for player requests. Will overwrite any default ones set by yt-dlp.
* `player_js_variant`: The player javascript variant to use for signature and nsig deciphering. The known variants are: `main`, `tce`, `tv`, `tv_es6`, `phone`, `tablet`. Only `main` is recommended as a possible workaround; the others are for debugging purposes. The default is to use what is prescribed by the site, and can be selected with `actual`
* `comment_sort`: `top` or `new` (default) - choose comment sorting mode (on YouTube's side)
* `max_comments`: Limit the amount of comments to gather. Comma-separated list of integers representing `max-comments,max-parents,max-replies,max-replies-per-thread`. Default is `all,all,all,all`
    * E.g. `all,all,1000,10` will get a maximum of 1000 replies total, with up to 10 replies per thread. `1000,all,100` will get a maximum of 1000 comments, with a maximum of 100 replies total
* `formats`: Change the types of formats to return. `dashy` (convert HTTP to DASH), `duplicate` (identical content but different URLs or protocol; includes `dashy`), `incomplete` (cannot be downloaded completely - live dash and post-live m3u8), `missing_pot` (include formats that require a PO Token but are missing one)
* `innertube_host`: Innertube API host to use for all API requests; e.g. `studio.youtube.com`, `youtubei.googleapis.com`. Note that cookies exported from one subdomain will not work on others
* `innertube_key`: Innertube API key to use for all API requests. By default, no API key is used
* `raise_incomplete_data`: `Incomplete Data Received` raises an error instead of reporting a warning
* `data_sync_id`: Overrides the account Data Sync ID used in Innertube API requests. This may be needed if you are using an account with `youtube:player_skip=webpage,configs` or `youtubetab:skip=webpage`
* `visitor_data`: Overrides the Visitor Data used in Innertube API requests. This should be used with `player_skip=webpage,configs` and without cookies. Note: this may have adverse effects if used improperly. If a session from a browser is wanted, you should pass cookies instead (which contain the Visitor ID)
<<<<<<< HEAD
* `po_token`:  Proof of Origin (PO) Token(s) to use. Comma seperated list of PO Tokens in the format `CLIENT.CONTEXT+PO_TOKEN`, e.g. `youtube:po_token=web.gvs+XXX,web.player=XXX,web_safari.gvs+YYY`. Context can be either `gvs` (Google Video Server URLs) or `player` (Innertube player request)
* `player_js_variant`: The player javascript variant to use for signature and nsig deciphering. The known variants are: `main`, `tce`, `tv`, `tv_es6`, `phone`, `tablet`. Only `main` is recommended as a possible workaround; the others are for debugging purposes. The default is to use what is prescribed by the site, and can be selected with `actual`
* `short_views_type`: The type of views to use for a short its view count. The available types are: `engaged` (default) and `seen`.
=======
* `po_token`:  Proof of Origin (PO) Token(s) to use. Comma seperated list of PO Tokens in the format `CLIENT.CONTEXT+PO_TOKEN`, e.g. `youtube:po_token=web.gvs+XXX,web.player=XXX,web_safari.gvs+YYY`. Context can be any of `gvs` (Google Video Server URLs), `player` (Innertube player request) or `subs` (Subtitles)
* `pot_trace`: Enable debug logging for PO Token fetching. Either `true` or `false` (default)
* `fetch_pot`: Policy to use for fetching a PO Token from providers. One of `always` (always try fetch a PO Token regardless if the client requires one for the given context), `never` (never fetch a PO Token), or `auto` (default; only fetch a PO Token if the client requires one for the given context)

#### youtubepot-webpo
* `bind_to_visitor_id`: Whether to use the Visitor ID instead of Visitor Data for caching WebPO tokens. Either `true` (default) or `false`
>>>>>>> f37d599a

#### youtubetab (YouTube playlists, channels, feeds, etc.)
* `skip`: One or more of `webpage` (skip initial webpage download), `authcheck` (allow the download of playlists requiring authentication when no initial webpage is downloaded. This may cause unwanted behavior, see [#1122](https://github.com/yt-dlp/yt-dlp/pull/1122) for more details)
* `approximate_date`: Extract approximate `upload_date` and `timestamp` in flat-playlist. This may cause date-based filters to be slightly off

#### generic
* `fragment_query`: Passthrough any query in mpd/m3u8 manifest URLs to their fragments if no value is provided, or else apply the query string given as `fragment_query=VALUE`. Note that if the stream has an HLS AES-128 key, then the query parameters will be passed to the key URI as well, unless the `key_query` extractor-arg is passed, or unless an external key URI is provided via the `hls_key` extractor-arg. Does not apply to ffmpeg
* `variant_query`: Passthrough the master m3u8 URL query to its variant playlist URLs if no value is provided, or else apply the query string given as `variant_query=VALUE`
* `key_query`: Passthrough the master m3u8 URL query to its HLS AES-128 decryption key URI if no value is provided, or else apply the query string given as `key_query=VALUE`. Note that this will have no effect if the key URI is provided via the `hls_key` extractor-arg. Does not apply to ffmpeg
* `hls_key`: An HLS AES-128 key URI *or* key (as hex), and optionally the IV (as hex), in the form of `(URI|KEY)[,IV]`; e.g. `generic:hls_key=ABCDEF1234567980,0xFEDCBA0987654321`. Passing any of these values will force usage of the native HLS downloader and override the corresponding values found in the m3u8 playlist
* `is_live`: Bypass live HLS detection and manually set `live_status` - a value of `false` will set `not_live`, any other value (or no value) will set `is_live`
* `impersonate`: Target(s) to try and impersonate with the initial webpage request; e.g. `generic:impersonate=safari,chrome-110`. Use `generic:impersonate` to impersonate any available target, and use `generic:impersonate=false` to disable impersonation (default)

#### vikichannel
* `video_types`: Types of videos to download - one or more of `episodes`, `movies`, `clips`, `trailers`

#### youtubewebarchive
* `check_all`: Try to check more at the cost of more requests. One or more of `thumbnails`, `captures`

#### gamejolt
* `comment_sort`: `hot` (default), `you` (cookies needed), `top`, `new` - choose comment sorting mode (on GameJolt's side)

#### hotstar
* `res`: resolution to ignore - one or more of `sd`, `hd`, `fhd`
* `vcodec`: vcodec to ignore - one or more of `h264`, `h265`, `dvh265`
* `dr`: dynamic range to ignore - one or more of `sdr`, `hdr10`, `dv`

#### instagram
* `app_id`: The value of the `X-IG-App-ID` header used for API requests. Default is the web app ID, `936619743392459`

#### niconicochannelplus
* `max_comments`: Maximum number of comments to extract - default is `120`

#### tiktok
* `api_hostname`: Hostname to use for mobile API calls, e.g. `api22-normal-c-alisg.tiktokv.com`
* `app_name`: Default app name to use with mobile API calls, e.g. `trill`
* `app_version`: Default app version to use with mobile API calls - should be set along with `manifest_app_version`, e.g. `34.1.2`
* `manifest_app_version`: Default numeric app version to use with mobile API calls, e.g. `2023401020`
* `aid`: Default app ID to use with mobile API calls, e.g. `1180`
* `app_info`: Enable mobile API extraction with one or more app info strings in the format of `<iid>/[app_name]/[app_version]/[manifest_app_version]/[aid]`, where `iid` is the unique app install ID. `iid` is the only required value; all other values and their `/` separators can be omitted, e.g. `tiktok:app_info=1234567890123456789` or `tiktok:app_info=123,456/trill///1180,789//34.0.1/340001`
* `device_id`: Enable mobile API extraction with a genuine device ID to be used with mobile API calls. Default is a random 19-digit string

#### rokfinchannel
* `tab`: Which tab to download - one of `new`, `top`, `videos`, `podcasts`, `streams`, `stacks`

#### twitter
* `api`: Select one of `graphql` (default), `legacy` or `syndication` as the API for tweet extraction. Has no effect if logged in

#### stacommu, wrestleuniverse
* `device_id`: UUID value assigned by the website and used to enforce device limits for paid livestream content. Can be found in browser local storage

#### twitch
* `client_id`: Client ID value to be sent with GraphQL requests, e.g. `twitch:client_id=kimne78kx3ncx6brgo4mv6wki5h1ko`

#### nhkradirulive (NHK らじる★らじる LIVE)
* `area`: Which regional variation to extract. Valid areas are: `sapporo`, `sendai`, `tokyo`, `nagoya`, `osaka`, `hiroshima`, `matsuyama`, `fukuoka`. Defaults to `tokyo`

#### nflplusreplay
* `type`: Type(s) of game replays to extract. Valid types are: `full_game`, `full_game_spanish`, `condensed_game` and `all_22`. You can use `all` to extract all available replay types, which is the default

#### jiocinema
* `refresh_token`: The `refreshToken` UUID from browser local storage can be passed to extend the life of your login session when logging in with `token` as username and the `accessToken` from browser local storage as password

#### jiosaavn
* `bitrate`: Audio bitrates to request. One or more of `16`, `32`, `64`, `128`, `320`. Default is `128,320`

#### afreecatvlive
* `cdn`: One or more CDN IDs to use with the API call for stream URLs, e.g. `gcp_cdn`, `gs_cdn_pc_app`, `gs_cdn_mobile_web`, `gs_cdn_pc_web`

#### soundcloud
* `formats`: Formats to request from the API. Requested values should be in the format of `{protocol}_{codec}`, e.g. `hls_opus,http_aac`. The `*` character functions as a wildcard, e.g. `*_mp3`, and can be passed by itself to request all formats. Known protocols include `http`, `hls` and `hls-aes`; known codecs include `aac`, `opus` and `mp3`. Original `download` formats are always extracted. Default is `http_aac,hls_aac,http_opus,hls_opus,http_mp3,hls_mp3`

#### orfon (orf:on)
* `prefer_segments_playlist`: Prefer a playlist of program segments instead of a single complete video when available. If individual segments are desired, use `--concat-playlist never --extractor-args "orfon:prefer_segments_playlist"`

#### bilibili
* `prefer_multi_flv`: Prefer extracting flv formats over mp4 for older videos that still provide legacy formats

#### sonylivseries
* `sort_order`: Episode sort order for series extraction - one of `asc` (ascending, oldest first) or `desc` (descending, newest first). Default is `asc`

#### tver
* `backend`: Backend API to use for extraction - one of `streaks` (default) or `brightcove` (deprecated)

**Note**: These options may be changed/removed in the future without concern for backward compatibility

<!-- MANPAGE: MOVE "INSTALLATION" SECTION HERE -->


# PLUGINS

Note that **all** plugins are imported even if not invoked, and that **there are no checks** performed on plugin code. **Use plugins at your own risk and only if you trust the code!**

Plugins can be of `<type>`s `extractor` or `postprocessor`.
- Extractor plugins do not need to be enabled from the CLI and are automatically invoked when the input URL is suitable for it.
- Extractor plugins take priority over built-in extractors.
- Postprocessor plugins can be invoked using `--use-postprocessor NAME`.


Plugins are loaded from the namespace packages `yt_dlp_plugins.extractor` and `yt_dlp_plugins.postprocessor`.

In other words, the file structure on the disk looks something like:

        yt_dlp_plugins/
            extractor/
                myplugin.py
            postprocessor/
                myplugin.py

yt-dlp looks for these `yt_dlp_plugins` namespace folders in many locations (see below) and loads in plugins from **all** of them.
Set the environment variable `YTDLP_NO_PLUGINS` to something nonempty to disable loading plugins entirely.

See the [wiki for some known plugins](https://github.com/yt-dlp/yt-dlp/wiki/Plugins)

## Installing Plugins

Plugins can be installed using various methods and locations.

1. **Configuration directories**:
   Plugin packages (containing a `yt_dlp_plugins` namespace folder) can be dropped into the following standard [configuration locations](#configuration):
    * **User Plugins**
      * `${XDG_CONFIG_HOME}/yt-dlp/plugins/<package name>/yt_dlp_plugins/` (recommended on Linux/macOS)
      * `${XDG_CONFIG_HOME}/yt-dlp-plugins/<package name>/yt_dlp_plugins/`
      * `${APPDATA}/yt-dlp/plugins/<package name>/yt_dlp_plugins/` (recommended on Windows)
      * `${APPDATA}/yt-dlp-plugins/<package name>/yt_dlp_plugins/`
      * `~/.yt-dlp/plugins/<package name>/yt_dlp_plugins/`
      * `~/yt-dlp-plugins/<package name>/yt_dlp_plugins/`
    * **System Plugins**
      * `/etc/yt-dlp/plugins/<package name>/yt_dlp_plugins/`
      * `/etc/yt-dlp-plugins/<package name>/yt_dlp_plugins/`
2. **Executable location**: Plugin packages can similarly be installed in a `yt-dlp-plugins` directory under the executable location (recommended for portable installations):
    * Binary: where `<root-dir>/yt-dlp.exe`, `<root-dir>/yt-dlp-plugins/<package name>/yt_dlp_plugins/`
    * Source: where `<root-dir>/yt_dlp/__main__.py`, `<root-dir>/yt-dlp-plugins/<package name>/yt_dlp_plugins/`

3. **pip and other locations in `PYTHONPATH`**
    * Plugin packages can be installed and managed using `pip`. See [yt-dlp-sample-plugins](https://github.com/yt-dlp/yt-dlp-sample-plugins) for an example.
      * Note: plugin files between plugin packages installed with pip must have unique filenames.
    * Any path in `PYTHONPATH` is searched in for the `yt_dlp_plugins` namespace folder.
      * Note: This does not apply for Pyinstaller builds.


`.zip`, `.egg` and `.whl` archives containing a `yt_dlp_plugins` namespace folder in their root are also supported as plugin packages.

* e.g. `${XDG_CONFIG_HOME}/yt-dlp/plugins/mypluginpkg.zip` where `mypluginpkg.zip` contains `yt_dlp_plugins/<type>/myplugin.py`

Run yt-dlp with `--verbose` to check if the plugin has been loaded.

## Developing Plugins

See the [yt-dlp-sample-plugins](https://github.com/yt-dlp/yt-dlp-sample-plugins) repo for a template plugin package and the [Plugin Development](https://github.com/yt-dlp/yt-dlp/wiki/Plugin-Development) section of the wiki for a plugin development guide.

All public classes with a name ending in `IE`/`PP` are imported from each file for extractors and postprocessors respectively. This respects underscore prefix (e.g. `_MyBasePluginIE` is private) and `__all__`. Modules can similarly be excluded by prefixing the module name with an underscore (e.g. `_myplugin.py`).

To replace an existing extractor with a subclass of one, set the `plugin_name` class keyword argument (e.g. `class MyPluginIE(ABuiltInIE, plugin_name='myplugin')` will replace `ABuiltInIE` with `MyPluginIE`). Since the extractor replaces the parent, you should exclude the subclass extractor from being imported separately by making it private using one of the methods described above.

If you are a plugin author, add [yt-dlp-plugins](https://github.com/topics/yt-dlp-plugins) as a topic to your repository for discoverability.

See the [Developer Instructions](https://github.com/yt-dlp/yt-dlp/blob/master/CONTRIBUTING.md#developer-instructions) on how to write and test an extractor.

# EMBEDDING YT-DLP

yt-dlp makes the best effort to be a good command-line program, and thus should be callable from any programming language.

Your program should avoid parsing the normal stdout since they may change in future versions. Instead, they should use options such as `-J`, `--print`, `--progress-template`, `--exec` etc to create console output that you can reliably reproduce and parse.

From a Python program, you can embed yt-dlp in a more powerful fashion, like this:

```python
from yt_dlp import YoutubeDL

URLS = ['https://www.youtube.com/watch?v=BaW_jenozKc']
with YoutubeDL() as ydl:
    ydl.download(URLS)
```

Most likely, you'll want to use various options. For a list of options available, have a look at [`yt_dlp/YoutubeDL.py`](yt_dlp/YoutubeDL.py#L183) or `help(yt_dlp.YoutubeDL)` in a Python shell. If you are already familiar with the CLI, you can use [`devscripts/cli_to_api.py`](https://github.com/yt-dlp/yt-dlp/blob/master/devscripts/cli_to_api.py) to translate any CLI switches to `YoutubeDL` params.

**Tip**: If you are porting your code from youtube-dl to yt-dlp, one important point to look out for is that we do not guarantee the return value of `YoutubeDL.extract_info` to be json serializable, or even be a dictionary. It will be dictionary-like, but if you want to ensure it is a serializable dictionary, pass it through `YoutubeDL.sanitize_info` as shown in the [example below](#extracting-information)

## Embedding examples

#### Extracting information

```python
import json
import yt_dlp

URL = 'https://www.youtube.com/watch?v=BaW_jenozKc'

# ℹ️ See help(yt_dlp.YoutubeDL) for a list of available options and public functions
ydl_opts = {}
with yt_dlp.YoutubeDL(ydl_opts) as ydl:
    info = ydl.extract_info(URL, download=False)

    # ℹ️ ydl.sanitize_info makes the info json-serializable
    print(json.dumps(ydl.sanitize_info(info)))
```
#### Download using an info-json

```python
import yt_dlp

INFO_FILE = 'path/to/video.info.json'

with yt_dlp.YoutubeDL() as ydl:
    error_code = ydl.download_with_info_file(INFO_FILE)

print('Some videos failed to download' if error_code
      else 'All videos successfully downloaded')
```

#### Extract audio

```python
import yt_dlp

URLS = ['https://www.youtube.com/watch?v=BaW_jenozKc']

ydl_opts = {
    'format': 'm4a/bestaudio/best',
    # ℹ️ See help(yt_dlp.postprocessor) for a list of available Postprocessors and their arguments
    'postprocessors': [{  # Extract audio using ffmpeg
        'key': 'FFmpegExtractAudio',
        'preferredcodec': 'm4a',
    }]
}

with yt_dlp.YoutubeDL(ydl_opts) as ydl:
    error_code = ydl.download(URLS)
```

#### Filter videos

```python
import yt_dlp

URLS = ['https://www.youtube.com/watch?v=BaW_jenozKc']

def longer_than_a_minute(info, *, incomplete):
    """Download only videos longer than a minute (or with unknown duration)"""
    duration = info.get('duration')
    if duration and duration < 60:
        return 'The video is too short'

ydl_opts = {
    'match_filter': longer_than_a_minute,
}

with yt_dlp.YoutubeDL(ydl_opts) as ydl:
    error_code = ydl.download(URLS)
```

#### Adding logger and progress hook

```python
import yt_dlp

URLS = ['https://www.youtube.com/watch?v=BaW_jenozKc']

class MyLogger:
    def debug(self, msg):
        # For compatibility with youtube-dl, both debug and info are passed into debug
        # You can distinguish them by the prefix '[debug] '
        if msg.startswith('[debug] '):
            pass
        else:
            self.info(msg)

    def info(self, msg):
        pass

    def warning(self, msg):
        pass

    def error(self, msg):
        print(msg)


# ℹ️ See "progress_hooks" in help(yt_dlp.YoutubeDL)
def my_hook(d):
    if d['status'] == 'finished':
        print('Done downloading, now post-processing ...')


ydl_opts = {
    'logger': MyLogger(),
    'progress_hooks': [my_hook],
}

with yt_dlp.YoutubeDL(ydl_opts) as ydl:
    ydl.download(URLS)
```

#### Add a custom PostProcessor

```python
import yt_dlp

URLS = ['https://www.youtube.com/watch?v=BaW_jenozKc']

# ℹ️ See help(yt_dlp.postprocessor.PostProcessor)
class MyCustomPP(yt_dlp.postprocessor.PostProcessor):
    def run(self, info):
        self.to_screen('Doing stuff')
        return [], info


with yt_dlp.YoutubeDL() as ydl:
    # ℹ️ "when" can take any value in yt_dlp.utils.POSTPROCESS_WHEN
    ydl.add_post_processor(MyCustomPP(), when='pre_process')
    ydl.download(URLS)
```


#### Use a custom format selector

```python
import yt_dlp

URLS = ['https://www.youtube.com/watch?v=BaW_jenozKc']

def format_selector(ctx):
    """ Select the best video and the best audio that won't result in an mkv.
    NOTE: This is just an example and does not handle all cases """

    # formats are already sorted worst to best
    formats = ctx.get('formats')[::-1]

    # acodec='none' means there is no audio
    best_video = next(f for f in formats
                      if f['vcodec'] != 'none' and f['acodec'] == 'none')

    # find compatible audio extension
    audio_ext = {'mp4': 'm4a', 'webm': 'webm'}[best_video['ext']]
    # vcodec='none' means there is no video
    best_audio = next(f for f in formats if (
        f['acodec'] != 'none' and f['vcodec'] == 'none' and f['ext'] == audio_ext))

    # These are the minimum required fields for a merged format
    yield {
        'format_id': f'{best_video["format_id"]}+{best_audio["format_id"]}',
        'ext': best_video['ext'],
        'requested_formats': [best_video, best_audio],
        # Must be + separated list of protocols
        'protocol': f'{best_video["protocol"]}+{best_audio["protocol"]}'
    }


ydl_opts = {
    'format': format_selector,
}

with yt_dlp.YoutubeDL(ydl_opts) as ydl:
    ydl.download(URLS)
```


# CHANGES FROM YOUTUBE-DL

### New features

* Forked from [**yt-dlc@f9401f2**](https://github.com/blackjack4494/yt-dlc/commit/f9401f2a91987068139c5f757b12fc711d4c0cee) and merged with [**youtube-dl@a08f2b7**](https://github.com/ytdl-org/youtube-dl/commit/a08f2b7e4567cdc50c0614ee0a4ffdff49b8b6e6) ([exceptions](https://github.com/yt-dlp/yt-dlp/issues/21))

* **[SponsorBlock Integration](#sponsorblock-options)**: You can mark/remove sponsor sections in YouTube videos by utilizing the [SponsorBlock](https://sponsor.ajay.app) API

* **[Format Sorting](#sorting-formats)**: The default format sorting options have been changed so that higher resolution and better codecs will be now preferred instead of simply using larger bitrate. Furthermore, you can now specify the sort order using `-S`. This allows for much easier format selection than what is possible by simply using `--format` ([examples](#format-selection-examples))

* **Merged with animelover1984/youtube-dl**: You get most of the features and improvements from [animelover1984/youtube-dl](https://github.com/animelover1984/youtube-dl) including `--write-comments`, `BiliBiliSearch`, `BilibiliChannel`, Embedding thumbnail in mp4/ogg/opus, playlist infojson etc. See [#31](https://github.com/yt-dlp/yt-dlp/pull/31) for details.

* **YouTube improvements**:
    * Supports Clips, Stories (`ytstories:<channel UCID>`), Search (including filters)**\***, YouTube Music Search, Channel-specific search, Search prefixes (`ytsearch:`, `ytsearchdate:`)**\***, Mixes, and Feeds (`:ytfav`, `:ytwatchlater`, `:ytsubs`, `:ythistory`, `:ytrec`, `:ytnotif`)
    * Fix for [n-sig based throttling](https://github.com/ytdl-org/youtube-dl/issues/29326) **\***
    * Download livestreams from the start using `--live-from-start` (*experimental*)
    * Channel URLs download all uploads of the channel, including shorts and live
    * Support for [logging in with OAuth](https://github.com/yt-dlp/yt-dlp/wiki/Extractors#logging-in-with-oauth)

* **Cookies from browser**: Cookies can be automatically extracted from all major web browsers using `--cookies-from-browser BROWSER[+KEYRING][:PROFILE][::CONTAINER]`

* **Download time range**: Videos can be downloaded partially based on either timestamps or chapters using `--download-sections`

* **Split video by chapters**: Videos can be split into multiple files based on chapters using `--split-chapters`

* **Multi-threaded fragment downloads**: Download multiple fragments of m3u8/mpd videos in parallel. Use `--concurrent-fragments` (`-N`) option to set the number of threads used

* **Aria2c with HLS/DASH**: You can use `aria2c` as the external downloader for DASH(mpd) and HLS(m3u8) formats

* **New and fixed extractors**: Many new extractors have been added and a lot of existing ones have been fixed. See the [changelog](Changelog.md) or the [list of supported sites](supportedsites.md)

* **New MSOs**: Philo, Spectrum, SlingTV, Cablevision, RCN etc.

* **Subtitle extraction from manifests**: Subtitles can be extracted from streaming media manifests. See [commit/be6202f](https://github.com/yt-dlp/yt-dlp/commit/be6202f12b97858b9d716e608394b51065d0419f) for details

* **Multiple paths and output templates**: You can give different [output templates](#output-template) and download paths for different types of files. You can also set a temporary path where intermediary files are downloaded to using `--paths` (`-P`)

* **Portable Configuration**: Configuration files are automatically loaded from the home and root directories. See [CONFIGURATION](#configuration) for details

* **Output template improvements**: Output templates can now have date-time formatting, numeric offsets, object traversal etc. See [output template](#output-template) for details. Even more advanced operations can also be done with the help of `--parse-metadata` and `--replace-in-metadata`

* **Other new options**: Many new options have been added such as `--alias`, `--print`, `--concat-playlist`, `--wait-for-video`, `--retry-sleep`, `--sleep-requests`, `--convert-thumbnails`, `--force-download-archive`, `--force-overwrites`, `--break-match-filters` etc

* **Improvements**: Regex and other operators in `--format`/`--match-filters`, multiple `--postprocessor-args` and `--downloader-args`, faster archive checking, more [format selection options](#format-selection), merge multi-video/audio, multiple `--config-locations`, `--exec` at different stages, etc

* **Plugins**: Extractors and PostProcessors can be loaded from an external file. See [plugins](#plugins) for details

* **Self updater**: The releases can be updated using `yt-dlp -U`, and downgraded using `--update-to` if required

* **Automated builds**: [Nightly/master builds](#update-channels) can be used with `--update-to nightly` and `--update-to master`

See [changelog](Changelog.md) or [commits](https://github.com/yt-dlp/yt-dlp/commits) for the full list of changes

Features marked with a **\*** have been back-ported to youtube-dl

### Differences in default behavior

Some of yt-dlp's default options are different from that of youtube-dl and youtube-dlc:

* yt-dlp supports only [Python 3.9+](## "Windows 8"), and will remove support for more versions as they [become EOL](https://devguide.python.org/versions/#python-release-cycle); while [youtube-dl still supports Python 2.6+ and 3.2+](https://github.com/ytdl-org/youtube-dl/issues/30568#issue-1118238743)
* The options `--auto-number` (`-A`), `--title` (`-t`) and `--literal` (`-l`), no longer work. See [removed options](#Removed) for details
* `avconv` is not supported as an alternative to `ffmpeg`
* yt-dlp stores config files in slightly different locations to youtube-dl. See [CONFIGURATION](#configuration) for a list of correct locations
* The default [output template](#output-template) is `%(title)s [%(id)s].%(ext)s`. There is no real reason for this change. This was changed before yt-dlp was ever made public and now there are no plans to change it back to `%(title)s-%(id)s.%(ext)s`. Instead, you may use `--compat-options filename`
* The default [format sorting](#sorting-formats) is different from youtube-dl and prefers higher resolution and better codecs rather than higher bitrates. You can use the `--format-sort` option to change this to any order you prefer, or use `--compat-options format-sort` to use youtube-dl's sorting order. Older versions of yt-dlp preferred VP9 due to its broader compatibility; you can use `--compat-options prefer-vp9-sort` to revert to that format sorting preference. These two compat options cannot be used together
* The default format selector is `bv*+ba/b`. This means that if a combined video + audio format that is better than the best video-only format is found, the former will be preferred. Use `-f bv+ba/b` or `--compat-options format-spec` to revert this
* Unlike youtube-dlc, yt-dlp does not allow merging multiple audio/video streams into one file by default (since this conflicts with the use of `-f bv*+ba`). If needed, this feature must be enabled using `--audio-multistreams` and `--video-multistreams`. You can also use `--compat-options multistreams` to enable both
* `--no-abort-on-error` is enabled by default. Use `--abort-on-error` or `--compat-options abort-on-error` to abort on errors instead
* When writing metadata files such as thumbnails, description or infojson, the same information (if available) is also written for playlists. Use `--no-write-playlist-metafiles` or `--compat-options no-playlist-metafiles` to not write these files
* `--add-metadata` attaches the `infojson` to `mkv` files in addition to writing the metadata when used with `--write-info-json`. Use `--no-embed-info-json` or `--compat-options no-attach-info-json` to revert this
* Some metadata are embedded into different fields when using `--add-metadata` as compared to youtube-dl. Most notably, `comment` field contains the `webpage_url` and `synopsis` contains the `description`. You can [use `--parse-metadata`](#modifying-metadata) to modify this to your liking or use `--compat-options embed-metadata` to revert this
* `playlist_index` behaves differently when used with options like `--playlist-reverse` and `--playlist-items`. See [#302](https://github.com/yt-dlp/yt-dlp/issues/302) for details. You can use `--compat-options playlist-index` if you want to keep the earlier behavior
* The output of `-F` is listed in a new format. Use `--compat-options list-formats` to revert this
* Live chats (if available) are considered as subtitles. Use `--sub-langs all,-live_chat` to download all subtitles except live chat. You can also use `--compat-options no-live-chat` to prevent any live chat/danmaku from downloading
* YouTube channel URLs download all uploads of the channel. To download only the videos in a specific tab, pass the tab's URL. If the channel does not show the requested tab, an error will be raised. Also, `/live` URLs raise an error if there are no live videos instead of silently downloading the entire channel. You may use `--compat-options no-youtube-channel-redirect` to revert all these redirections
* Unavailable videos are also listed for YouTube playlists. Use `--compat-options no-youtube-unavailable-videos` to remove this
* The upload dates extracted from YouTube are in UTC.
* If `ffmpeg` is used as the downloader, the downloading and merging of formats happen in a single step when possible. Use `--compat-options no-direct-merge` to revert this
* Thumbnail embedding in `mp4` is done with mutagen if possible. Use `--compat-options embed-thumbnail-atomicparsley` to force the use of AtomicParsley instead
* Some internal metadata such as filenames are removed by default from the infojson. Use `--no-clean-infojson` or `--compat-options no-clean-infojson` to revert this
* When `--embed-subs` and `--write-subs` are used together, the subtitles are written to disk and also embedded in the media file. You can use just `--embed-subs` to embed the subs and automatically delete the separate file. See [#630 (comment)](https://github.com/yt-dlp/yt-dlp/issues/630#issuecomment-893659460) for more info. `--compat-options no-keep-subs` can be used to revert this
* `certifi` will be used for SSL root certificates, if installed. If you want to use system certificates (e.g. self-signed), use `--compat-options no-certifi`
* yt-dlp's sanitization of invalid characters in filenames is different/smarter than in youtube-dl. You can use `--compat-options filename-sanitization` to revert to youtube-dl's behavior
* ~~yt-dlp tries to parse the external downloader outputs into the standard progress output if possible (Currently implemented: [aria2c](https://github.com/yt-dlp/yt-dlp/issues/5931)). You can use `--compat-options no-external-downloader-progress` to get the downloader output as-is~~
* yt-dlp versions between 2021.09.01 and 2023.01.02 applies `--match-filters` to nested playlists. This was an unintentional side-effect of [8f18ac](https://github.com/yt-dlp/yt-dlp/commit/8f18aca8717bb0dd49054555af8d386e5eda3a88) and is fixed in [d7b460](https://github.com/yt-dlp/yt-dlp/commit/d7b460d0e5fc710950582baed2e3fc616ed98a80). Use `--compat-options playlist-match-filter` to revert this
* yt-dlp versions between 2021.11.10 and 2023.06.21 estimated `filesize_approx` values for fragmented/manifest formats. This was added for convenience in [f2fe69](https://github.com/yt-dlp/yt-dlp/commit/f2fe69c7b0d208bdb1f6292b4ae92bc1e1a7444a), but was reverted in [0dff8e](https://github.com/yt-dlp/yt-dlp/commit/0dff8e4d1e6e9fb938f4256ea9af7d81f42fd54f) due to the potentially extreme inaccuracy of the estimated values. Use `--compat-options manifest-filesize-approx` to keep extracting the estimated values
* yt-dlp uses modern http client backends such as `requests`. Use `--compat-options prefer-legacy-http-handler` to prefer the legacy http handler (`urllib`) to be used for standard http requests.
* The sub-modules `swfinterp`, `casefold` are removed.
* Passing `--simulate` (or calling `extract_info` with `download=False`) no longer alters the default format selection. See [#9843](https://github.com/yt-dlp/yt-dlp/issues/9843) for details.

For ease of use, a few more compat options are available:

* `--compat-options all`: Use all compat options (**Do NOT use this!**)
* `--compat-options youtube-dl`: Same as `--compat-options all,-multistreams,-playlist-match-filter,-manifest-filesize-approx,-allow-unsafe-ext,-prefer-vp9-sort`
* `--compat-options youtube-dlc`: Same as `--compat-options all,-no-live-chat,-no-youtube-channel-redirect,-playlist-match-filter,-manifest-filesize-approx,-allow-unsafe-ext,-prefer-vp9-sort`
* `--compat-options 2021`: Same as `--compat-options 2022,no-certifi,filename-sanitization`
* `--compat-options 2022`: Same as `--compat-options 2023,playlist-match-filter,no-external-downloader-progress,prefer-legacy-http-handler,manifest-filesize-approx`
* `--compat-options 2023`: Same as `--compat-options 2024,prefer-vp9-sort`
* `--compat-options 2024`: Currently does nothing. Use this to enable all future compat options

The following compat options restore vulnerable behavior from before security patches:

* `--compat-options allow-unsafe-ext`: Allow files with any extension (including unsafe ones) to be downloaded ([GHSA-79w7-vh3h-8g4j](<https://github.com/yt-dlp/yt-dlp/security/advisories/GHSA-79w7-vh3h-8g4j>))

    > :warning: Only use if a valid file download is rejected because its extension is detected as uncommon
    >
    > **This option can enable remote code execution! Consider [opening an issue](<https://github.com/yt-dlp/yt-dlp/issues/new/choose>) instead!**

### Deprecated options

These are all the deprecated options and the current alternative to achieve the same effect

#### Almost redundant options
While these options are almost the same as their new counterparts, there are some differences that prevents them being redundant

    -j, --dump-json                  --print "%()j"
    -F, --list-formats               --print formats_table
    --list-thumbnails                --print thumbnails_table --print playlist:thumbnails_table
    --list-subs                      --print automatic_captions_table --print subtitles_table

#### Redundant options
While these options are redundant, they are still expected to be used due to their ease of use

    --get-description                --print description
    --get-duration                   --print duration_string
    --get-filename                   --print filename
    --get-format                     --print format
    --get-id                         --print id
    --get-thumbnail                  --print thumbnail
    -e, --get-title                  --print title
    -g, --get-url                    --print urls
    --match-title REGEX              --match-filters "title ~= (?i)REGEX"
    --reject-title REGEX             --match-filters "title !~= (?i)REGEX"
    --min-views COUNT                --match-filters "view_count >=? COUNT"
    --max-views COUNT                --match-filters "view_count <=? COUNT"
    --break-on-reject                Use --break-match-filters
    --user-agent UA                  --add-headers "User-Agent:UA"
    --referer URL                    --add-headers "Referer:URL"
    --playlist-start NUMBER          -I NUMBER:
    --playlist-end NUMBER            -I :NUMBER
    --playlist-reverse               -I ::-1
    --no-playlist-reverse            Default
    --no-colors                      --color no_color

#### Not recommended
While these options still work, their use is not recommended since there are other alternatives to achieve the same

    --force-generic-extractor        --ies generic,default
    --exec-before-download CMD       --exec "before_dl:CMD"
    --no-exec-before-download        --no-exec
    --all-formats                    -f all
    --all-subs                       --sub-langs all --write-subs
    --print-json                     -j --no-simulate
    --autonumber-size NUMBER         Use string formatting, e.g. %(autonumber)03d
    --autonumber-start NUMBER        Use internal field formatting like %(autonumber+NUMBER)s
    --id                             -o "%(id)s.%(ext)s"
    --metadata-from-title FORMAT     --parse-metadata "%(title)s:FORMAT"
    --hls-prefer-native              --downloader "m3u8:native"
    --hls-prefer-ffmpeg              --downloader "m3u8:ffmpeg"
    --list-formats-old               --compat-options list-formats (Alias: --no-list-formats-as-table)
    --list-formats-as-table          --compat-options -list-formats [Default] (Alias: --no-list-formats-old)
    --youtube-skip-dash-manifest     --extractor-args "youtube:skip=dash" (Alias: --no-youtube-include-dash-manifest)
    --youtube-skip-hls-manifest      --extractor-args "youtube:skip=hls" (Alias: --no-youtube-include-hls-manifest)
    --youtube-include-dash-manifest  Default (Alias: --no-youtube-skip-dash-manifest)
    --youtube-include-hls-manifest   Default (Alias: --no-youtube-skip-hls-manifest)
    --geo-bypass                     --xff "default"
    --no-geo-bypass                  --xff "never"
    --geo-bypass-country CODE        --xff CODE
    --geo-bypass-ip-block IP_BLOCK   --xff IP_BLOCK

#### Developer options
These options are not intended to be used by the end-user

    --test                           Download only part of video for testing extractors
    --load-pages                     Load pages dumped by --write-pages
    --youtube-print-sig-code         For testing youtube signatures
    --allow-unplayable-formats       List unplayable formats also
    --no-allow-unplayable-formats    Default

#### Old aliases
These are aliases that are no longer documented for various reasons

    --avconv-location                --ffmpeg-location
    --clean-infojson                 --clean-info-json
    --cn-verification-proxy URL      --geo-verification-proxy URL
    --dump-headers                   --print-traffic
    --dump-intermediate-pages        --dump-pages
    --force-write-download-archive   --force-write-archive
    --load-info                      --load-info-json
    --no-clean-infojson              --no-clean-info-json
    --no-split-tracks                --no-split-chapters
    --no-write-srt                   --no-write-subs
    --prefer-unsecure                --prefer-insecure
    --rate-limit RATE                --limit-rate RATE
    --split-tracks                   --split-chapters
    --srt-lang LANGS                 --sub-langs LANGS
    --trim-file-names LENGTH         --trim-filenames LENGTH
    --write-srt                      --write-subs
    --yes-overwrites                 --force-overwrites

#### Sponskrub Options
Support for [SponSkrub](https://github.com/faissaloo/SponSkrub) has been deprecated in favor of the `--sponsorblock` options

    --sponskrub                      --sponsorblock-mark all
    --no-sponskrub                   --no-sponsorblock
    --sponskrub-cut                  --sponsorblock-remove all
    --no-sponskrub-cut               --sponsorblock-remove -all
    --sponskrub-force                Not applicable
    --no-sponskrub-force             Not applicable
    --sponskrub-location             Not applicable
    --sponskrub-args                 Not applicable

#### No longer supported
These options may no longer work as intended

    --prefer-avconv                  avconv is not officially supported by yt-dlp (Alias: --no-prefer-ffmpeg)
    --prefer-ffmpeg                  Default (Alias: --no-prefer-avconv)
    -C, --call-home                  Not implemented
    --no-call-home                   Default
    --include-ads                    No longer supported
    --no-include-ads                 Default
    --write-annotations              No supported site has annotations now
    --no-write-annotations           Default
    --compat-options seperate-video-versions  No longer needed
    --compat-options no-youtube-prefer-utc-upload-date  No longer supported

#### Removed
These options were deprecated since 2014 and have now been entirely removed

    -A, --auto-number                -o "%(autonumber)s-%(id)s.%(ext)s"
    -t, -l, --title, --literal       -o "%(title)s-%(id)s.%(ext)s"


# CONTRIBUTING
See [CONTRIBUTING.md](CONTRIBUTING.md#contributing-to-yt-dlp) for instructions on [Opening an Issue](CONTRIBUTING.md#opening-an-issue) and [Contributing code to the project](CONTRIBUTING.md#developer-instructions)

# WIKI
See the [Wiki](https://github.com/yt-dlp/yt-dlp/wiki) for more information<|MERGE_RESOLUTION|>--- conflicted
+++ resolved
@@ -1810,18 +1810,12 @@
 * `raise_incomplete_data`: `Incomplete Data Received` raises an error instead of reporting a warning
 * `data_sync_id`: Overrides the account Data Sync ID used in Innertube API requests. This may be needed if you are using an account with `youtube:player_skip=webpage,configs` or `youtubetab:skip=webpage`
 * `visitor_data`: Overrides the Visitor Data used in Innertube API requests. This should be used with `player_skip=webpage,configs` and without cookies. Note: this may have adverse effects if used improperly. If a session from a browser is wanted, you should pass cookies instead (which contain the Visitor ID)
-<<<<<<< HEAD
-* `po_token`:  Proof of Origin (PO) Token(s) to use. Comma seperated list of PO Tokens in the format `CLIENT.CONTEXT+PO_TOKEN`, e.g. `youtube:po_token=web.gvs+XXX,web.player=XXX,web_safari.gvs+YYY`. Context can be either `gvs` (Google Video Server URLs) or `player` (Innertube player request)
-* `player_js_variant`: The player javascript variant to use for signature and nsig deciphering. The known variants are: `main`, `tce`, `tv`, `tv_es6`, `phone`, `tablet`. Only `main` is recommended as a possible workaround; the others are for debugging purposes. The default is to use what is prescribed by the site, and can be selected with `actual`
-* `short_views_type`: The type of views to use for a short its view count. The available types are: `engaged` (default) and `seen`.
-=======
 * `po_token`:  Proof of Origin (PO) Token(s) to use. Comma seperated list of PO Tokens in the format `CLIENT.CONTEXT+PO_TOKEN`, e.g. `youtube:po_token=web.gvs+XXX,web.player=XXX,web_safari.gvs+YYY`. Context can be any of `gvs` (Google Video Server URLs), `player` (Innertube player request) or `subs` (Subtitles)
 * `pot_trace`: Enable debug logging for PO Token fetching. Either `true` or `false` (default)
 * `fetch_pot`: Policy to use for fetching a PO Token from providers. One of `always` (always try fetch a PO Token regardless if the client requires one for the given context), `never` (never fetch a PO Token), or `auto` (default; only fetch a PO Token if the client requires one for the given context)
 
 #### youtubepot-webpo
 * `bind_to_visitor_id`: Whether to use the Visitor ID instead of Visitor Data for caching WebPO tokens. Either `true` (default) or `false`
->>>>>>> f37d599a
 
 #### youtubetab (YouTube playlists, channels, feeds, etc.)
 * `skip`: One or more of `webpage` (skip initial webpage download), `authcheck` (allow the download of playlists requiring authentication when no initial webpage is downloaded. This may cause unwanted behavior, see [#1122](https://github.com/yt-dlp/yt-dlp/pull/1122) for more details)
