--- conflicted
+++ resolved
@@ -7,10 +7,6 @@
 from .adobepass import AdobePassIE
 from .common import InfoExtractor
 from .theplatform import ThePlatformIE, default_ns
-<<<<<<< HEAD
-from ..compat import compat_urllib_parse_unquote
-=======
->>>>>>> 556aa516
 from ..networking import HEADRequest
 from ..utils import (
     ExtractorError,
