# coding: utf-8
from __future__ import unicode_literals

import base64
import time
import uuid

from .common import InfoExtractor
from ..compat import (
    compat_str,
)
from ..utils import (
    ExtractorError,
<<<<<<< HEAD
    int_or_none, HTTPError,
=======
    int_or_none,
    try_get,
    url_or_none,
>>>>>>> 84842aee
)


class MGTVIE(InfoExtractor):
    _VALID_URL = r'https?://(?:w(?:ww)?\.)?mgtv\.com/(v|b)/(?:[^/]+/)*(?P<id>\d+)\.html'
    IE_DESC = '芒果TV'
    IE_NAME = 'MangoTV'

    _TESTS = [{
        'url': 'http://www.mgtv.com/v/1/290525/f/3116640.html',
        'info_dict': {
            'id': '3116640',
            'ext': 'mp4',
            'title': '我是歌手 第四季',
            'description': '我是歌手第四季双年巅峰会',
            'duration': 7461,
            'thumbnail': r're:^https?://.*\.jpg$',
        },
    }, {
        'url': 'https://w.mgtv.com/b/427837/15588271.html',
        'info_dict': {
            'id': '15588271',
            'ext': 'mp4',
            'title': '春日迟迟再出发 沉浸版',
            'description': 'md5:a7a05a05b1aa87bd50cae619b19bbca6',
            'thumbnail': r're:^https?://.+\.jpg',
            'duration': 4026,
        },
    }, {
        'url': 'https://w.mgtv.com/b/333652/7329822.html',
        'info_dict': {
            'id': '7329822',
            'ext': 'mp4',
            'title': '拜托，请你爱我',
            'description': 'md5:cd81be6499bafe32e4d143abd822bf9c',
            'thumbnail': r're:^https?://.+\.jpg',
            'duration': 2656,
        },
    }, {
        'url': 'https://w.mgtv.com/b/427837/15591647.html',
        'only_matching': True,
    }, {
        'url': 'https://w.mgtv.com/b/388252/15634192.html?fpa=33318&fpos=4&lastp=ch_home',
        'only_matching': True,
    }, {
        'url': 'http://www.mgtv.com/b/301817/3826653.html',
        'only_matching': True,
    }, {
        'url': 'https://w.mgtv.com/b/301817/3826653.html',
        'only_matching': True,
    }]

    def _real_extract(self, url):
        video_id = self._match_id(url)
        tk2 = base64.urlsafe_b64encode(
            f'did={compat_str(uuid.uuid4()).encode()}|pno=1030|ver=0.3.0301|clit={int(time.time())}'.encode())[::-1]
        try:
            api_data = self._download_json(
                'https://pcweb.api.mgtv.com/player/video', video_id, query={
                    'tk2': tk2,
                    'video_id': video_id,
                    'type': 'pch5'
                }, headers=self.geo_verification_headers())['data']
        except ExtractorError as e:
            if isinstance(e.cause, HTTPError) and e.cause.code == 401:
                error = self._parse_json(e.cause.read().decode(), None)
                if error.get('code') == 40005:
                    self.raise_geo_restricted(countries=self._GEO_COUNTRIES)
                raise ExtractorError(error['msg'], expected=True)
            raise
        info = api_data['info']
        title = info['title'].strip()
        stream_data = self._download_json(
            'https://pcweb.api.mgtv.com/player/getSource', video_id, query={
                'pm2': api_data['atc']['pm2'],
                'tk2': tk2,
                'video_id': video_id,
                'src': 'intelmgtv',
            }, headers=self.geo_verification_headers())['data']
        stream_domain = stream_data['stream_domain'][0]

        formats = []
        for idx, stream in enumerate(stream_data['stream']):
            stream_path = stream.get('url')
            if not stream_path:
                continue
            format_data = self._download_json(
                stream_domain + stream_path, video_id,
                note=f'Download video info for format #{idx}')
            format_url = format_data.get('info')
            if not format_url:
                continue
            tbr = int_or_none(stream.get('filebitrate') or self._search_regex(
                r'_(\d+)_mp4/', format_url, 'tbr', default=None))
            formats.append({
                'format_id': compat_str(tbr or idx),
                'url': url_or_none(format_url),
                'ext': 'mp4',
                'tbr': tbr,
                'protocol': 'm3u8_native',
                'http_headers': {
                    'Referer': url,
                },
                'format_note': stream.get('name'),
            })
        self._sort_formats(formats)

        return {
            'id': video_id,
            'title': title,
            'formats': formats,
            'description': info.get('desc'),
            'duration': int_or_none(info.get('duration')),
            'thumbnail': info.get('thumb'),
            'subtitles': self.extract_subtitles(video_id, stream_domain),
        }

    def _get_subtitles(self, video_id, domain):
        info = self._download_json(f'https://pcweb.api.mgtv.com/video/title?videoId={video_id}',
                                   video_id, fatal=False) or {}
        subtitles = {}
        for sub in try_get(info, lambda x: x['data']['title']) or []:
            url_sub = sub.get('url')
            if not url_sub:
                continue
            locale = sub.get('captionCountrySimpleName')
            sub = self._download_json(f'{domain}{url_sub}', video_id, fatal=False,
                                      note=f'Download subtitle for locale {sub.get("name")} ({locale})') or {}
            sub_url = url_or_none(sub.get('info'))
            if not sub_url:
                continue
            subtitles.setdefault(locale or 'en', []).append({
                'url': sub_url,
                'ext': 'srt'
            })
        return subtitles<|MERGE_RESOLUTION|>--- conflicted
+++ resolved
@@ -11,13 +11,10 @@
 )
 from ..utils import (
     ExtractorError,
-<<<<<<< HEAD
-    int_or_none, HTTPError,
-=======
     int_or_none,
     try_get,
     url_or_none,
->>>>>>> 84842aee
+    HTTPError
 )
 
 
