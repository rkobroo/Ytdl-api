--- conflicted
+++ resolved
@@ -1188,11 +1188,7 @@
             self.report_warning('unable to extract %s' % _name + bug_reports_message())
             return None
 
-<<<<<<< HEAD
     def _search_json(self, start_pattern, string, name, video_id, *, end_pattern='', contains_pattern='(?s:.+)', fatal=True, **kwargs):
-=======
-    def _search_json(self, start_pattern, string, name, video_id, *, end_pattern='', contains_pattern='.+', fatal=True, **kwargs):
->>>>>>> 2cb19820
         """Searches string for the JSON object specified by start_pattern"""
         # NB: end_pattern is only used to reduce the size of the initial match
         return self._parse_json(
