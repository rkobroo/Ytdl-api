--- conflicted
+++ resolved
@@ -66,11 +66,7 @@
     parse_resolution,
     sanitize_filename,
     sanitize_url,
-<<<<<<< HEAD
-=======
-    sanitized_Request,
     smuggle_url,
->>>>>>> c66ed4e2
     str_or_none,
     str_to_int,
     strip_or_none,
