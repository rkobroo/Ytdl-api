import base64
import collections
import functools
import getpass
import hashlib
import http.client
import http.cookiejar
import http.cookies
import inspect
import itertools
import json
import math
import netrc
import os
import random
import re
import subprocess
import sys
import time
import types
import urllib.parse
import urllib.request
import xml.etree.ElementTree

from ..compat import (
    compat_etree_fromstring,
    compat_expanduser,
    compat_os_name,
    urllib_req_to_req,
)
from ..cookies import LenientSimpleCookie
from ..downloader.f4m import get_base_url, remove_encrypted_media
from ..downloader.hls import HlsFD
from ..networking import HEADRequest, Request
from ..networking.exceptions import (
    HTTPError,
    IncompleteRead,
    network_exceptions,
)
from ..networking.impersonate import ImpersonateTarget
from ..utils import (
    IDENTITY,
    JSON_LD_RE,
    NO_DEFAULT,
    ExtractorError,
    FormatSorter,
    GeoRestrictedError,
    GeoUtils,
    LenientJSONDecoder,
    Popen,
    RegexNotFoundError,
    RetryManager,
    UnsupportedError,
    age_restricted,
    base_url,
    bug_reports_message,
    classproperty,
    clean_html,
    deprecation_warning,
    determine_ext,
    dict_get,
    encode_data_uri,
    extract_attributes,
    filter_dict,
    fix_xml_ampersands,
    float_or_none,
    format_field,
    int_or_none,
    join_nonempty,
    js_to_json,
    mimetype2ext,
    netrc_from_content,
    orderedSet,
    parse_bitrate,
    parse_codecs,
    parse_duration,
    parse_iso8601,
    parse_m3u8_attributes,
    parse_resolution,
    sanitize_filename,
    sanitize_url,
    smuggle_url,
    str_or_none,
    str_to_int,
    strip_or_none,
    traverse_obj,
    truncate_string,
    try_call,
    try_get,
    unescapeHTML,
    unified_strdate,
    unified_timestamp,
    url_basename,
    url_or_none,
    urlhandle_detect_ext,
    urljoin,
    variadic,
    xpath_element,
    xpath_text,
    xpath_with_ns,
)


class InfoExtractor:
    """Information Extractor class.

    Information extractors are the classes that, given a URL, extract
    information about the video (or videos) the URL refers to. This
    information includes the real video URL, the video title, author and
    others. The information is stored in a dictionary which is then
    passed to the YoutubeDL. The YoutubeDL processes this
    information possibly downloading the video to the file system, among
    other possible outcomes.

    The type field determines the type of the result.
    By far the most common value (and the default if _type is missing) is
    "video", which indicates a single video.

    For a video, the dictionaries must include the following fields:

    id:             Video identifier.
    title:          Video title, unescaped. Set to an empty string if video has
                    no title as opposed to "None" which signifies that the
                    extractor failed to obtain a title

    Additionally, it must contain either a formats entry or a url one:

    formats:        A list of dictionaries for each format available, ordered
                    from worst to best quality.

                    Potential fields:
                    * url        The mandatory URL representing the media:
                                   for plain file media - HTTP URL of this file,
                                   for RTMP - RTMP URL,
                                   for HLS - URL of the M3U8 media playlist,
                                   for HDS - URL of the F4M manifest,
                                   for DASH
                                     - HTTP URL to plain file media (in case of
                                       unfragmented media)
                                     - URL of the MPD manifest or base URL
                                       representing the media if MPD manifest
                                       is parsed from a string (in case of
                                       fragmented media)
                                   for MSS - URL of the ISM manifest.
                    * request_data  Data to send in POST request to the URL
                    * manifest_url
                                 The URL of the manifest file in case of
                                 fragmented media:
                                   for HLS - URL of the M3U8 master playlist,
                                   for HDS - URL of the F4M manifest,
                                   for DASH - URL of the MPD manifest,
                                   for MSS - URL of the ISM manifest.
                    * manifest_stream_number  (For internal use only)
                                 The index of the stream in the manifest file
                    * ext        Will be calculated from URL if missing
                    * format     A human-readable description of the format
                                 ("mp4 container with h264/opus").
                                 Calculated from the format_id, width, height.
                                 and format_note fields if missing.
                    * format_id  A short description of the format
                                 ("mp4_h264_opus" or "19").
                                Technically optional, but strongly recommended.
                    * format_note Additional info about the format
                                 ("3D" or "DASH video")
                    * width      Width of the video, if known
                    * height     Height of the video, if known
                    * aspect_ratio  Aspect ratio of the video, if known
                                 Automatically calculated from width and height
                    * resolution Textual description of width and height
                                 Automatically calculated from width and height
                    * dynamic_range The dynamic range of the video. One of:
                                 "SDR" (None), "HDR10", "HDR10+, "HDR12", "HLG, "DV"
                    * tbr        Average bitrate of audio and video in kbps (1000 bits/sec)
                    * abr        Average audio bitrate in kbps (1000 bits/sec)
                    * acodec     Name of the audio codec in use
                    * asr        Audio sampling rate in Hertz
                    * audio_channels  Number of audio channels
                    * vbr        Average video bitrate in kbps (1000 bits/sec)
                    * fps        Frame rate
                    * vcodec     Name of the video codec in use
                    * container  Name of the container format
                    * filesize   The number of bytes, if known in advance
                    * filesize_approx  An estimate for the number of bytes
                    * player_url SWF Player URL (used for rtmpdump).
                    * protocol   The protocol that will be used for the actual
                                 download, lower-case. One of "http", "https" or
                                 one of the protocols defined in downloader.PROTOCOL_MAP
                    * fragment_base_url
                                 Base URL for fragments. Each fragment's path
                                 value (if present) will be relative to
                                 this URL.
                    * fragments  A list of fragments of a fragmented media.
                                 Each fragment entry must contain either an url
                                 or a path. If an url is present it should be
                                 considered by a client. Otherwise both path and
                                 fragment_base_url must be present. Here is
                                 the list of all potential fields:
                                 * "url" - fragment's URL
                                 * "path" - fragment's path relative to
                                            fragment_base_url
                                 * "duration" (optional, int or float)
                                 * "filesize" (optional, int)
                    * is_from_start  Is a live format that can be downloaded
                                from the start. Boolean
                    * preference Order number of this format. If this field is
                                 present and not None, the formats get sorted
                                 by this field, regardless of all other values.
                                 -1 for default (order by other properties),
                                 -2 or smaller for less than default.
                                 < -1000 to hide the format (if there is
                                    another one which is strictly better)
                    * language   Language code, e.g. "de" or "en-US".
                    * language_preference  Is this in the language mentioned in
                                 the URL?
                                 10 if it's what the URL is about,
                                 -1 for default (don't know),
                                 -10 otherwise, other values reserved for now.
                    * quality    Order number of the video quality of this
                                 format, irrespective of the file format.
                                 -1 for default (order by other properties),
                                 -2 or smaller for less than default.
                    * source_preference  Order number for this video source
                                  (quality takes higher priority)
                                 -1 for default (order by other properties),
                                 -2 or smaller for less than default.
                    * http_headers  A dictionary of additional HTTP headers
                                 to add to the request.
                    * stretched_ratio  If given and not 1, indicates that the
                                 video's pixels are not square.
                                 width : height ratio as float.
                    * no_resume  The server does not support resuming the
                                 (HTTP or RTMP) download. Boolean.
                    * has_drm    True if the format has DRM and cannot be downloaded.
                                 'maybe' if the format may have DRM and has to be tested before download.
                    * extra_param_to_segment_url  A query string to append to each
                                 fragment's URL, or to update each existing query string
                                 with. Only applied by the native HLS/DASH downloaders.
                    * hls_aes    A dictionary of HLS AES-128 decryption information
                                 used by the native HLS downloader to override the
                                 values in the media playlist when an '#EXT-X-KEY' tag
                                 is present in the playlist:
                                 * uri  The URI from which the key will be downloaded
                                 * key  The key (as hex) used to decrypt fragments.
                                        If `key` is given, any key URI will be ignored
                                 * iv   The IV (as hex) used to decrypt fragments
                    * downloader_options  A dictionary of downloader options
                                 (For internal use only)
                                 * http_chunk_size Chunk size for HTTP downloads
                                 * ffmpeg_args     Extra arguments for ffmpeg downloader (input)
                                 * ffmpeg_args_out Extra arguments for ffmpeg downloader (output)
                    * is_dash_periods  Whether the format is a result of merging
                                 multiple DASH periods.
                    RTMP formats can also have the additional fields: page_url,
                    app, play_path, tc_url, flash_version, rtmp_live, rtmp_conn,
                    rtmp_protocol, rtmp_real_time

    url:            Final video URL.
    ext:            Video filename extension.
    format:         The video format, defaults to ext (used for --get-format)
    player_url:     SWF Player URL (used for rtmpdump).

    The following fields are optional:

    direct:         True if a direct video file was given (must only be set by GenericIE)
    alt_title:      A secondary title of the video.
    display_id:     An alternative identifier for the video, not necessarily
                    unique, but available before title. Typically, id is
                    something like "4234987", title "Dancing naked mole rats",
                    and display_id "dancing-naked-mole-rats"
    thumbnails:     A list of dictionaries, with the following entries:
                        * "id" (optional, string) - Thumbnail format ID
                        * "url"
                        * "preference" (optional, int) - quality of the image
                        * "width" (optional, int)
                        * "height" (optional, int)
                        * "resolution" (optional, string "{width}x{height}",
                                        deprecated)
                        * "filesize" (optional, int)
                        * "http_headers" (dict) - HTTP headers for the request
    thumbnail:      Full URL to a video thumbnail image.
    description:    Full video description.
    uploader:       Full name of the video uploader.
    license:        License name the video is licensed under.
    creators:       List of creators of the video.
    timestamp:      UNIX timestamp of the moment the video was uploaded
    upload_date:    Video upload date in UTC (YYYYMMDD).
                    If not explicitly set, calculated from timestamp
    release_timestamp: UNIX timestamp of the moment the video was released.
                    If it is not clear whether to use timestamp or this, use the former
    release_date:   The date (YYYYMMDD) when the video was released in UTC.
                    If not explicitly set, calculated from release_timestamp
    release_year:   Year (YYYY) as integer when the video or album was released.
                    To be used if no exact release date is known.
                    If not explicitly set, calculated from release_date.
    modified_timestamp: UNIX timestamp of the moment the video was last modified.
    modified_date:   The date (YYYYMMDD) when the video was last modified in UTC.
                    If not explicitly set, calculated from modified_timestamp
    uploader_id:    Nickname or id of the video uploader.
    uploader_url:   Full URL to a personal webpage of the video uploader.
    channel:        Full name of the channel the video is uploaded on.
                    Note that channel fields may or may not repeat uploader
                    fields. This depends on a particular extractor.
    channel_id:     Id of the channel.
    channel_url:    Full URL to a channel webpage.
    channel_follower_count: Number of followers of the channel.
    channel_is_verified: Whether the channel is verified on the platform.
    location:       Physical location where the video was filmed.
    subtitles:      The available subtitles as a dictionary in the format
                    {tag: subformats}. "tag" is usually a language code, and
                    "subformats" is a list sorted from lower to higher
                    preference, each element is a dictionary with the "ext"
                    entry and one of:
                        * "data": The subtitles file contents
                        * "url": A URL pointing to the subtitles file
                    It can optionally also have:
                        * "name": Name or description of the subtitles
                        * "http_headers": A dictionary of additional HTTP headers
                                  to add to the request.
                    "ext" will be calculated from URL if missing
    automatic_captions: Like 'subtitles'; contains automatically generated
                    captions instead of normal subtitles
    duration:       Length of the video in seconds, as an integer or float.
    view_count:     How many users have watched the video on the platform.
    concurrent_view_count: How many users are currently watching the video on the platform.
    like_count:     Number of positive ratings of the video
    dislike_count:  Number of negative ratings of the video
    repost_count:   Number of reposts of the video
    average_rating: Average rating give by users, the scale used depends on the webpage
    comment_count:  Number of comments on the video
    comments:       A list of comments, each with one or more of the following
                    properties (all but one of text or html optional):
                        * "author" - human-readable name of the comment author
                        * "author_id" - user ID of the comment author
                        * "author_thumbnail" - The thumbnail of the comment author
                        * "author_url" - The url to the comment author's page
                        * "author_is_verified" - Whether the author is verified
                                                 on the platform
                        * "author_is_uploader" - Whether the comment is made by
                                                 the video uploader
                        * "id" - Comment ID
                        * "html" - Comment as HTML
                        * "text" - Plain text of the comment
                        * "timestamp" - UNIX timestamp of comment
                        * "parent" - ID of the comment this one is replying to.
                                     Set to "root" to indicate that this is a
                                     comment to the original video.
                        * "like_count" - Number of positive ratings of the comment
                        * "dislike_count" - Number of negative ratings of the comment
                        * "is_favorited" - Whether the comment is marked as
                                           favorite by the video uploader
                        * "is_pinned" - Whether the comment is pinned to
                                        the top of the comments
    age_limit:      Age restriction for the video, as an integer (years)
    webpage_url:    The URL to the video webpage, if given to yt-dlp it
                    should allow to get the same result again. (It will be set
                    by YoutubeDL if it's missing)
    categories:     A list of categories that the video falls in, for example
                    ["Sports", "Berlin"]
    tags:           A list of tags assigned to the video, e.g. ["sweden", "pop music"]
    cast:           A list of the video cast
    is_live:        True, False, or None (=unknown). Whether this video is a
                    live stream that goes on instead of a fixed-length video.
    was_live:       True, False, or None (=unknown). Whether this video was
                    originally a live stream.
    live_status:    None (=unknown), 'is_live', 'is_upcoming', 'was_live', 'not_live',
                    or 'post_live' (was live, but VOD is not yet processed)
                    If absent, automatically set from is_live, was_live
    start_time:     Time in seconds where the reproduction should start, as
                    specified in the URL.
    end_time:       Time in seconds where the reproduction should end, as
                    specified in the URL.
    chapters:       A list of dictionaries, with the following entries:
                        * "start_time" - The start time of the chapter in seconds
                        * "end_time" - The end time of the chapter in seconds
                        * "title" (optional, string)
    heatmap:        A list of dictionaries, with the following entries:
                        * "start_time" - The start time of the data point in seconds
                        * "end_time" - The end time of the data point in seconds
                        * "value" - The normalized value of the data point (float between 0 and 1)
    playable_in_embed: Whether this video is allowed to play in embedded
                    players on other sites. Can be True (=always allowed),
                    False (=never allowed), None (=unknown), or a string
                    specifying the criteria for embedability; e.g. 'whitelist'
    availability:   Under what condition the video is available. One of
                    'private', 'premium_only', 'subscriber_only', 'needs_auth',
                    'unlisted' or 'public'. Use 'InfoExtractor._availability'
                    to set it
    media_type:     The type of media as classified by the site, e.g. "episode", "clip", "trailer"
    _old_archive_ids: A list of old archive ids needed for backward compatibility
    _format_sort_fields: A list of fields to use for sorting formats
    __post_extractor: A function to be called just before the metadata is
                    written to either disk, logger or console. The function
                    must return a dict which will be added to the info_dict.
                    This is usefull for additional information that is
                    time-consuming to extract. Note that the fields thus
                    extracted will not be available to output template and
                    match_filter. So, only "comments" and "comment_count" are
                    currently allowed to be extracted via this method.

    The following fields should only be used when the video belongs to some logical
    chapter or section:

    chapter:        Name or title of the chapter the video belongs to.
    chapter_number: Number of the chapter the video belongs to, as an integer.
    chapter_id:     Id of the chapter the video belongs to, as a unicode string.

    The following fields should only be used when the video is an episode of some
    series, programme or podcast:

    series:         Title of the series or programme the video episode belongs to.
    series_id:      Id of the series or programme the video episode belongs to, as a unicode string.
    season:         Title of the season the video episode belongs to.
    season_number:  Number of the season the video episode belongs to, as an integer.
    season_id:      Id of the season the video episode belongs to, as a unicode string.
    episode:        Title of the video episode. Unlike mandatory video title field,
                    this field should denote the exact title of the video episode
                    without any kind of decoration.
    episode_number: Number of the video episode within a season, as an integer.
    episode_id:     Id of the video episode, as a unicode string.

    The following fields should only be used when the media is a track or a part of
    a music album:

    track:          Title of the track.
    track_number:   Number of the track within an album or a disc, as an integer.
    track_id:       Id of the track (useful in case of custom indexing, e.g. 6.iii),
                    as a unicode string.
    artists:        List of artists of the track.
    composers:      List of composers of the piece.
    genres:         List of genres of the track.
    album:          Title of the album the track belongs to.
    album_type:     Type of the album (e.g. "Demo", "Full-length", "Split", "Compilation", etc).
    album_artists:  List of all artists appeared on the album.
                    E.g. ["Ash Borer", "Fell Voices"] or ["Various Artists"].
                    Useful for splits and compilations.
    disc_number:    Number of the disc or other physical medium the track belongs to,
                    as an integer.

    The following fields should only be set for clips that should be cut from the original video:

    section_start:  Start time of the section in seconds
    section_end:    End time of the section in seconds

    The following fields should only be set for storyboards:
    rows:           Number of rows in each storyboard fragment, as an integer
    columns:        Number of columns in each storyboard fragment, as an integer

    The following fields are deprecated and should not be set by new code:
    composer:       Use "composers" instead.
                    Composer(s) of the piece, comma-separated.
    artist:         Use "artists" instead.
                    Artist(s) of the track, comma-separated.
    genre:          Use "genres" instead.
                    Genre(s) of the track, comma-separated.
    album_artist:   Use "album_artists" instead.
                    All artists appeared on the album, comma-separated.
    creator:        Use "creators" instead.
                    The creator of the video.

    Unless mentioned otherwise, the fields should be Unicode strings.

    Unless mentioned otherwise, None is equivalent to absence of information.


    _type "playlist" indicates multiple videos.
    There must be a key "entries", which is a list, an iterable, or a PagedList
    object, each element of which is a valid dictionary by this specification.

    Additionally, playlists can have "id", "title", and any other relevant
    attributes with the same semantics as videos (see above).

    It can also have the following optional fields:

    playlist_count: The total number of videos in a playlist. If not given,
                    YoutubeDL tries to calculate it from "entries"


    _type "multi_video" indicates that there are multiple videos that
    form a single show, for examples multiple acts of an opera or TV episode.
    It must have an entries key like a playlist and contain all the keys
    required for a video at the same time.


    _type "url" indicates that the video must be extracted from another
    location, possibly by a different extractor. Its only required key is:
    "url" - the next URL to extract.
    The key "ie_key" can be set to the class name (minus the trailing "IE",
    e.g. "Youtube") if the extractor class is known in advance.
    Additionally, the dictionary may have any properties of the resolved entity
    known in advance, for example "title" if the title of the referred video is
    known ahead of time.


    _type "url_transparent" entities have the same specification as "url", but
    indicate that the given additional information is more precise than the one
    associated with the resolved URL.
    This is useful when a site employs a video service that hosts the video and
    its technical metadata, but that video service does not embed a useful
    title, description etc.


    Subclasses of this should also be added to the list of extractors and
    should define _VALID_URL as a regexp or a Sequence of regexps, and
    re-define the _real_extract() and (optionally) _real_initialize() methods.

    Subclasses may also override suitable() if necessary, but ensure the function
    signature is preserved and that this function imports everything it needs
    (except other extractors), so that lazy_extractors works correctly.

    Subclasses can define a list of _EMBED_REGEX, which will be searched for in
    the HTML of Generic webpages. It may also override _extract_embed_urls
    or _extract_from_webpage as necessary. While these are normally classmethods,
    _extract_from_webpage is allowed to be an instance method.

    _extract_from_webpage may raise self.StopExtraction() to stop further
    processing of the webpage and obtain exclusive rights to it. This is useful
    when the extractor cannot reliably be matched using just the URL,
    e.g. invidious/peertube instances

    Embed-only extractors can be defined by setting _VALID_URL = False.

    To support username + password (or netrc) login, the extractor must define a
    _NETRC_MACHINE and re-define _perform_login(username, password) and
    (optionally) _initialize_pre_login() methods. The _perform_login method will
    be called between _initialize_pre_login and _real_initialize if credentials
    are passed by the user. In cases where it is necessary to have the login
    process as part of the extraction rather than initialization, _perform_login
    can be left undefined.

    _GEO_BYPASS attribute may be set to False in order to disable
    geo restriction bypass mechanisms for a particular extractor.
    Though it won't disable explicit geo restriction bypass based on
    country code provided with geo_bypass_country.

    _GEO_COUNTRIES attribute may contain a list of presumably geo unrestricted
    countries for this extractor. One of these countries will be used by
    geo restriction bypass mechanism right away in order to bypass
    geo restriction, of course, if the mechanism is not disabled.

    _GEO_IP_BLOCKS attribute may contain a list of presumably geo unrestricted
    IP blocks in CIDR notation for this extractor. One of these IP blocks
    will be used by geo restriction bypass mechanism similarly
    to _GEO_COUNTRIES.

    The _ENABLED attribute should be set to False for IEs that
    are disabled by default and must be explicitly enabled.

    The _WORKING attribute should be set to False for broken IEs
    in order to warn the users and skip the tests.
    """

    _ready = False
    _downloader = None
    _x_forwarded_for_ip = None
    _GEO_BYPASS = True
    _GEO_COUNTRIES = None
    _GEO_IP_BLOCKS = None
    _WORKING = True
    _ENABLED = True
    _NETRC_MACHINE = None
    IE_DESC = None
    SEARCH_KEY = None
    _VALID_URL = None
    _EMBED_REGEX = []

    def _login_hint(self, method=NO_DEFAULT, netrc=None):
        password_hint = f'--username and --password, --netrc-cmd, or --netrc ({netrc or self._NETRC_MACHINE}) to provide account credentials'
        return {
            None: '',
            'any': f'Use --cookies, --cookies-from-browser, {password_hint}',
            'password': f'Use {password_hint}',
            'cookies': (
                'Use --cookies-from-browser or --cookies for the authentication. '
                'See  https://github.com/yt-dlp/yt-dlp/wiki/FAQ#how-do-i-pass-cookies-to-yt-dlp  for how to manually pass cookies'),
        }[method if method is not NO_DEFAULT else 'any' if self.supports_login() else 'cookies']

    def __init__(self, downloader=None):
        """Constructor. Receives an optional downloader (a YoutubeDL instance).
        If a downloader is not passed during initialization,
        it must be set using "set_downloader()" before "extract()" is called"""
        self._ready = False
        self._x_forwarded_for_ip = None
        self._printed_messages = set()
        self.set_downloader(downloader)

    @classmethod
    def _match_valid_url(cls, url):
        if cls._VALID_URL is False:
            return None
        # This does not use has/getattr intentionally - we want to know whether
        # we have cached the regexp for *this* class, whereas getattr would also
        # match the superclass
        if '_VALID_URL_RE' not in cls.__dict__:
            cls._VALID_URL_RE = tuple(map(re.compile, variadic(cls._VALID_URL)))
        return next(filter(None, (regex.match(url) for regex in cls._VALID_URL_RE)), None)

    @classmethod
    def suitable(cls, url):
        """Receives a URL and returns True if suitable for this IE."""
        # This function must import everything it needs (except other extractors),
        # so that lazy_extractors works correctly
        return cls._match_valid_url(url) is not None

    @classmethod
    def _match_id(cls, url):
        return cls._match_valid_url(url).group('id')

    @classmethod
    def get_temp_id(cls, url):
        try:
            return cls._match_id(url)
        except (IndexError, AttributeError):
            return None

    @classmethod
    def working(cls):
        """Getter method for _WORKING."""
        return cls._WORKING

    @classmethod
    def supports_login(cls):
        return bool(cls._NETRC_MACHINE)

    def initialize(self):
        """Initializes an instance (authentication, etc)."""
        self._printed_messages = set()
        self._initialize_geo_bypass({
            'countries': self._GEO_COUNTRIES,
            'ip_blocks': self._GEO_IP_BLOCKS,
        })
        if not self._ready:
            self._initialize_pre_login()
            if self.supports_login():
                username, password = self._get_login_info()
                if username:
                    self._perform_login(username, password)
            elif self.get_param('username') and False not in (self.IE_DESC, self._NETRC_MACHINE):
                self.report_warning(f'Login with password is not supported for this website. {self._login_hint("cookies")}')
            self._real_initialize()
            self._ready = True

    def _initialize_geo_bypass(self, geo_bypass_context):
        """
        Initialize geo restriction bypass mechanism.

        This method is used to initialize geo bypass mechanism based on faking
        X-Forwarded-For HTTP header. A random country from provided country list
        is selected and a random IP belonging to this country is generated. This
        IP will be passed as X-Forwarded-For HTTP header in all subsequent
        HTTP requests.

        This method will be used for initial geo bypass mechanism initialization
        during the instance initialization with _GEO_COUNTRIES and
        _GEO_IP_BLOCKS.

        You may also manually call it from extractor's code if geo bypass
        information is not available beforehand (e.g. obtained during
        extraction) or due to some other reason. In this case you should pass
        this information in geo bypass context passed as first argument. It may
        contain following fields:

        countries:  List of geo unrestricted countries (similar
                    to _GEO_COUNTRIES)
        ip_blocks:  List of geo unrestricted IP blocks in CIDR notation
                    (similar to _GEO_IP_BLOCKS)

        """
        if not self._x_forwarded_for_ip:

            # Geo bypass mechanism is explicitly disabled by user
            if not self.get_param('geo_bypass', True):
                return

            if not geo_bypass_context:
                geo_bypass_context = {}

            # Backward compatibility: previously _initialize_geo_bypass
            # expected a list of countries, some 3rd party code may still use
            # it this way
            if isinstance(geo_bypass_context, (list, tuple)):
                geo_bypass_context = {
                    'countries': geo_bypass_context,
                }

            # The whole point of geo bypass mechanism is to fake IP
            # as X-Forwarded-For HTTP header based on some IP block or
            # country code.

            # Path 1: bypassing based on IP block in CIDR notation

            # Explicit IP block specified by user, use it right away
            # regardless of whether extractor is geo bypassable or not
            ip_block = self.get_param('geo_bypass_ip_block', None)

            # Otherwise use random IP block from geo bypass context but only
            # if extractor is known as geo bypassable
            if not ip_block:
                ip_blocks = geo_bypass_context.get('ip_blocks')
                if self._GEO_BYPASS and ip_blocks:
                    ip_block = random.choice(ip_blocks)

            if ip_block:
                self._x_forwarded_for_ip = GeoUtils.random_ipv4(ip_block)
                self.write_debug(f'Using fake IP {self._x_forwarded_for_ip} as X-Forwarded-For')
                return

            # Path 2: bypassing based on country code

            # Explicit country code specified by user, use it right away
            # regardless of whether extractor is geo bypassable or not
            country = self.get_param('geo_bypass_country', None)

            # Otherwise use random country code from geo bypass context but
            # only if extractor is known as geo bypassable
            if not country:
                countries = geo_bypass_context.get('countries')
                if self._GEO_BYPASS and countries:
                    country = random.choice(countries)

            if country:
                self._x_forwarded_for_ip = GeoUtils.random_ipv4(country)
                self._downloader.write_debug(
                    f'Using fake IP {self._x_forwarded_for_ip} ({country.upper()}) as X-Forwarded-For')

    def extract(self, url):
        """Extracts URL information and returns it in list of dicts."""
        try:
            for _ in range(2):
                try:
                    self.initialize()
                    self.to_screen('Extracting URL: %s' % (
                        url if self.get_param('verbose') else truncate_string(url, 100, 20)))
                    ie_result = self._real_extract(url)
                    if ie_result is None:
                        return None
                    if self._x_forwarded_for_ip:
                        ie_result['__x_forwarded_for_ip'] = self._x_forwarded_for_ip
                    subtitles = ie_result.get('subtitles') or {}
                    if 'no-live-chat' in self.get_param('compat_opts'):
                        for lang in ('live_chat', 'comments', 'danmaku'):
                            subtitles.pop(lang, None)
                    return ie_result
                except GeoRestrictedError as e:
                    if self.__maybe_fake_ip_and_retry(e.countries):
                        continue
                    raise
        except UnsupportedError:
            raise
        except ExtractorError as e:
            e.video_id = e.video_id or self.get_temp_id(url)
            e.ie = e.ie or self.IE_NAME
            e.traceback = e.traceback or sys.exc_info()[2]
            raise
        except IncompleteRead as e:
            raise ExtractorError('A network error has occurred.', cause=e, expected=True, video_id=self.get_temp_id(url))
        except (KeyError, StopIteration) as e:
            raise ExtractorError('An extractor error has occurred.', cause=e, video_id=self.get_temp_id(url))

    def __maybe_fake_ip_and_retry(self, countries):
        if (not self.get_param('geo_bypass_country', None)
                and self._GEO_BYPASS
                and self.get_param('geo_bypass', True)
                and not self._x_forwarded_for_ip
                and countries):
            country_code = random.choice(countries)
            self._x_forwarded_for_ip = GeoUtils.random_ipv4(country_code)
            if self._x_forwarded_for_ip:
                self.report_warning(
                    'Video is geo restricted. Retrying extraction with fake IP '
                    f'{self._x_forwarded_for_ip} ({country_code.upper()}) as X-Forwarded-For.')
                return True
        return False

    def set_downloader(self, downloader):
        """Sets a YoutubeDL instance as the downloader for this IE."""
        self._downloader = downloader

    @property
    def cache(self):
        return self._downloader.cache

    @property
    def cookiejar(self):
        return self._downloader.cookiejar

    def _initialize_pre_login(self):
        """ Initialization before login. Redefine in subclasses."""
        pass

    def _perform_login(self, username, password):
        """ Login with username and password. Redefine in subclasses."""
        pass

    def _real_initialize(self):
        """Real initialization process. Redefine in subclasses."""
        pass

    def _real_extract(self, url):
        """Real extraction process. Redefine in subclasses."""
        raise NotImplementedError('This method must be implemented by subclasses')

    @classmethod
    def ie_key(cls):
        """A string for getting the InfoExtractor with get_info_extractor"""
        return cls.__name__[:-2]

    @classproperty
    def IE_NAME(cls):
        return cls.__name__[:-2]

    @staticmethod
    def __can_accept_status_code(err, expected_status):
        assert isinstance(err, HTTPError)
        if expected_status is None:
            return False
        elif callable(expected_status):
            return expected_status(err.status) is True
        else:
            return err.status in variadic(expected_status)

    def _create_request(self, url_or_request, data=None, headers=None, query=None, extensions=None):
        if isinstance(url_or_request, urllib.request.Request):
            self._downloader.deprecation_warning(
                'Passing a urllib.request.Request to _create_request() is deprecated. '
                'Use yt_dlp.networking.common.Request instead.')
            url_or_request = urllib_req_to_req(url_or_request)
        elif not isinstance(url_or_request, Request):
            url_or_request = Request(url_or_request)

        url_or_request.update(data=data, headers=headers, query=query, extensions=extensions)
        return url_or_request

    def _request_webpage(self, url_or_request, video_id, note=None, errnote=None, fatal=True, data=None,
                         headers=None, query=None, expected_status=None, impersonate=None, require_impersonation=False):
        """
        Return the response handle.

        See _download_webpage docstring for arguments specification.
        """
        if not self._downloader._first_webpage_request:
            sleep_interval = self.get_param('sleep_interval_requests') or 0
            if sleep_interval > 0:
                self.to_screen(f'Sleeping {sleep_interval} seconds ...')
                time.sleep(sleep_interval)
        else:
            self._downloader._first_webpage_request = False

        if note is None:
            self.report_download_webpage(video_id)
        elif note is not False:
            if video_id is None:
                self.to_screen(str(note))
            else:
                self.to_screen(f'{video_id}: {note}')

        # Some sites check X-Forwarded-For HTTP header in order to figure out
        # the origin of the client behind proxy. This allows bypassing geo
        # restriction by faking this header's value to IP that belongs to some
        # geo unrestricted country. We will do so once we encounter any
        # geo restriction error.
        if self._x_forwarded_for_ip:
            headers = (headers or {}).copy()
            headers.setdefault('X-Forwarded-For', self._x_forwarded_for_ip)

        extensions = {}

        if impersonate in (True, ''):
            impersonate = ImpersonateTarget()
        requested_targets = [
            t if isinstance(t, ImpersonateTarget) else ImpersonateTarget.from_str(t)
            for t in variadic(impersonate)
        ] if impersonate else []

        available_target = next(filter(self._downloader._impersonate_target_available, requested_targets), None)
        if available_target:
            extensions['impersonate'] = available_target
        elif requested_targets:
            message = 'The extractor is attempting impersonation, but '
            message += (
                'no impersonate target is available' if not str(impersonate)
                else f'none of these impersonate targets are available: "{", ".join(map(str, requested_targets))}"')
            info_msg = ('see  https://github.com/yt-dlp/yt-dlp#impersonation  '
                        'for information on installing the required dependencies')
            if require_impersonation:
                raise ExtractorError(f'{message}; {info_msg}', expected=True)
            self.report_warning(f'{message}; if you encounter errors, then {info_msg}', only_once=True)

        try:
            return self._downloader.urlopen(self._create_request(url_or_request, data, headers, query, extensions))
        except network_exceptions as err:
            if isinstance(err, HTTPError):
                if self.__can_accept_status_code(err, expected_status):
                    return err.response

            if errnote is False:
                return False
            if errnote is None:
                errnote = 'Unable to download webpage'

            errmsg = f'{errnote}: {err}'
            if fatal:
                raise ExtractorError(errmsg, cause=err)
            else:
                self.report_warning(errmsg)
                return False

    def _download_webpage_handle(self, url_or_request, video_id, note=None, errnote=None, fatal=True,
                                 encoding=None, data=None, headers={}, query={}, expected_status=None,
                                 impersonate=None, require_impersonation=False):
        """
        Return a tuple (page content as string, URL handle).

        Arguments:
        url_or_request -- plain text URL as a string or
            a yt_dlp.networking.Request object
        video_id -- Video/playlist/item identifier (string)

        Keyword arguments:
        note -- note printed before downloading (string)
        errnote -- note printed in case of an error (string)
        fatal -- flag denoting whether error should be considered fatal,
            i.e. whether it should cause ExtractionError to be raised,
            otherwise a warning will be reported and extraction continued
        encoding -- encoding for a page content decoding, guessed automatically
            when not explicitly specified
        data -- POST data (bytes)
        headers -- HTTP headers (dict)
        query -- URL query (dict)
        expected_status -- allows to accept failed HTTP requests (non 2xx
            status code) by explicitly specifying a set of accepted status
            codes. Can be any of the following entities:
                - an integer type specifying an exact failed status code to
                  accept
                - a list or a tuple of integer types specifying a list of
                  failed status codes to accept
                - a callable accepting an actual failed status code and
                  returning True if it should be accepted
            Note that this argument does not affect success status codes (2xx)
            which are always accepted.
        impersonate -- the impersonate target. Can be any of the following entities:
                - an instance of yt_dlp.networking.impersonate.ImpersonateTarget
                - a string in the format of CLIENT[:OS]
                - a list or a tuple of CLIENT[:OS] strings or ImpersonateTarget instances
                - a boolean value; True means any impersonate target is sufficient
        require_impersonation -- flag to toggle whether the request should raise an error
            if impersonation is not possible (bool, default: False)
        """

        # Strip hashes from the URL (#1038)
        if isinstance(url_or_request, str):
            url_or_request = url_or_request.partition('#')[0]

        urlh = self._request_webpage(url_or_request, video_id, note, errnote, fatal, data=data,
                                     headers=headers, query=query, expected_status=expected_status,
                                     impersonate=impersonate, require_impersonation=require_impersonation)
        if urlh is False:
            assert not fatal
            return False
        content = self._webpage_read_content(urlh, url_or_request, video_id, note, errnote, fatal,
                                             encoding=encoding, data=data)
        return (content, urlh)

    @staticmethod
    def _guess_encoding_from_content(content_type, webpage_bytes):
        m = re.match(r'[a-zA-Z0-9_.-]+/[a-zA-Z0-9_.-]+\s*;\s*charset=(.+)', content_type)
        if m:
            encoding = m.group(1)
        else:
            m = re.search(br'<meta[^>]+charset=[\'"]?([^\'")]+)[ /\'">]',
                          webpage_bytes[:1024])
            if m:
                encoding = m.group(1).decode('ascii')
            elif webpage_bytes.startswith(b'\xff\xfe'):
                encoding = 'utf-16'
            else:
                encoding = 'utf-8'

        return encoding

    def __check_blocked(self, content):
        first_block = content[:512]
        if ('<title>Access to this site is blocked</title>' in content
                and 'Websense' in first_block):
            msg = 'Access to this webpage has been blocked by Websense filtering software in your network.'
            blocked_iframe = self._html_search_regex(
                r'<iframe src="([^"]+)"', content,
                'Websense information URL', default=None)
            if blocked_iframe:
                msg += f' Visit {blocked_iframe} for more details'
            raise ExtractorError(msg, expected=True)
        if '<title>The URL you requested has been blocked</title>' in first_block:
            msg = (
                'Access to this webpage has been blocked by Indian censorship. '
                'Use a VPN or proxy server (with --proxy) to route around it.')
            block_msg = self._html_search_regex(
                r'</h1><p>(.*?)</p>',
                content, 'block message', default=None)
            if block_msg:
                msg += ' (Message: "{}")'.format(block_msg.replace('\n', ' '))
            raise ExtractorError(msg, expected=True)
        if ('<title>TTK :: Доступ к ресурсу ограничен</title>' in content
                and 'blocklist.rkn.gov.ru' in content):
            raise ExtractorError(
                'Access to this webpage has been blocked by decision of the Russian government. '
                'Visit http://blocklist.rkn.gov.ru/ for a block reason.',
                expected=True)

    def _request_dump_filename(self, url, video_id, data=None):
        if data is not None:
            data = hashlib.md5(data).hexdigest()
        basen = join_nonempty(video_id, data, url, delim='_')
        trim_length = self.get_param('trim_file_name') or 240
        if len(basen) > trim_length:
            h = '___' + hashlib.md5(basen.encode()).hexdigest()
            basen = basen[:trim_length - len(h)] + h
        filename = sanitize_filename(f'{basen}.dump', restricted=True)
        # Working around MAX_PATH limitation on Windows (see
        # http://msdn.microsoft.com/en-us/library/windows/desktop/aa365247(v=vs.85).aspx)
        if compat_os_name == 'nt':
            absfilepath = os.path.abspath(filename)
            if len(absfilepath) > 259:
                filename = fR'\\?\{absfilepath}'
        return filename

    def __decode_webpage(self, webpage_bytes, encoding, headers):
        if not encoding:
            encoding = self._guess_encoding_from_content(headers.get('Content-Type', ''), webpage_bytes)
        try:
            return webpage_bytes.decode(encoding, 'replace')
        except LookupError:
            return webpage_bytes.decode('utf-8', 'replace')

    def _webpage_read_content(self, urlh, url_or_request, video_id, note=None, errnote=None, fatal=True,
                              prefix=None, encoding=None, data=None):
        webpage_bytes = urlh.read()
        if prefix is not None:
            webpage_bytes = prefix + webpage_bytes
        if self.get_param('dump_intermediate_pages', False):
            self.to_screen('Dumping request to ' + urlh.url)
            dump = base64.b64encode(webpage_bytes).decode('ascii')
            self._downloader.to_screen(dump)
        if self.get_param('write_pages'):
            if isinstance(url_or_request, Request):
                data = self._create_request(url_or_request, data).data
            filename = self._request_dump_filename(urlh.url, video_id, data)
            self.to_screen(f'Saving request to {filename}')
            with open(filename, 'wb') as outf:
                outf.write(webpage_bytes)

        content = self.__decode_webpage(webpage_bytes, encoding, urlh.headers)
        self.__check_blocked(content)

        return content

    def __print_error(self, errnote, fatal, video_id, err):
        if fatal:
            raise ExtractorError(f'{video_id}: {errnote}', cause=err)
        elif errnote:
            self.report_warning(f'{video_id}: {errnote}: {err}')

    def _parse_xml(self, xml_string, video_id, transform_source=None, fatal=True, errnote=None):
        if transform_source:
            xml_string = transform_source(xml_string)
        try:
            return compat_etree_fromstring(xml_string.encode())
        except xml.etree.ElementTree.ParseError as ve:
            self.__print_error('Failed to parse XML' if errnote is None else errnote, fatal, video_id, ve)

    def _parse_json(self, json_string, video_id, transform_source=None, fatal=True, errnote=None, **parser_kwargs):
        try:
            return json.loads(
                json_string, cls=LenientJSONDecoder, strict=False, transform_source=transform_source, **parser_kwargs)
        except ValueError as ve:
            self.__print_error('Failed to parse JSON' if errnote is None else errnote, fatal, video_id, ve)

    def _parse_socket_response_as_json(self, data, *args, **kwargs):
        return self._parse_json(data[data.find('{'):data.rfind('}') + 1], *args, **kwargs)

    def __create_download_methods(name, parser, note, errnote, return_value):

        def parse(ie, content, *args, errnote=errnote, **kwargs):
            if parser is None:
                return content
            if errnote is False:
                kwargs['errnote'] = errnote
            # parser is fetched by name so subclasses can override it
            return getattr(ie, parser)(content, *args, **kwargs)

        def download_handle(self, url_or_request, video_id, note=note, errnote=errnote, transform_source=None,
                            fatal=True, encoding=None, data=None, headers={}, query={}, expected_status=None,
                            impersonate=None, require_impersonation=False):
            res = self._download_webpage_handle(
                url_or_request, video_id, note=note, errnote=errnote, fatal=fatal, encoding=encoding,
                data=data, headers=headers, query=query, expected_status=expected_status,
                impersonate=impersonate, require_impersonation=require_impersonation)
            if res is False:
                return res
            content, urlh = res
            return parse(self, content, video_id, transform_source=transform_source, fatal=fatal, errnote=errnote), urlh

        def download_content(self, url_or_request, video_id, note=note, errnote=errnote, transform_source=None,
                             fatal=True, encoding=None, data=None, headers={}, query={}, expected_status=None,
                             impersonate=None, require_impersonation=False):
            if self.get_param('load_pages'):
                url_or_request = self._create_request(url_or_request, data, headers, query)
                filename = self._request_dump_filename(url_or_request.url, video_id, url_or_request.data)
                self.to_screen(f'Loading request from {filename}')
                try:
                    with open(filename, 'rb') as dumpf:
                        webpage_bytes = dumpf.read()
                except OSError as e:
                    self.report_warning(f'Unable to load request from disk: {e}')
                else:
                    content = self.__decode_webpage(webpage_bytes, encoding, url_or_request.headers)
                    return parse(self, content, video_id, transform_source=transform_source, fatal=fatal, errnote=errnote)
            kwargs = {
                'note': note,
                'errnote': errnote,
                'transform_source': transform_source,
                'fatal': fatal,
                'encoding': encoding,
                'data': data,
                'headers': headers,
                'query': query,
                'expected_status': expected_status,
                'impersonate': impersonate,
                'require_impersonation': require_impersonation,
            }
            if parser is None:
                kwargs.pop('transform_source')
            # The method is fetched by name so subclasses can override _download_..._handle
            res = getattr(self, download_handle.__name__)(url_or_request, video_id, **kwargs)
            return res if res is False else res[0]

        def impersonate(func, name, return_value):
            func.__name__, func.__qualname__ = name, f'InfoExtractor.{name}'
            func.__doc__ = f'''
                @param transform_source     Apply this transformation before parsing
                @returns                    {return_value}

                See _download_webpage_handle docstring for other arguments specification
            '''

        impersonate(download_handle, f'_download_{name}_handle', f'({return_value}, URL handle)')
        impersonate(download_content, f'_download_{name}', f'{return_value}')
        return download_handle, download_content

    _download_xml_handle, _download_xml = __create_download_methods(
        'xml', '_parse_xml', 'Downloading XML', 'Unable to download XML', 'xml as an xml.etree.ElementTree.Element')
    _download_json_handle, _download_json = __create_download_methods(
        'json', '_parse_json', 'Downloading JSON metadata', 'Unable to download JSON metadata', 'JSON object as a dict')
    _download_socket_json_handle, _download_socket_json = __create_download_methods(
        'socket_json', '_parse_socket_response_as_json', 'Polling socket', 'Unable to poll socket', 'JSON object as a dict')
    __download_webpage = __create_download_methods('webpage', None, None, None, 'data of the page as a string')[1]

    def _download_webpage(
            self, url_or_request, video_id, note=None, errnote=None,
            fatal=True, tries=1, timeout=NO_DEFAULT, *args, **kwargs):
        """
        Return the data of the page as a string.

        Keyword arguments:
        tries -- number of tries
        timeout -- sleep interval between tries

        See _download_webpage_handle docstring for other arguments specification.
        """

        R''' # NB: These are unused; should they be deprecated?
        if tries != 1:
            self._downloader.deprecation_warning('tries argument is deprecated in InfoExtractor._download_webpage')
        if timeout is NO_DEFAULT:
            timeout = 5
        else:
            self._downloader.deprecation_warning('timeout argument is deprecated in InfoExtractor._download_webpage')
        '''

        try_count = 0
        while True:
            try:
                return self.__download_webpage(url_or_request, video_id, note, errnote, None, fatal, *args, **kwargs)
            except IncompleteRead as e:
                try_count += 1
                if try_count >= tries:
                    raise e
                self._sleep(timeout, video_id)

    def report_warning(self, msg, video_id=None, *args, only_once=False, **kwargs):
        idstr = format_field(video_id, None, '%s: ')
        msg = f'[{self.IE_NAME}] {idstr}{msg}'
        if only_once:
            if f'WARNING: {msg}' in self._printed_messages:
                return
            self._printed_messages.add(f'WARNING: {msg}')
        self._downloader.report_warning(msg, *args, **kwargs)

    def to_screen(self, msg, *args, **kwargs):
        """Print msg to screen, prefixing it with '[ie_name]'"""
        self._downloader.to_screen(f'[{self.IE_NAME}] {msg}', *args, **kwargs)

    def write_debug(self, msg, *args, **kwargs):
        self._downloader.write_debug(f'[{self.IE_NAME}] {msg}', *args, **kwargs)

    def get_param(self, name, default=None, *args, **kwargs):
        if self._downloader:
            return self._downloader.params.get(name, default, *args, **kwargs)
        return default

    def report_drm(self, video_id, partial=NO_DEFAULT):
        if partial is not NO_DEFAULT:
            self._downloader.deprecation_warning('InfoExtractor.report_drm no longer accepts the argument partial')
        self.raise_no_formats('This video is DRM protected', expected=True, video_id=video_id)

    def report_extraction(self, id_or_name):
        """Report information extraction."""
        self.to_screen(f'{id_or_name}: Extracting information')

    def report_download_webpage(self, video_id):
        """Report webpage download."""
        self.to_screen(f'{video_id}: Downloading webpage')

    def report_age_confirmation(self):
        """Report attempt to confirm age."""
        self.to_screen('Confirming age')

    def report_login(self):
        """Report attempt to log in."""
        self.to_screen('Logging in')

    def raise_login_required(
            self, msg='This video is only available for registered users',
            metadata_available=False, method=NO_DEFAULT):
        if metadata_available and (
                self.get_param('ignore_no_formats_error') or self.get_param('wait_for_video')):
            self.report_warning(msg)
            return
        msg += format_field(self._login_hint(method), None, '. %s')
        raise ExtractorError(msg, expected=True)

    def raise_geo_restricted(
            self, msg='This video is not available from your location due to geo restriction',
            countries=None, metadata_available=False):
        if metadata_available and (
                self.get_param('ignore_no_formats_error') or self.get_param('wait_for_video')):
            self.report_warning(msg)
        else:
            raise GeoRestrictedError(msg, countries=countries)

    def raise_no_formats(self, msg, expected=False, video_id=None):
        if expected and (
                self.get_param('ignore_no_formats_error') or self.get_param('wait_for_video')):
            self.report_warning(msg, video_id)
        elif isinstance(msg, ExtractorError):
            raise msg
        else:
            raise ExtractorError(msg, expected=expected, video_id=video_id)

    # Methods for following #608
    @staticmethod
    def url_result(url, ie=None, video_id=None, video_title=None, *, url_transparent=False, **kwargs):
        """Returns a URL that points to a page that should be processed"""
        if ie is not None:
            kwargs['ie_key'] = ie if isinstance(ie, str) else ie.ie_key()
        if video_id is not None:
            kwargs['id'] = video_id
        if video_title is not None:
            kwargs['title'] = video_title
        return {
            **kwargs,
            '_type': 'url_transparent' if url_transparent else 'url',
            'url': url,
        }

    @classmethod
    def playlist_from_matches(cls, matches, playlist_id=None, playlist_title=None,
                              getter=IDENTITY, ie=None, video_kwargs=None, **kwargs):
        return cls.playlist_result(
            (cls.url_result(m, ie, **(video_kwargs or {})) for m in orderedSet(map(getter, matches), lazy=True)),
            playlist_id, playlist_title, **kwargs)

    @staticmethod
    def playlist_result(entries, playlist_id=None, playlist_title=None, playlist_description=None, *, multi_video=False, **kwargs):
        """Returns a playlist"""
        if playlist_id:
            kwargs['id'] = playlist_id
        if playlist_title:
            kwargs['title'] = playlist_title
        if playlist_description is not None:
            kwargs['description'] = playlist_description
        return {
            **kwargs,
            '_type': 'multi_video' if multi_video else 'playlist',
            'entries': entries,
        }

    def _search_regex(self, pattern, string, name, default=NO_DEFAULT, fatal=True, flags=0, group=None):
        """
        Perform a regex search on the given string, using a single or a list of
        patterns returning the first matching group.
        In case of failure return a default value or raise a WARNING or a
        RegexNotFoundError, depending on fatal, specifying the field name.
        """
        if string is None:
            mobj = None
        elif isinstance(pattern, (str, re.Pattern)):
            mobj = re.search(pattern, string, flags)
        else:
            for p in pattern:
                mobj = re.search(p, string, flags)
                if mobj:
                    break

        _name = self._downloader._format_err(name, self._downloader.Styles.EMPHASIS)

        if mobj:
            if group is None:
                # return the first matching group
                return next(g for g in mobj.groups() if g is not None)
            elif isinstance(group, (list, tuple)):
                return tuple(mobj.group(g) for g in group)
            else:
                return mobj.group(group)
        elif default is not NO_DEFAULT:
            return default
        elif fatal:
            raise RegexNotFoundError(f'Unable to extract {_name}')
        else:
            self.report_warning(f'unable to extract {_name}' + bug_reports_message())
            return None

    def _search_json(self, start_pattern, string, name, video_id, *, end_pattern='',
                     contains_pattern=r'{(?s:.+)}', fatal=True, default=NO_DEFAULT, **kwargs):
        """Searches string for the JSON object specified by start_pattern"""
        # NB: end_pattern is only used to reduce the size of the initial match
        if default is NO_DEFAULT:
            default, has_default = {}, False
        else:
            fatal, has_default = False, True

        json_string = self._search_regex(
            rf'(?:{start_pattern})\s*(?P<json>{contains_pattern})\s*(?:{end_pattern})',
            string, name, group='json', fatal=fatal, default=None if has_default else NO_DEFAULT)
        if not json_string:
            return default

        _name = self._downloader._format_err(name, self._downloader.Styles.EMPHASIS)
        try:
            return self._parse_json(json_string, video_id, ignore_extra=True, **kwargs)
        except ExtractorError as e:
            if fatal:
                raise ExtractorError(
                    f'Unable to extract {_name} - Failed to parse JSON', cause=e.cause, video_id=video_id)
            elif not has_default:
                self.report_warning(
                    f'Unable to extract {_name} - Failed to parse JSON: {e}', video_id=video_id)
        return default

    def _html_search_regex(self, pattern, string, name, default=NO_DEFAULT, fatal=True, flags=0, group=None):
        """
        Like _search_regex, but strips HTML tags and unescapes entities.
        """
        res = self._search_regex(pattern, string, name, default, fatal, flags, group)
        if isinstance(res, tuple):
            return tuple(map(clean_html, res))
        return clean_html(res)

    def _get_netrc_login_info(self, netrc_machine=None):
        netrc_machine = netrc_machine or self._NETRC_MACHINE

        cmd = self.get_param('netrc_cmd')
        if cmd:
            cmd = cmd.replace('{}', netrc_machine)
            self.to_screen(f'Executing command: {cmd}')
            stdout, _, ret = Popen.run(cmd, text=True, shell=True, stdout=subprocess.PIPE)
            if ret != 0:
                raise OSError(f'Command returned error code {ret}')
            info = netrc_from_content(stdout).authenticators(netrc_machine)

        elif self.get_param('usenetrc', False):
            netrc_file = compat_expanduser(self.get_param('netrc_location') or '~')
            if os.path.isdir(netrc_file):
                netrc_file = os.path.join(netrc_file, '.netrc')
            info = netrc.netrc(netrc_file).authenticators(netrc_machine)

        else:
            return None, None
        if not info:
            self.to_screen(f'No authenticators for {netrc_machine}')
            return None, None

        self.write_debug(f'Using netrc for {netrc_machine} authentication')
        return info[0], info[2]

    def _get_login_info(self, username_option='username', password_option='password', netrc_machine=None):
        """
        Get the login info as (username, password)
        First look for the manually specified credentials using username_option
        and password_option as keys in params dictionary. If no such credentials
        are available try the netrc_cmd if it is defined or look in the
        netrc file using the netrc_machine or _NETRC_MACHINE value.
        If there's no info available, return (None, None)
        """

        username = self.get_param(username_option)
        if username is not None:
            password = self.get_param(password_option)
        else:
            try:
                username, password = self._get_netrc_login_info(netrc_machine)
            except (OSError, netrc.NetrcParseError) as err:
                self.report_warning(f'Failed to parse .netrc: {err}')
                return None, None
        return username, password

    def _get_tfa_info(self, note='two-factor verification code'):
        """
        Get the two-factor authentication info
        TODO - asking the user will be required for sms/phone verify
        currently just uses the command line option
        If there's no info available, return None
        """

        tfa = self.get_param('twofactor')
        if tfa is not None:
            return tfa

        return getpass.getpass(f'Type {note} and press [Return]: ')

    # Helper functions for extracting OpenGraph info
    @staticmethod
    def _og_regexes(prop):
        content_re = r'content=(?:"([^"]+?)"|\'([^\']+?)\'|\s*([^\s"\'=<>`]+?)(?=\s|/?>))'
        property_re = r'(?:name|property)=(?:\'og{sep}{prop}\'|"og{sep}{prop}"|\s*og{sep}{prop}\b)'.format(
            prop=re.escape(prop), sep='(?:&#x3A;|[:-])')
        template = r'<meta[^>]+?%s[^>]+?%s'
        return [
            template % (property_re, content_re),
            template % (content_re, property_re),
        ]

    @staticmethod
    def _meta_regex(prop):
        return rf'''(?isx)<meta
                    (?=[^>]+(?:itemprop|name|property|id|http-equiv)=(["\']?){re.escape(prop)}\1)
                    [^>]+?content=(["\'])(?P<content>.*?)\2'''

    def _og_search_property(self, prop, html, name=None, **kargs):
        prop = variadic(prop)
        if name is None:
            name = f'OpenGraph {prop[0]}'
        og_regexes = []
        for p in prop:
            og_regexes.extend(self._og_regexes(p))
        escaped = self._search_regex(og_regexes, html, name, flags=re.DOTALL, **kargs)
        if escaped is None:
            return None
        return unescapeHTML(escaped)

    def _og_search_thumbnail(self, html, **kargs):
        return self._og_search_property('image', html, 'thumbnail URL', fatal=False, **kargs)

    def _og_search_description(self, html, **kargs):
        return self._og_search_property('description', html, fatal=False, **kargs)

    def _og_search_title(self, html, *, fatal=False, **kargs):
        return self._og_search_property('title', html, fatal=fatal, **kargs)

    def _og_search_video_url(self, html, name='video url', secure=True, **kargs):
        regexes = self._og_regexes('video') + self._og_regexes('video:url')
        if secure:
            regexes = self._og_regexes('video:secure_url') + regexes
        return self._html_search_regex(regexes, html, name, **kargs)

    def _og_search_url(self, html, **kargs):
        return self._og_search_property('url', html, **kargs)

    def _html_extract_title(self, html, name='title', *, fatal=False, **kwargs):
        return self._html_search_regex(r'(?s)<title\b[^>]*>([^<]+)</title>', html, name, fatal=fatal, **kwargs)

    def _html_search_meta(self, name, html, display_name=None, fatal=False, **kwargs):
        name = variadic(name)
        if display_name is None:
            display_name = name[0]
        return self._html_search_regex(
            [self._meta_regex(n) for n in name],
            html, display_name, fatal=fatal, group='content', **kwargs)

    def _dc_search_uploader(self, html):
        return self._html_search_meta('dc.creator', html, 'uploader')

    @staticmethod
    def _rta_search(html):
        # See http://www.rtalabel.org/index.php?content=howtofaq#single
        if re.search(r'(?ix)<meta\s+name="rating"\s+'
                     r'     content="RTA-5042-1996-1400-1577-RTA"',
                     html):
            return 18

        # And then there are the jokers who advertise that they use RTA, but actually don't.
        AGE_LIMIT_MARKERS = [
            r'Proudly Labeled <a href="http://www\.rtalabel\.org/" title="Restricted to Adults">RTA</a>',
            r'>[^<]*you acknowledge you are at least (\d+) years old',
            r'>\s*(?:18\s+U(?:\.S\.C\.|SC)\s+)?(?:§+\s*)?2257\b',
        ]

        age_limit = 0
        for marker in AGE_LIMIT_MARKERS:
            mobj = re.search(marker, html)
            if mobj:
                age_limit = max(age_limit, int(traverse_obj(mobj, 1, default=18)))
        return age_limit

    def _media_rating_search(self, html):
        # See http://www.tjg-designs.com/WP/metadata-code-examples-adding-metadata-to-your-web-pages/
        rating = self._html_search_meta('rating', html)

        if not rating:
            return None

        RATING_TABLE = {
            'safe for kids': 0,
            'general': 8,
            '14 years': 14,
            'mature': 17,
            'restricted': 19,
        }
        return RATING_TABLE.get(rating.lower())

    def _family_friendly_search(self, html):
        # See http://schema.org/VideoObject
        family_friendly = self._html_search_meta(
            'isFamilyFriendly', html, default=None)

        if not family_friendly:
            return None

        RATING_TABLE = {
            '1': 0,
            'true': 0,
            '0': 18,
            'false': 18,
        }
        return RATING_TABLE.get(family_friendly.lower())

    def _twitter_search_player(self, html):
        return self._html_search_meta('twitter:player', html,
                                      'twitter card player')

    def _yield_json_ld(self, html, video_id, *, fatal=True, default=NO_DEFAULT):
        """Yield all json ld objects in the html"""
        if default is not NO_DEFAULT:
            fatal = False
        for mobj in re.finditer(JSON_LD_RE, html):
            json_ld_item = self._parse_json(mobj.group('json_ld'), video_id, fatal=fatal)
            for json_ld in variadic(json_ld_item):
                if isinstance(json_ld, dict):
                    yield json_ld

    def _search_json_ld(self, html, video_id, expected_type=None, *, fatal=True, default=NO_DEFAULT):
        """Search for a video in any json ld in the html"""
        if default is not NO_DEFAULT:
            fatal = False
        info = self._json_ld(
            list(self._yield_json_ld(html, video_id, fatal=fatal, default=default)),
            video_id, fatal=fatal, expected_type=expected_type)
        if info:
            return info
        if default is not NO_DEFAULT:
            return default
        elif fatal:
            raise RegexNotFoundError('Unable to extract JSON-LD')
        else:
            self.report_warning(f'unable to extract JSON-LD {bug_reports_message()}')
            return {}

    def _json_ld(self, json_ld, video_id, fatal=True, expected_type=None):
        if isinstance(json_ld, str):
            json_ld = self._parse_json(json_ld, video_id, fatal=fatal)
        if not json_ld:
            return {}
        info = {}

        INTERACTION_TYPE_MAP = {
            'CommentAction': 'comment',
            'AgreeAction': 'like',
            'DisagreeAction': 'dislike',
            'LikeAction': 'like',
            'DislikeAction': 'dislike',
            'ListenAction': 'view',
            'WatchAction': 'view',
            'ViewAction': 'view',
        }

        def is_type(e, *expected_types):
            type_ = variadic(traverse_obj(e, '@type'))
            return any(x in type_ for x in expected_types)

        def extract_interaction_type(e):
            interaction_type = e.get('interactionType')
            if isinstance(interaction_type, dict):
                interaction_type = interaction_type.get('@type')
            return str_or_none(interaction_type)

        def extract_interaction_statistic(e):
            interaction_statistic = e.get('interactionStatistic')
            if isinstance(interaction_statistic, dict):
                interaction_statistic = [interaction_statistic]
            if not isinstance(interaction_statistic, list):
                return
            for is_e in interaction_statistic:
                if not is_type(is_e, 'InteractionCounter'):
                    continue
                interaction_type = extract_interaction_type(is_e)
                if not interaction_type:
                    continue
                # For interaction count some sites provide string instead of
                # an integer (as per spec) with non digit characters (e.g. ",")
                # so extracting count with more relaxed str_to_int
                interaction_count = str_to_int(is_e.get('userInteractionCount'))
                if interaction_count is None:
                    continue
                count_kind = INTERACTION_TYPE_MAP.get(interaction_type.split('/')[-1])
                if not count_kind:
                    continue
                count_key = f'{count_kind}_count'
                if info.get(count_key) is not None:
                    continue
                info[count_key] = interaction_count

        def extract_chapter_information(e):
            chapters = [{
                'title': part.get('name'),
                'start_time': part.get('startOffset'),
                'end_time': part.get('endOffset'),
            } for part in variadic(e.get('hasPart') or []) if part.get('@type') == 'Clip']
            for idx, (last_c, current_c, next_c) in enumerate(zip(
                    [{'end_time': 0}, *chapters], chapters, chapters[1:])):
                current_c['end_time'] = current_c['end_time'] or next_c['start_time']
                current_c['start_time'] = current_c['start_time'] or last_c['end_time']
                if None in current_c.values():
                    self.report_warning(f'Chapter {idx} contains broken data. Not extracting chapters')
                    return
            if chapters:
                chapters[-1]['end_time'] = chapters[-1]['end_time'] or info['duration']
                info['chapters'] = chapters

        def extract_video_object(e):
            author = e.get('author')
            info.update({
                'url': url_or_none(e.get('contentUrl')),
                'ext': mimetype2ext(e.get('encodingFormat')),
                'title': unescapeHTML(e.get('name')),
                'description': unescapeHTML(e.get('description')),
                'thumbnails': [{'url': unescapeHTML(url)}
                               for url in variadic(traverse_obj(e, 'thumbnailUrl', 'thumbnailURL'))
                               if url_or_none(url)],
                'duration': parse_duration(e.get('duration')),
                'timestamp': unified_timestamp(e.get('uploadDate')),
                # author can be an instance of 'Organization' or 'Person' types.
                # both types can have 'name' property(inherited from 'Thing' type). [1]
                # however some websites are using 'Text' type instead.
                # 1. https://schema.org/VideoObject
                'uploader': author.get('name') if isinstance(author, dict) else author if isinstance(author, str) else None,
                'artist': traverse_obj(e, ('byArtist', 'name'), expected_type=str),
                'filesize': int_or_none(float_or_none(e.get('contentSize'))),
                'tbr': int_or_none(e.get('bitrate')),
                'width': int_or_none(e.get('width')),
                'height': int_or_none(e.get('height')),
                'view_count': int_or_none(e.get('interactionCount')),
                'tags': try_call(lambda: e.get('keywords').split(',')),
            })
            if is_type(e, 'AudioObject'):
                info.update({
                    'vcodec': 'none',
                    'abr': int_or_none(e.get('bitrate')),
                })
            extract_interaction_statistic(e)
            extract_chapter_information(e)

        def traverse_json_ld(json_ld, at_top_level=True):
            for e in variadic(json_ld):
                if not isinstance(e, dict):
                    continue
                if at_top_level and '@context' not in e:
                    continue
                if at_top_level and set(e.keys()) == {'@context', '@graph'}:
                    traverse_json_ld(e['@graph'], at_top_level=False)
                    continue
                if expected_type is not None and not is_type(e, expected_type):
                    continue
                rating = traverse_obj(e, ('aggregateRating', 'ratingValue'), expected_type=float_or_none)
                if rating is not None:
                    info['average_rating'] = rating
                if is_type(e, 'TVEpisode', 'Episode'):
                    episode_name = unescapeHTML(e.get('name'))
                    info.update({
                        'episode': episode_name,
                        'episode_number': int_or_none(e.get('episodeNumber')),
                        'description': unescapeHTML(e.get('description')),
                    })
                    if not info.get('title') and episode_name:
                        info['title'] = episode_name
                    part_of_season = e.get('partOfSeason')
                    if is_type(part_of_season, 'TVSeason', 'Season', 'CreativeWorkSeason'):
                        info.update({
                            'season': unescapeHTML(part_of_season.get('name')),
                            'season_number': int_or_none(part_of_season.get('seasonNumber')),
                        })
                    part_of_series = e.get('partOfSeries') or e.get('partOfTVSeries')
                    if is_type(part_of_series, 'TVSeries', 'Series', 'CreativeWorkSeries'):
                        info['series'] = unescapeHTML(part_of_series.get('name'))
                elif is_type(e, 'Movie'):
                    info.update({
                        'title': unescapeHTML(e.get('name')),
                        'description': unescapeHTML(e.get('description')),
                        'duration': parse_duration(e.get('duration')),
                        'timestamp': unified_timestamp(e.get('dateCreated')),
                    })
                elif is_type(e, 'Article', 'NewsArticle'):
                    info.update({
                        'timestamp': parse_iso8601(e.get('datePublished')),
                        'title': unescapeHTML(e.get('headline')),
                        'description': unescapeHTML(e.get('articleBody') or e.get('description')),
                    })
                    if is_type(traverse_obj(e, ('video', 0)), 'VideoObject'):
                        extract_video_object(e['video'][0])
                    elif is_type(traverse_obj(e, ('subjectOf', 0)), 'VideoObject'):
                        extract_video_object(e['subjectOf'][0])
                elif is_type(e, 'VideoObject', 'AudioObject'):
                    extract_video_object(e)
                    if expected_type is None:
                        continue
                    else:
                        break
                video = e.get('video')
                if is_type(video, 'VideoObject'):
                    extract_video_object(video)
                if expected_type is None:
                    continue
                else:
                    break

        traverse_json_ld(json_ld)
        return filter_dict(info)

    def _search_nextjs_data(self, webpage, video_id, *, fatal=True, default=NO_DEFAULT, **kw):
        if default == '{}':
            self._downloader.deprecation_warning('using `default=\'{}\'` is deprecated, use `default={}` instead')
            default = {}
        if default is not NO_DEFAULT:
            fatal = False

        return self._search_json(
            r'<script[^>]+id=[\'"]__NEXT_DATA__[\'"][^>]*>', webpage, 'next.js data',
            video_id, end_pattern='</script>', fatal=fatal, default=default, **kw)

    def _search_nuxt_data(self, webpage, video_id, context_name='__NUXT__', *, fatal=True, traverse=('data', 0)):
        """Parses Nuxt.js metadata. This works as long as the function __NUXT__ invokes is a pure function"""
        rectx = re.escape(context_name)
        FUNCTION_RE = r'\(function\((?P<arg_keys>.*?)\){.*?\breturn\s+(?P<js>{.*?})\s*;?\s*}\((?P<arg_vals>.*?)\)'
        js, arg_keys, arg_vals = self._search_regex(
            (rf'<script>\s*window\.{rectx}={FUNCTION_RE}\s*\)\s*;?\s*</script>', rf'{rectx}\(.*?{FUNCTION_RE}'),
            webpage, context_name, group=('js', 'arg_keys', 'arg_vals'),
            default=NO_DEFAULT if fatal else (None, None, None))
        if js is None:
            return {}

        args = dict(zip(arg_keys.split(','), map(json.dumps, self._parse_json(
            f'[{arg_vals}]', video_id, transform_source=js_to_json, fatal=fatal) or ())))

        ret = self._parse_json(js, video_id, transform_source=functools.partial(js_to_json, vars=args), fatal=fatal)
        return traverse_obj(ret, traverse) or {}

    @staticmethod
    def _hidden_inputs(html):
        html = re.sub(r'<!--(?:(?!<!--).)*-->', '', html)
        hidden_inputs = {}
        for input_el in re.findall(r'(?i)(<input[^>]+>)', html):
            attrs = extract_attributes(input_el)
            if not input_el:
                continue
            if attrs.get('type') not in ('hidden', 'submit'):
                continue
            name = attrs.get('name') or attrs.get('id')
            value = attrs.get('value')
            if name and value is not None:
                hidden_inputs[name] = value
        return hidden_inputs

    def _form_hidden_inputs(self, form_id, html):
        form = self._search_regex(
            rf'(?is)<form[^>]+?id=(["\']){form_id}\1[^>]*>(?P<form>.+?)</form>',
            html, f'{form_id} form', group='form')
        return self._hidden_inputs(form)

    @classproperty(cache=True)
    def FormatSort(cls):
        class FormatSort(FormatSorter):
            def __init__(ie, *args, **kwargs):
                super().__init__(ie._downloader, *args, **kwargs)

        deprecation_warning(
            'yt_dlp.InfoExtractor.FormatSort is deprecated and may be removed in the future. '
            'Use yt_dlp.utils.FormatSorter instead')
        return FormatSort

    def _sort_formats(self, formats, field_preference=[]):
        if not field_preference:
            self._downloader.deprecation_warning(
                'yt_dlp.InfoExtractor._sort_formats is deprecated and is no longer required')
            return
        self._downloader.deprecation_warning(
            'yt_dlp.InfoExtractor._sort_formats is deprecated and no longer works as expected. '
            'Return _format_sort_fields in the info_dict instead')
        if formats:
            formats[0]['__sort_fields'] = field_preference

    def _check_formats(self, formats, video_id):
        if formats:
            formats[:] = filter(
                lambda f: self._is_valid_url(
                    f['url'], video_id,
                    item='{} video format'.format(f.get('format_id')) if f.get('format_id') else 'video'),
                formats)

    @staticmethod
    def _remove_duplicate_formats(formats):
        format_urls = set()
        unique_formats = []
        for f in formats:
            if f['url'] not in format_urls:
                format_urls.add(f['url'])
                unique_formats.append(f)
        formats[:] = unique_formats

    def _is_valid_url(self, url, video_id, item='video', headers={}):
        url = self._proto_relative_url(url, scheme='http:')
        # For now assume non HTTP(S) URLs always valid
        if not url.startswith(('http://', 'https://')):
            return True
        try:
            self._request_webpage(url, video_id, f'Checking {item} URL', headers=headers)
            return True
        except ExtractorError as e:
            self.to_screen(
                f'{video_id}: {item} URL is invalid, skipping: {e.cause!s}')
            return False

    def http_scheme(self):
        """ Either "http:" or "https:", depending on the user's preferences """
        return (
            'http:'
            if self.get_param('prefer_insecure', False)
            else 'https:')

    def _proto_relative_url(self, url, scheme=None):
        scheme = scheme or self.http_scheme()
        assert scheme.endswith(':')
        return sanitize_url(url, scheme=scheme[:-1])

    def _sleep(self, timeout, video_id, msg_template=None):
        if msg_template is None:
            msg_template = '%(video_id)s: Waiting for %(timeout)s seconds'
        msg = msg_template % {'video_id': video_id, 'timeout': timeout}
        self.to_screen(msg)
        time.sleep(timeout)

    def _extract_f4m_formats(self, manifest_url, video_id, preference=None, quality=None, f4m_id=None,
                             transform_source=lambda s: fix_xml_ampersands(s).strip(),
                             fatal=True, m3u8_id=None, data=None, headers={}, query={}):
        if self.get_param('ignore_no_formats_error'):
            fatal = False

        res = self._download_xml_handle(
            manifest_url, video_id, 'Downloading f4m manifest',
            'Unable to download f4m manifest',
            # Some manifests may be malformed, e.g. prosiebensat1 generated manifests
            # (see https://github.com/ytdl-org/youtube-dl/issues/6215#issuecomment-121704244)
            transform_source=transform_source,
            fatal=fatal, data=data, headers=headers, query=query)
        if res is False:
            return []

        manifest, urlh = res
        manifest_url = urlh.url

        return self._parse_f4m_formats(
            manifest, manifest_url, video_id, preference=preference, quality=quality, f4m_id=f4m_id,
            transform_source=transform_source, fatal=fatal, m3u8_id=m3u8_id)

    def _parse_f4m_formats(self, manifest, manifest_url, video_id, preference=None, quality=None, f4m_id=None,
                           transform_source=lambda s: fix_xml_ampersands(s).strip(),
                           fatal=True, m3u8_id=None):
        if not isinstance(manifest, xml.etree.ElementTree.Element) and not fatal:
            return []

        # currently yt-dlp cannot decode the playerVerificationChallenge as Akamai uses Adobe Alchemy
        akamai_pv = manifest.find('{http://ns.adobe.com/f4m/1.0}pv-2.0')
        if akamai_pv is not None and ';' in akamai_pv.text:
            player_verification_challenge = akamai_pv.text.split(';')[0]
            if player_verification_challenge.strip() != '':
                return []

        formats = []
        manifest_version = '1.0'
        media_nodes = manifest.findall('{http://ns.adobe.com/f4m/1.0}media')
        if not media_nodes:
            manifest_version = '2.0'
            media_nodes = manifest.findall('{http://ns.adobe.com/f4m/2.0}media')
        # Remove unsupported DRM protected media from final formats
        # rendition (see https://github.com/ytdl-org/youtube-dl/issues/8573).
        media_nodes = remove_encrypted_media(media_nodes)
        if not media_nodes:
            return formats

        manifest_base_url = get_base_url(manifest)

        bootstrap_info = xpath_element(
            manifest, ['{http://ns.adobe.com/f4m/1.0}bootstrapInfo', '{http://ns.adobe.com/f4m/2.0}bootstrapInfo'],
            'bootstrap info', default=None)

        vcodec = None
        mime_type = xpath_text(
            manifest, ['{http://ns.adobe.com/f4m/1.0}mimeType', '{http://ns.adobe.com/f4m/2.0}mimeType'],
            'base URL', default=None)
        if mime_type and mime_type.startswith('audio/'):
            vcodec = 'none'

        for i, media_el in enumerate(media_nodes):
            tbr = int_or_none(media_el.attrib.get('bitrate'))
            width = int_or_none(media_el.attrib.get('width'))
            height = int_or_none(media_el.attrib.get('height'))
            format_id = join_nonempty(f4m_id, tbr or i)
            # If <bootstrapInfo> is present, the specified f4m is a
            # stream-level manifest, and only set-level manifests may refer to
            # external resources.  See section 11.4 and section 4 of F4M spec
            if bootstrap_info is None:
                media_url = None
                # @href is introduced in 2.0, see section 11.6 of F4M spec
                if manifest_version == '2.0':
                    media_url = media_el.attrib.get('href')
                if media_url is None:
                    media_url = media_el.attrib.get('url')
                if not media_url:
                    continue
                manifest_url = (
                    media_url if media_url.startswith(('http://', 'https://'))
                    else ((manifest_base_url or '/'.join(manifest_url.split('/')[:-1])) + '/' + media_url))
                # If media_url is itself a f4m manifest do the recursive extraction
                # since bitrates in parent manifest (this one) and media_url manifest
                # may differ leading to inability to resolve the format by requested
                # bitrate in f4m downloader
                ext = determine_ext(manifest_url)
                if ext == 'f4m':
                    f4m_formats = self._extract_f4m_formats(
                        manifest_url, video_id, preference=preference, quality=quality, f4m_id=f4m_id,
                        transform_source=transform_source, fatal=fatal)
                    # Sometimes stream-level manifest contains single media entry that
                    # does not contain any quality metadata (e.g. http://matchtv.ru/#live-player).
                    # At the same time parent's media entry in set-level manifest may
                    # contain it. We will copy it from parent in such cases.
                    if len(f4m_formats) == 1:
                        f = f4m_formats[0]
                        f.update({
                            'tbr': f.get('tbr') or tbr,
                            'width': f.get('width') or width,
                            'height': f.get('height') or height,
                            'format_id': f.get('format_id') if not tbr else format_id,
                            'vcodec': vcodec,
                        })
                    formats.extend(f4m_formats)
                    continue
                elif ext == 'm3u8':
                    formats.extend(self._extract_m3u8_formats(
                        manifest_url, video_id, 'mp4', preference=preference,
                        quality=quality, m3u8_id=m3u8_id, fatal=fatal))
                    continue
            formats.append({
                'format_id': format_id,
                'url': manifest_url,
                'manifest_url': manifest_url,
                'ext': 'flv' if bootstrap_info is not None else None,
                'protocol': 'f4m',
                'tbr': tbr,
                'width': width,
                'height': height,
                'vcodec': vcodec,
                'preference': preference,
                'quality': quality,
            })
        return formats

    def _m3u8_meta_format(self, m3u8_url, ext=None, preference=None, quality=None, m3u8_id=None):
        return {
            'format_id': join_nonempty(m3u8_id, 'meta'),
            'url': m3u8_url,
            'ext': ext,
            'protocol': 'm3u8',
            'preference': preference - 100 if preference else -100,
            'quality': quality,
            'resolution': 'multiple',
            'format_note': 'Quality selection URL',
        }

    def _report_ignoring_subs(self, name):
        self.report_warning(bug_reports_message(
            f'Ignoring subtitle tracks found in the {name} manifest; '
            'if any subtitle tracks are missing,',
        ), only_once=True)

    def _extract_m3u8_formats(self, *args, **kwargs):
        fmts, subs = self._extract_m3u8_formats_and_subtitles(*args, **kwargs)
        if subs:
            self._report_ignoring_subs('HLS')
        return fmts

    def _extract_m3u8_formats_and_subtitles(
            self, m3u8_url, video_id, ext=None, entry_protocol='m3u8_native',
            preference=None, quality=None, m3u8_id=None, note=None,
            errnote=None, fatal=True, live=False, data=None, headers={},
            query={}):

        if self.get_param('ignore_no_formats_error'):
            fatal = False

        if not m3u8_url:
            if errnote is not False:
                errnote = errnote or 'Failed to obtain m3u8 URL'
                if fatal:
                    raise ExtractorError(errnote, video_id=video_id)
                self.report_warning(f'{errnote}{bug_reports_message()}')
            return [], {}

        res = self._download_webpage_handle(
            m3u8_url, video_id,
            note='Downloading m3u8 information' if note is None else note,
            errnote='Failed to download m3u8 information' if errnote is None else errnote,
            fatal=fatal, data=data, headers=headers, query=query)

        if res is False:
            return [], {}

        m3u8_doc, urlh = res
        m3u8_url = urlh.url

        return self._parse_m3u8_formats_and_subtitles(
            m3u8_doc, m3u8_url, ext=ext, entry_protocol=entry_protocol,
            preference=preference, quality=quality, m3u8_id=m3u8_id,
            note=note, errnote=errnote, fatal=fatal, live=live, data=data,
            headers=headers, query=query, video_id=video_id)

    def _parse_m3u8_formats_and_subtitles(
            self, m3u8_doc, m3u8_url=None, ext=None, entry_protocol='m3u8_native',
            preference=None, quality=None, m3u8_id=None, live=False, note=None,
            errnote=None, fatal=True, data=None, headers={}, query={},
            video_id=None):
        formats, subtitles = [], {}
        has_drm = HlsFD._has_drm(m3u8_doc)

        def format_url(url):
            return url if re.match(r'^https?://', url) else urllib.parse.urljoin(m3u8_url, url)

        if self.get_param('hls_split_discontinuity', False):
            def _extract_m3u8_playlist_indices(manifest_url=None, m3u8_doc=None):
                if not m3u8_doc:
                    if not manifest_url:
                        return []
                    m3u8_doc = self._download_webpage(
                        manifest_url, video_id, fatal=fatal, data=data, headers=headers,
                        note=False, errnote='Failed to download m3u8 playlist information')
                    if m3u8_doc is False:
                        return []
                return range(1 + sum(line.startswith('#EXT-X-DISCONTINUITY') for line in m3u8_doc.splitlines()))

        else:
            def _extract_m3u8_playlist_indices(*args, **kwargs):
                return [None]

        # References:
        # 1. https://tools.ietf.org/html/draft-pantos-http-live-streaming-21
        # 2. https://github.com/ytdl-org/youtube-dl/issues/12211
        # 3. https://github.com/ytdl-org/youtube-dl/issues/18923

        # We should try extracting formats only from master playlists [1, 4.3.4],
        # i.e. playlists that describe available qualities. On the other hand
        # media playlists [1, 4.3.3] should be returned as is since they contain
        # just the media without qualities renditions.
        # Fortunately, master playlist can be easily distinguished from media
        # playlist based on particular tags availability. As of [1, 4.3.3, 4.3.4]
        # master playlist tags MUST NOT appear in a media playlist and vice versa.
        # As of [1, 4.3.3.1] #EXT-X-TARGETDURATION tag is REQUIRED for every
        # media playlist and MUST NOT appear in master playlist thus we can
        # clearly detect media playlist with this criterion.

        if '#EXT-X-TARGETDURATION' in m3u8_doc:  # media playlist, return as is
            formats = [{
                'format_id': join_nonempty(m3u8_id, idx),
                'format_index': idx,
                'url': m3u8_url or encode_data_uri(m3u8_doc.encode(), 'application/x-mpegurl'),
                'ext': ext,
                'protocol': entry_protocol,
                'preference': preference,
                'quality': quality,
                'has_drm': has_drm,
            } for idx in _extract_m3u8_playlist_indices(m3u8_doc=m3u8_doc)]

            return formats, subtitles

        groups = {}
        last_stream_inf = {}

        def extract_media(x_media_line):
            media = parse_m3u8_attributes(x_media_line)
            # As per [1, 4.3.4.1] TYPE, GROUP-ID and NAME are REQUIRED
            media_type, group_id, name = media.get('TYPE'), media.get('GROUP-ID'), media.get('NAME')
            if not (media_type and group_id and name):
                return
            groups.setdefault(group_id, []).append(media)
            # <https://tools.ietf.org/html/rfc8216#section-4.3.4.1>
            if media_type == 'SUBTITLES':
                # According to RFC 8216 §4.3.4.2.1, URI is REQUIRED in the
                # EXT-X-MEDIA tag if the media type is SUBTITLES.
                # However, lack of URI has been spotted in the wild.
                # e.g. NebulaIE; see https://github.com/yt-dlp/yt-dlp/issues/339
                if not media.get('URI'):
                    return
                url = format_url(media['URI'])
                sub_info = {
                    'url': url,
                    'ext': determine_ext(url),
                }
                if sub_info['ext'] == 'm3u8':
                    # Per RFC 8216 §3.1, the only possible subtitle format m3u8
                    # files may contain is WebVTT:
                    # <https://tools.ietf.org/html/rfc8216#section-3.1>
                    sub_info['ext'] = 'vtt'
                    sub_info['protocol'] = 'm3u8_native'
                lang = media.get('LANGUAGE') or 'und'
                subtitles.setdefault(lang, []).append(sub_info)
            if media_type not in ('VIDEO', 'AUDIO'):
                return
            media_url = media.get('URI')
            if media_url:
                manifest_url = format_url(media_url)
                formats.extend({
                    'format_id': join_nonempty(m3u8_id, group_id, name, idx),
                    'format_note': name,
                    'format_index': idx,
                    'url': manifest_url,
                    'manifest_url': m3u8_url,
                    'language': media.get('LANGUAGE'),
                    'ext': ext,
                    'protocol': entry_protocol,
                    'preference': preference,
                    'quality': quality,
                    'has_drm': has_drm,
                    'vcodec': 'none' if media_type == 'AUDIO' else None,
                } for idx in _extract_m3u8_playlist_indices(manifest_url))

        def build_stream_name():
            # Despite specification does not mention NAME attribute for
            # EXT-X-STREAM-INF tag it still sometimes may be present (see [1]
            # or vidio test in TestInfoExtractor.test_parse_m3u8_formats)
            # 1. http://www.vidio.com/watch/165683-dj_ambred-booyah-live-2015
            stream_name = last_stream_inf.get('NAME')
            if stream_name:
                return stream_name
            # If there is no NAME in EXT-X-STREAM-INF it will be obtained
            # from corresponding rendition group
            stream_group_id = last_stream_inf.get('VIDEO')
            if not stream_group_id:
                return
            stream_group = groups.get(stream_group_id)
            if not stream_group:
                return stream_group_id
            rendition = stream_group[0]
            return rendition.get('NAME') or stream_group_id

        # parse EXT-X-MEDIA tags before EXT-X-STREAM-INF in order to have the
        # chance to detect video only formats when EXT-X-STREAM-INF tags
        # precede EXT-X-MEDIA tags in HLS manifest such as [3].
        for line in m3u8_doc.splitlines():
            if line.startswith('#EXT-X-MEDIA:'):
                extract_media(line)

        for line in m3u8_doc.splitlines():
            if line.startswith('#EXT-X-STREAM-INF:'):
                last_stream_inf = parse_m3u8_attributes(line)
            elif line.startswith('#') or not line.strip():
                continue
            else:
                tbr = float_or_none(
                    last_stream_inf.get('AVERAGE-BANDWIDTH')
                    or last_stream_inf.get('BANDWIDTH'), scale=1000)
                manifest_url = format_url(line.strip())

                for idx in _extract_m3u8_playlist_indices(manifest_url):
                    format_id = [m3u8_id, None, idx]
                    # Bandwidth of live streams may differ over time thus making
                    # format_id unpredictable. So it's better to keep provided
                    # format_id intact.
                    if not live:
                        stream_name = build_stream_name()
                        format_id[1] = stream_name or '%d' % (tbr or len(formats))
                    f = {
                        'format_id': join_nonempty(*format_id),
                        'format_index': idx,
                        'url': manifest_url,
                        'manifest_url': m3u8_url,
                        'tbr': tbr,
                        'ext': ext,
                        'fps': float_or_none(last_stream_inf.get('FRAME-RATE')),
                        'protocol': entry_protocol,
                        'preference': preference,
                        'quality': quality,
                        'has_drm': has_drm,
                    }
                    resolution = last_stream_inf.get('RESOLUTION')
                    if resolution:
                        mobj = re.search(r'(?P<width>\d+)[xX](?P<height>\d+)', resolution)
                        if mobj:
                            f['width'] = int(mobj.group('width'))
                            f['height'] = int(mobj.group('height'))
                    # Unified Streaming Platform
                    mobj = re.search(
                        r'audio.*?(?:%3D|=)(\d+)(?:-video.*?(?:%3D|=)(\d+))?', f['url'])
                    if mobj:
                        abr, vbr = mobj.groups()
                        abr, vbr = float_or_none(abr, 1000), float_or_none(vbr, 1000)
                        f.update({
                            'vbr': vbr,
                            'abr': abr,
                        })
                    codecs = parse_codecs(last_stream_inf.get('CODECS'))
                    f.update(codecs)
                    audio_group_id = last_stream_inf.get('AUDIO')
                    # As per [1, 4.3.4.1.1] any EXT-X-STREAM-INF tag which
                    # references a rendition group MUST have a CODECS attribute.
                    # However, this is not always respected. E.g. [2]
                    # contains EXT-X-STREAM-INF tag which references AUDIO
                    # rendition group but does not have CODECS and despite
                    # referencing an audio group it represents a complete
                    # (with audio and video) format. So, for such cases we will
                    # ignore references to rendition groups and treat them
                    # as complete formats.
                    if audio_group_id and codecs and f.get('vcodec') != 'none':
                        audio_group = groups.get(audio_group_id)
                        if audio_group and audio_group[0].get('URI'):
                            # TODO: update acodec for audio only formats with
                            # the same GROUP-ID
                            f['acodec'] = 'none'
                    if not f.get('ext'):
                        f['ext'] = 'm4a' if f.get('vcodec') == 'none' else 'mp4'
                    formats.append(f)

                    # for DailyMotion
                    progressive_uri = last_stream_inf.get('PROGRESSIVE-URI')
                    if progressive_uri:
                        http_f = f.copy()
                        del http_f['manifest_url']
                        http_f.update({
                            'format_id': f['format_id'].replace('hls-', 'http-'),
                            'protocol': 'http',
                            'url': progressive_uri,
                        })
                        formats.append(http_f)

                last_stream_inf = {}
        return formats, subtitles

    def _extract_m3u8_vod_duration(
            self, m3u8_vod_url, video_id, note=None, errnote=None, data=None, headers={}, query={}):

        m3u8_vod = self._download_webpage(
            m3u8_vod_url, video_id,
            note='Downloading m3u8 VOD manifest' if note is None else note,
            errnote='Failed to download VOD manifest' if errnote is None else errnote,
            fatal=False, data=data, headers=headers, query=query)

        return self._parse_m3u8_vod_duration(m3u8_vod or '', video_id)

    def _parse_m3u8_vod_duration(self, m3u8_vod, video_id):
        if '#EXT-X-ENDLIST' not in m3u8_vod:
            return None

        return int(sum(
            float(line[len('#EXTINF:'):].split(',')[0])
            for line in m3u8_vod.splitlines() if line.startswith('#EXTINF:'))) or None

    def _extract_mpd_vod_duration(
            self, mpd_url, video_id, note=None, errnote=None, data=None, headers={}, query={}):

        mpd_doc = self._download_xml(
            mpd_url, video_id,
            note='Downloading MPD VOD manifest' if note is None else note,
            errnote='Failed to download VOD manifest' if errnote is None else errnote,
            fatal=False, data=data, headers=headers, query=query)
        if not isinstance(mpd_doc, xml.etree.ElementTree.Element):
            return None
        return int_or_none(parse_duration(mpd_doc.get('mediaPresentationDuration')))

    @staticmethod
    def _xpath_ns(path, namespace=None):
        if not namespace:
            return path
        out = []
        for c in path.split('/'):
            if not c or c == '.':
                out.append(c)
            else:
                out.append(f'{{{namespace}}}{c}')
        return '/'.join(out)

    def _extract_smil_formats_and_subtitles(self, smil_url, video_id, fatal=True, f4m_params=None, transform_source=None):
        if self.get_param('ignore_no_formats_error'):
            fatal = False

        res = self._download_smil(smil_url, video_id, fatal=fatal, transform_source=transform_source)
        if res is False:
            assert not fatal
            return [], {}
        smil, urlh = res

        return self._parse_smil_formats_and_subtitles(smil, urlh.url, video_id, f4m_params=f4m_params,
                                                      namespace=self._parse_smil_namespace(smil))

    def _extract_smil_formats(self, *args, **kwargs):
        fmts, subs = self._extract_smil_formats_and_subtitles(*args, **kwargs)
        if subs:
            self._report_ignoring_subs('SMIL')
        return fmts

    def _extract_smil_info(self, smil_url, video_id, fatal=True, f4m_params=None):
        res = self._download_smil(smil_url, video_id, fatal=fatal)
        if res is False:
            return {}

        smil, urlh = res
        smil_url = urlh.url

        return self._parse_smil(smil, smil_url, video_id, f4m_params=f4m_params)

    def _download_smil(self, smil_url, video_id, fatal=True, transform_source=None):
        return self._download_xml_handle(
            smil_url, video_id, 'Downloading SMIL file',
            'Unable to download SMIL file', fatal=fatal, transform_source=transform_source)

    def _parse_smil(self, smil, smil_url, video_id, f4m_params=None):
        namespace = self._parse_smil_namespace(smil)

        formats, subtitles = self._parse_smil_formats_and_subtitles(
            smil, smil_url, video_id, namespace=namespace, f4m_params=f4m_params)

        video_id = os.path.splitext(url_basename(smil_url))[0]
        title = None
        description = None
        upload_date = None
        for meta in smil.findall(self._xpath_ns('./head/meta', namespace)):
            name = meta.attrib.get('name')
            content = meta.attrib.get('content')
            if not name or not content:
                continue
            if not title and name == 'title':
                title = content
            elif not description and name in ('description', 'abstract'):
                description = content
            elif not upload_date and name == 'date':
                upload_date = unified_strdate(content)

        thumbnails = [{
            'id': image.get('type'),
            'url': image.get('src'),
            'width': int_or_none(image.get('width')),
            'height': int_or_none(image.get('height')),
        } for image in smil.findall(self._xpath_ns('.//image', namespace)) if image.get('src')]

        return {
            'id': video_id,
            'title': title or video_id,
            'description': description,
            'upload_date': upload_date,
            'thumbnails': thumbnails,
            'formats': formats,
            'subtitles': subtitles,
        }

    def _parse_smil_namespace(self, smil):
        return self._search_regex(
            r'(?i)^{([^}]+)?}smil$', smil.tag, 'namespace', default=None)

    def _parse_smil_formats(self, *args, **kwargs):
        fmts, subs = self._parse_smil_formats_and_subtitles(*args, **kwargs)
        if subs:
            self._report_ignoring_subs('SMIL')
        return fmts

    def _parse_smil_formats_and_subtitles(
            self, smil, smil_url, video_id, namespace=None, f4m_params=None, transform_rtmp_url=None):
        base = smil_url
        for meta in smil.findall(self._xpath_ns('./head/meta', namespace)):
            b = meta.get('base') or meta.get('httpBase')
            if b:
                base = b
                break

        formats, subtitles = [], {}
        rtmp_count = 0
        http_count = 0
        m3u8_count = 0
        imgs_count = 0

        srcs = set()
        media = itertools.chain.from_iterable(
            smil.findall(self._xpath_ns(arg, namespace))
            for arg in ['.//video', './/audio', './/media'])
        for medium in media:
            src = medium.get('src')
            if not src or src in srcs:
                continue
            srcs.add(src)

            bitrate = float_or_none(medium.get('system-bitrate') or medium.get('systemBitrate'), 1000)
            filesize = int_or_none(medium.get('size') or medium.get('fileSize'))
            width = int_or_none(medium.get('width'))
            height = int_or_none(medium.get('height'))
            proto = medium.get('proto')
            ext = medium.get('ext')
            src_ext = determine_ext(src, default_ext=None) or ext or urlhandle_detect_ext(
                self._request_webpage(HEADRequest(src), video_id, note='Requesting extension info', fatal=False))
            streamer = medium.get('streamer') or base

            if proto == 'rtmp' or streamer.startswith('rtmp'):
                rtmp_count += 1
                formats.append({
                    'url': streamer,
                    'play_path': src,
                    'ext': 'flv',
                    'format_id': 'rtmp-%d' % (rtmp_count if bitrate is None else bitrate),
                    'tbr': bitrate,
                    'filesize': filesize,
                    'width': width,
                    'height': height,
                })
                if transform_rtmp_url:
                    streamer, src = transform_rtmp_url(streamer, src)
                    formats[-1].update({
                        'url': streamer,
                        'play_path': src,
                    })
                continue

            src_url = src if src.startswith('http') else urllib.parse.urljoin(f'{base}/', src)
            src_url = src_url.strip()

            if proto == 'm3u8' or src_ext == 'm3u8':
                m3u8_formats, m3u8_subs = self._extract_m3u8_formats_and_subtitles(
                    src_url, video_id, ext or 'mp4', m3u8_id='hls', fatal=False)
                self._merge_subtitles(m3u8_subs, target=subtitles)
                if len(m3u8_formats) == 1:
                    m3u8_count += 1
                    m3u8_formats[0].update({
                        'format_id': 'hls-%d' % (m3u8_count if bitrate is None else bitrate),
                        'tbr': bitrate,
                        'width': width,
                        'height': height,
                    })
                formats.extend(m3u8_formats)
            elif src_ext == 'f4m':
                f4m_url = src_url
                if not f4m_params:
                    f4m_params = {
                        'hdcore': '3.2.0',
                        'plugin': 'flowplayer-3.2.0.1',
                    }
                f4m_url += '&' if '?' in f4m_url else '?'
                f4m_url += urllib.parse.urlencode(f4m_params)
                formats.extend(self._extract_f4m_formats(f4m_url, video_id, f4m_id='hds', fatal=False))
            elif src_ext == 'mpd':
                mpd_formats, mpd_subs = self._extract_mpd_formats_and_subtitles(
                    src_url, video_id, mpd_id='dash', fatal=False)
                formats.extend(mpd_formats)
                self._merge_subtitles(mpd_subs, target=subtitles)
            elif re.search(r'\.ism/[Mm]anifest', src_url):
                ism_formats, ism_subs = self._extract_ism_formats_and_subtitles(
                    src_url, video_id, ism_id='mss', fatal=False)
                formats.extend(ism_formats)
                self._merge_subtitles(ism_subs, target=subtitles)
            elif src_url.startswith('http') and self._is_valid_url(src, video_id):
                http_count += 1
                formats.append({
                    'url': src_url,
                    'ext': ext or src_ext or 'flv',
                    'format_id': 'http-%d' % (bitrate or http_count),
                    'tbr': bitrate,
                    'filesize': filesize,
                    'width': width,
                    'height': height,
                })

        for medium in smil.findall(self._xpath_ns('.//imagestream', namespace)):
            src = medium.get('src')
            if not src or src in srcs:
                continue
            srcs.add(src)

            imgs_count += 1
            formats.append({
                'format_id': f'imagestream-{imgs_count}',
                'url': src,
                'ext': mimetype2ext(medium.get('type')),
                'acodec': 'none',
                'vcodec': 'none',
                'width': int_or_none(medium.get('width')),
                'height': int_or_none(medium.get('height')),
                'format_note': 'SMIL storyboards',
            })

        smil_subs = self._parse_smil_subtitles(smil, namespace=namespace)
        self._merge_subtitles(smil_subs, target=subtitles)

        return formats, subtitles

    def _parse_smil_subtitles(self, smil, namespace=None, subtitles_lang='en'):
        urls = []
        subtitles = {}
        for textstream in smil.findall(self._xpath_ns('.//textstream', namespace)):
            src = textstream.get('src')
            if not src or src in urls:
                continue
            urls.append(src)
            ext = textstream.get('ext') or mimetype2ext(textstream.get('type')) or determine_ext(src)
            lang = textstream.get('systemLanguage') or textstream.get('systemLanguageName') or textstream.get('lang') or subtitles_lang
            subtitles.setdefault(lang, []).append({
                'url': src,
                'ext': ext,
            })
        return subtitles

    def _extract_xspf_playlist(self, xspf_url, playlist_id, fatal=True):
        res = self._download_xml_handle(
            xspf_url, playlist_id, 'Downloading xpsf playlist',
            'Unable to download xspf manifest', fatal=fatal)
        if res is False:
            return []

        xspf, urlh = res
        xspf_url = urlh.url

        return self._parse_xspf(
            xspf, playlist_id, xspf_url=xspf_url,
            xspf_base_url=base_url(xspf_url))

    def _parse_xspf(self, xspf_doc, playlist_id, xspf_url=None, xspf_base_url=None):
        NS_MAP = {
            'xspf': 'http://xspf.org/ns/0/',
            's1': 'http://static.streamone.nl/player/ns/0',
        }

        entries = []
        for track in xspf_doc.findall(xpath_with_ns('./xspf:trackList/xspf:track', NS_MAP)):
            title = xpath_text(
                track, xpath_with_ns('./xspf:title', NS_MAP), 'title', default=playlist_id)
            description = xpath_text(
                track, xpath_with_ns('./xspf:annotation', NS_MAP), 'description')
            thumbnail = xpath_text(
                track, xpath_with_ns('./xspf:image', NS_MAP), 'thumbnail')
            duration = float_or_none(
                xpath_text(track, xpath_with_ns('./xspf:duration', NS_MAP), 'duration'), 1000)

            formats = []
            for location in track.findall(xpath_with_ns('./xspf:location', NS_MAP)):
                format_url = urljoin(xspf_base_url, location.text)
                if not format_url:
                    continue
                formats.append({
                    'url': format_url,
                    'manifest_url': xspf_url,
                    'format_id': location.get(xpath_with_ns('s1:label', NS_MAP)),
                    'width': int_or_none(location.get(xpath_with_ns('s1:width', NS_MAP))),
                    'height': int_or_none(location.get(xpath_with_ns('s1:height', NS_MAP))),
                })

            entries.append({
                'id': playlist_id,
                'title': title,
                'description': description,
                'thumbnail': thumbnail,
                'duration': duration,
                'formats': formats,
            })
        return entries

    def _extract_mpd_formats(self, *args, **kwargs):
        fmts, subs = self._extract_mpd_formats_and_subtitles(*args, **kwargs)
        if subs:
            self._report_ignoring_subs('DASH')
        return fmts

    def _extract_mpd_formats_and_subtitles(self, *args, **kwargs):
        periods = self._extract_mpd_periods(*args, **kwargs)
        return self._merge_mpd_periods(periods)

    def _extract_mpd_periods(
            self, mpd_url, video_id, mpd_id=None, note=None, errnote=None,
            fatal=True, data=None, headers={}, query={}):

        if self.get_param('ignore_no_formats_error'):
            fatal = False

        res = self._download_xml_handle(
            mpd_url, video_id,
            note='Downloading MPD manifest' if note is None else note,
            errnote='Failed to download MPD manifest' if errnote is None else errnote,
            fatal=fatal, data=data, headers=headers, query=query)
        if res is False:
            return []
        mpd_doc, urlh = res
        if mpd_doc is None:
            return []

        # We could have been redirected to a new url when we retrieved our mpd file.
        mpd_url = urlh.url
        mpd_base_url = base_url(mpd_url)

        return self._parse_mpd_periods(mpd_doc, mpd_id, mpd_base_url, mpd_url)

    def _parse_mpd_formats(self, *args, **kwargs):
        fmts, subs = self._parse_mpd_formats_and_subtitles(*args, **kwargs)
        if subs:
            self._report_ignoring_subs('DASH')
        return fmts

    def _parse_mpd_formats_and_subtitles(self, *args, **kwargs):
        periods = self._parse_mpd_periods(*args, **kwargs)
        return self._merge_mpd_periods(periods)

    def _merge_mpd_periods(self, periods):
        """
        Combine all formats and subtitles from an MPD manifest into a single list,
        by concatenate streams with similar formats.
        """
        formats, subtitles = {}, {}
        for period in periods:
            for f in period['formats']:
                assert 'is_dash_periods' not in f, 'format already processed'
                f['is_dash_periods'] = True
                format_key = tuple(v for k, v in f.items() if k not in (
                    ('format_id', 'fragments', 'manifest_stream_number')))
                if format_key not in formats:
                    formats[format_key] = f
                elif 'fragments' in f:
                    formats[format_key].setdefault('fragments', []).extend(f['fragments'])

            if subtitles and period['subtitles']:
                self.report_warning(bug_reports_message(
                    'Found subtitles in multiple periods in the DASH manifest; '
                    'if part of the subtitles are missing,',
                ), only_once=True)

            for sub_lang, sub_info in period['subtitles'].items():
                subtitles.setdefault(sub_lang, []).extend(sub_info)

        return list(formats.values()), subtitles

    def _parse_mpd_periods(self, mpd_doc, mpd_id=None, mpd_base_url='', mpd_url=None):
        """
        Parse formats from MPD manifest.
        References:
         1. MPEG-DASH Standard, ISO/IEC 23009-1:2014(E),
            http://standards.iso.org/ittf/PubliclyAvailableStandards/c065274_ISO_IEC_23009-1_2014.zip
         2. https://en.wikipedia.org/wiki/Dynamic_Adaptive_Streaming_over_HTTP
        """
        if not self.get_param('dynamic_mpd', True):
            if mpd_doc.get('type') == 'dynamic':
                return [], {}

        namespace = self._search_regex(r'(?i)^{([^}]+)?}MPD$', mpd_doc.tag, 'namespace', default=None)

        def _add_ns(path):
            return self._xpath_ns(path, namespace)

        def is_drm_protected(element):
            return element.find(_add_ns('ContentProtection')) is not None

        def extract_multisegment_info(element, ms_parent_info):
            ms_info = ms_parent_info.copy()

            # As per [1, 5.3.9.2.2] SegmentList and SegmentTemplate share some
            # common attributes and elements.  We will only extract relevant
            # for us.
            def extract_common(source):
                segment_timeline = source.find(_add_ns('SegmentTimeline'))
                if segment_timeline is not None:
                    s_e = segment_timeline.findall(_add_ns('S'))
                    if s_e:
                        ms_info['total_number'] = 0
                        ms_info['s'] = []
                        for s in s_e:
                            r = int(s.get('r', 0))
                            ms_info['total_number'] += 1 + r
                            ms_info['s'].append({
                                't': int(s.get('t', 0)),
                                # @d is mandatory (see [1, 5.3.9.6.2, Table 17, page 60])
                                'd': int(s.attrib['d']),
                                'r': r,
                            })
                start_number = source.get('startNumber')
                if start_number:
                    ms_info['start_number'] = int(start_number)
                timescale = source.get('timescale')
                if timescale:
                    ms_info['timescale'] = int(timescale)
                segment_duration = source.get('duration')
                if segment_duration:
                    ms_info['segment_duration'] = float(segment_duration)

            def extract_Initialization(source):
                initialization = source.find(_add_ns('Initialization'))
                if initialization is not None:
                    ms_info['initialization_url'] = initialization.attrib['sourceURL']

            segment_list = element.find(_add_ns('SegmentList'))
            if segment_list is not None:
                extract_common(segment_list)
                extract_Initialization(segment_list)
                segment_urls_e = segment_list.findall(_add_ns('SegmentURL'))
                if segment_urls_e:
                    ms_info['segment_urls'] = [segment.attrib['media'] for segment in segment_urls_e]
            else:
                segment_template = element.find(_add_ns('SegmentTemplate'))
                if segment_template is not None:
                    extract_common(segment_template)
                    media = segment_template.get('media')
                    if media:
                        ms_info['media'] = media
                    initialization = segment_template.get('initialization')
                    if initialization:
                        ms_info['initialization'] = initialization
                    else:
                        extract_Initialization(segment_template)
            return ms_info

        mpd_duration = parse_duration(mpd_doc.get('mediaPresentationDuration'))
        stream_numbers = collections.defaultdict(int)
        for period_idx, period in enumerate(mpd_doc.findall(_add_ns('Period'))):
            period_entry = {
                'id': period.get('id', f'period-{period_idx}'),
                'formats': [],
                'subtitles': collections.defaultdict(list),
            }
            period_duration = parse_duration(period.get('duration')) or mpd_duration
            period_ms_info = extract_multisegment_info(period, {
                'start_number': 1,
                'timescale': 1,
            })
            for adaptation_set in period.findall(_add_ns('AdaptationSet')):
                adaption_set_ms_info = extract_multisegment_info(adaptation_set, period_ms_info)
                for representation in adaptation_set.findall(_add_ns('Representation')):
                    representation_attrib = adaptation_set.attrib.copy()
                    representation_attrib.update(representation.attrib)
                    # According to [1, 5.3.7.2, Table 9, page 41], @mimeType is mandatory
                    mime_type = representation_attrib['mimeType']
                    content_type = representation_attrib.get('contentType', mime_type.split('/')[0])

                    codec_str = representation_attrib.get('codecs', '')
                    # Some kind of binary subtitle found in some youtube livestreams
                    if mime_type == 'application/x-rawcc':
                        codecs = {'scodec': codec_str}
                    else:
                        codecs = parse_codecs(codec_str)
                    if content_type not in ('video', 'audio', 'text'):
                        if mime_type == 'image/jpeg':
                            content_type = mime_type
                        elif codecs.get('vcodec', 'none') != 'none':
                            content_type = 'video'
                        elif codecs.get('acodec', 'none') != 'none':
                            content_type = 'audio'
                        elif codecs.get('scodec', 'none') != 'none':
                            content_type = 'text'
                        elif mimetype2ext(mime_type) in ('tt', 'dfxp', 'ttml', 'xml', 'json'):
                            content_type = 'text'
                        else:
                            self.report_warning(f'Unknown MIME type {mime_type} in DASH manifest')
                            continue

                    base_url = ''
                    for element in (representation, adaptation_set, period, mpd_doc):
                        base_url_e = element.find(_add_ns('BaseURL'))
                        if try_call(lambda: base_url_e.text) is not None:
                            base_url = base_url_e.text + base_url
                            if re.match(r'^https?://', base_url):
                                break
                    if mpd_base_url and base_url.startswith('/'):
                        base_url = urllib.parse.urljoin(mpd_base_url, base_url)
                    elif mpd_base_url and not re.match(r'^https?://', base_url):
                        if not mpd_base_url.endswith('/'):
                            mpd_base_url += '/'
                        base_url = mpd_base_url + base_url
                    representation_id = representation_attrib.get('id')
                    lang = representation_attrib.get('lang')
                    url_el = representation.find(_add_ns('BaseURL'))
                    filesize = int_or_none(url_el.attrib.get('{http://youtube.com/yt/2012/10/10}contentLength') if url_el is not None else None)
                    bandwidth = int_or_none(representation_attrib.get('bandwidth'))
                    if representation_id is not None:
                        format_id = representation_id
                    else:
                        format_id = content_type
                    if mpd_id:
                        format_id = mpd_id + '-' + format_id
                    if content_type in ('video', 'audio'):
                        f = {
                            'format_id': format_id,
                            'manifest_url': mpd_url,
                            'ext': mimetype2ext(mime_type),
                            'width': int_or_none(representation_attrib.get('width')),
                            'height': int_or_none(representation_attrib.get('height')),
                            'tbr': float_or_none(bandwidth, 1000),
                            'asr': int_or_none(representation_attrib.get('audioSamplingRate')),
                            'fps': int_or_none(representation_attrib.get('frameRate')),
                            'language': lang if lang not in ('mul', 'und', 'zxx', 'mis') else None,
                            'format_note': f'DASH {content_type}',
                            'filesize': filesize,
                            'container': mimetype2ext(mime_type) + '_dash',
                            **codecs,
                        }
                    elif content_type == 'text':
                        f = {
                            'ext': mimetype2ext(mime_type),
                            'manifest_url': mpd_url,
                            'filesize': filesize,
                        }
                    elif content_type == 'image/jpeg':
                        # See test case in VikiIE
                        # https://www.viki.com/videos/1175236v-choosing-spouse-by-lottery-episode-1
                        f = {
                            'format_id': format_id,
                            'ext': 'mhtml',
                            'manifest_url': mpd_url,
                            'format_note': 'DASH storyboards (jpeg)',
                            'acodec': 'none',
                            'vcodec': 'none',
                        }
                    if is_drm_protected(adaptation_set) or is_drm_protected(representation):
                        f['has_drm'] = True
                    representation_ms_info = extract_multisegment_info(representation, adaption_set_ms_info)

                    def prepare_template(template_name, identifiers):
                        tmpl = representation_ms_info[template_name]
                        if representation_id is not None:
                            tmpl = tmpl.replace('$RepresentationID$', representation_id)
                        # First of, % characters outside $...$ templates
                        # must be escaped by doubling for proper processing
                        # by % operator string formatting used further (see
                        # https://github.com/ytdl-org/youtube-dl/issues/16867).
                        t = ''
                        in_template = False
                        for c in tmpl:
                            t += c
                            if c == '$':
                                in_template = not in_template
                            elif c == '%' and not in_template:
                                t += c
                        # Next, $...$ templates are translated to their
                        # %(...) counterparts to be used with % operator
                        t = re.sub(r'\$({})\$'.format('|'.join(identifiers)), r'%(\1)d', t)
                        t = re.sub(r'\$({})%([^$]+)\$'.format('|'.join(identifiers)), r'%(\1)\2', t)
                        t.replace('$$', '$')
                        return t

                    # @initialization is a regular template like @media one
                    # so it should be handled just the same way (see
                    # https://github.com/ytdl-org/youtube-dl/issues/11605)
                    if 'initialization' in representation_ms_info:
                        initialization_template = prepare_template(
                            'initialization',
                            # As per [1, 5.3.9.4.2, Table 15, page 54] $Number$ and
                            # $Time$ shall not be included for @initialization thus
                            # only $Bandwidth$ remains
                            ('Bandwidth', ))
                        representation_ms_info['initialization_url'] = initialization_template % {
                            'Bandwidth': bandwidth,
                        }

                    def location_key(location):
                        return 'url' if re.match(r'^https?://', location) else 'path'

                    if 'segment_urls' not in representation_ms_info and 'media' in representation_ms_info:

                        media_template = prepare_template('media', ('Number', 'Bandwidth', 'Time'))
                        media_location_key = location_key(media_template)

                        # As per [1, 5.3.9.4.4, Table 16, page 55] $Number$ and $Time$
                        # can't be used at the same time
                        if '%(Number' in media_template and 's' not in representation_ms_info:
                            segment_duration = None
                            if 'total_number' not in representation_ms_info and 'segment_duration' in representation_ms_info:
                                segment_duration = float_or_none(representation_ms_info['segment_duration'], representation_ms_info['timescale'])
                                representation_ms_info['total_number'] = int(math.ceil(
                                    float_or_none(period_duration, segment_duration, default=0)))
                            representation_ms_info['fragments'] = [{
                                media_location_key: media_template % {
                                    'Number': segment_number,
                                    'Bandwidth': bandwidth,
                                },
                                'duration': segment_duration,
                            } for segment_number in range(
                                representation_ms_info['start_number'],
                                representation_ms_info['total_number'] + representation_ms_info['start_number'])]
                        else:
                            # $Number*$ or $Time$ in media template with S list available
                            # Example $Number*$: http://www.svtplay.se/klipp/9023742/stopptid-om-bjorn-borg
                            # Example $Time$: https://play.arkena.com/embed/avp/v2/player/media/b41dda37-d8e7-4d3f-b1b5-9a9db578bdfe/1/129411
                            representation_ms_info['fragments'] = []
                            segment_time = 0
                            segment_d = None
                            segment_number = representation_ms_info['start_number']

                            def add_segment_url():
                                segment_url = media_template % {
                                    'Time': segment_time,
                                    'Bandwidth': bandwidth,
                                    'Number': segment_number,
                                }
                                representation_ms_info['fragments'].append({
                                    media_location_key: segment_url,
                                    'duration': float_or_none(segment_d, representation_ms_info['timescale']),
                                })

                            for s in representation_ms_info['s']:
                                segment_time = s.get('t') or segment_time
                                segment_d = s['d']
                                add_segment_url()
                                segment_number += 1
                                for _ in range(s.get('r', 0)):
                                    segment_time += segment_d
                                    add_segment_url()
                                    segment_number += 1
                                segment_time += segment_d
                    elif 'segment_urls' in representation_ms_info and 's' in representation_ms_info:
                        # No media template,
                        # e.g. https://www.youtube.com/watch?v=iXZV5uAYMJI
                        # or any YouTube dashsegments video
                        fragments = []
                        segment_index = 0
                        timescale = representation_ms_info['timescale']
                        for s in representation_ms_info['s']:
                            duration = float_or_none(s['d'], timescale)
                            for _ in range(s.get('r', 0) + 1):
                                segment_uri = representation_ms_info['segment_urls'][segment_index]
                                fragments.append({
                                    location_key(segment_uri): segment_uri,
                                    'duration': duration,
                                })
                                segment_index += 1
                        representation_ms_info['fragments'] = fragments
                    elif 'segment_urls' in representation_ms_info:
                        # Segment URLs with no SegmentTimeline
                        # E.g. https://www.seznam.cz/zpravy/clanek/cesko-zasahne-vitr-o-sile-vichrice-muze-byt-i-zivotu-nebezpecny-39091
                        # https://github.com/ytdl-org/youtube-dl/pull/14844
                        fragments = []
                        segment_duration = float_or_none(
                            representation_ms_info['segment_duration'],
                            representation_ms_info['timescale']) if 'segment_duration' in representation_ms_info else None
                        for segment_url in representation_ms_info['segment_urls']:
                            fragment = {
                                location_key(segment_url): segment_url,
                            }
                            if segment_duration:
                                fragment['duration'] = segment_duration
                            fragments.append(fragment)
                        representation_ms_info['fragments'] = fragments
                    # If there is a fragments key available then we correctly recognized fragmented media.
                    # Otherwise we will assume unfragmented media with direct access. Technically, such
                    # assumption is not necessarily correct since we may simply have no support for
                    # some forms of fragmented media renditions yet, but for now we'll use this fallback.
                    if 'fragments' in representation_ms_info:
                        f.update({
                            # NB: mpd_url may be empty when MPD manifest is parsed from a string
                            'url': mpd_url or base_url,
                            'fragment_base_url': base_url,
                            'fragments': [],
                            'protocol': 'http_dash_segments' if mime_type != 'image/jpeg' else 'mhtml',
                        })
                        if 'initialization_url' in representation_ms_info:
                            initialization_url = representation_ms_info['initialization_url']
                            if not f.get('url'):
                                f['url'] = initialization_url
                            f['fragments'].append({location_key(initialization_url): initialization_url})
                        f['fragments'].extend(representation_ms_info['fragments'])
                        if not period_duration:
                            period_duration = try_get(
                                representation_ms_info,
                                lambda r: sum(frag['duration'] for frag in r['fragments']), float)
                    else:
                        # Assuming direct URL to unfragmented media.
                        f['url'] = base_url
                    if content_type in ('video', 'audio', 'image/jpeg'):
                        f['manifest_stream_number'] = stream_numbers[f['url']]
                        stream_numbers[f['url']] += 1
                        period_entry['formats'].append(f)
                    elif content_type == 'text':
                        period_entry['subtitles'][lang or 'und'].append(f)
            yield period_entry

    def _extract_ism_formats(self, *args, **kwargs):
        fmts, subs = self._extract_ism_formats_and_subtitles(*args, **kwargs)
        if subs:
            self._report_ignoring_subs('ISM')
        return fmts

    def _extract_ism_formats_and_subtitles(self, ism_url, video_id, ism_id=None, note=None, errnote=None, fatal=True, data=None, headers={}, query={}):
        if self.get_param('ignore_no_formats_error'):
            fatal = False

        res = self._download_xml_handle(
            ism_url, video_id,
            note='Downloading ISM manifest' if note is None else note,
            errnote='Failed to download ISM manifest' if errnote is None else errnote,
            fatal=fatal, data=data, headers=headers, query=query)
        if res is False:
            return [], {}
        ism_doc, urlh = res
        if ism_doc is None:
            return [], {}

        return self._parse_ism_formats_and_subtitles(ism_doc, urlh.url, ism_id)

    def _parse_ism_formats_and_subtitles(self, ism_doc, ism_url, ism_id=None):
        """
        Parse formats from ISM manifest.
        References:
         1. [MS-SSTR]: Smooth Streaming Protocol,
            https://msdn.microsoft.com/en-us/library/ff469518.aspx
        """
        if ism_doc.get('IsLive') == 'TRUE':
            return [], {}

        duration = int(ism_doc.attrib['Duration'])
        timescale = int_or_none(ism_doc.get('TimeScale')) or 10000000

        formats = []
        subtitles = {}
        for stream in ism_doc.findall('StreamIndex'):
            stream_type = stream.get('Type')
            if stream_type not in ('video', 'audio', 'text'):
                continue
            url_pattern = stream.attrib['Url']
            stream_timescale = int_or_none(stream.get('TimeScale')) or timescale
            stream_name = stream.get('Name')
            stream_language = stream.get('Language', 'und')
            for track in stream.findall('QualityLevel'):
                KNOWN_TAGS = {'255': 'AACL', '65534': 'EC-3'}
                fourcc = track.get('FourCC') or KNOWN_TAGS.get(track.get('AudioTag'))
                # TODO: add support for WVC1 and WMAP
                if fourcc not in ('H264', 'AVC1', 'AACL', 'TTML', 'EC-3'):
                    self.report_warning(f'{fourcc} is not a supported codec')
                    continue
                tbr = int(track.attrib['Bitrate']) // 1000
                # [1] does not mention Width and Height attributes. However,
                # they're often present while MaxWidth and MaxHeight are
                # missing, so should be used as fallbacks
                width = int_or_none(track.get('MaxWidth') or track.get('Width'))
                height = int_or_none(track.get('MaxHeight') or track.get('Height'))
                sampling_rate = int_or_none(track.get('SamplingRate'))

                track_url_pattern = re.sub(r'{[Bb]itrate}', track.attrib['Bitrate'], url_pattern)
                track_url_pattern = urllib.parse.urljoin(ism_url, track_url_pattern)

                fragments = []
                fragment_ctx = {
                    'time': 0,
                }
                stream_fragments = stream.findall('c')
                for stream_fragment_index, stream_fragment in enumerate(stream_fragments):
                    fragment_ctx['time'] = int_or_none(stream_fragment.get('t')) or fragment_ctx['time']
                    fragment_repeat = int_or_none(stream_fragment.get('r')) or 1
                    fragment_ctx['duration'] = int_or_none(stream_fragment.get('d'))
                    if not fragment_ctx['duration']:
                        try:
                            next_fragment_time = int(stream_fragment[stream_fragment_index + 1].attrib['t'])
                        except IndexError:
                            next_fragment_time = duration
                        fragment_ctx['duration'] = (next_fragment_time - fragment_ctx['time']) / fragment_repeat
                    for _ in range(fragment_repeat):
                        fragments.append({
                            'url': re.sub(r'{start[ _]time}', str(fragment_ctx['time']), track_url_pattern),
                            'duration': fragment_ctx['duration'] / stream_timescale,
                        })
                        fragment_ctx['time'] += fragment_ctx['duration']

                if stream_type == 'text':
                    subtitles.setdefault(stream_language, []).append({
                        'ext': 'ismt',
                        'protocol': 'ism',
                        'url': ism_url,
                        'manifest_url': ism_url,
                        'fragments': fragments,
                        '_download_params': {
                            'stream_type': stream_type,
                            'duration': duration,
                            'timescale': stream_timescale,
                            'fourcc': fourcc,
                            'language': stream_language,
                            'codec_private_data': track.get('CodecPrivateData'),
                        },
                    })
                elif stream_type in ('video', 'audio'):
                    formats.append({
                        'format_id': join_nonempty(ism_id, stream_name, tbr),
                        'url': ism_url,
                        'manifest_url': ism_url,
                        'ext': 'ismv' if stream_type == 'video' else 'isma',
                        'width': width,
                        'height': height,
                        'tbr': tbr,
                        'asr': sampling_rate,
                        'vcodec': 'none' if stream_type == 'audio' else fourcc,
                        'acodec': 'none' if stream_type == 'video' else fourcc,
                        'protocol': 'ism',
                        'fragments': fragments,
                        'has_drm': ism_doc.find('Protection') is not None,
                        'language': stream_language,
                        'audio_channels': int_or_none(track.get('Channels')),
                        '_download_params': {
                            'stream_type': stream_type,
                            'duration': duration,
                            'timescale': stream_timescale,
                            'width': width or 0,
                            'height': height or 0,
                            'fourcc': fourcc,
                            'language': stream_language,
                            'codec_private_data': track.get('CodecPrivateData'),
                            'sampling_rate': sampling_rate,
                            'channels': int_or_none(track.get('Channels', 2)),
                            'bits_per_sample': int_or_none(track.get('BitsPerSample', 16)),
                            'nal_unit_length_field': int_or_none(track.get('NALUnitLengthField', 4)),
                        },
                    })
        return formats, subtitles

    def _parse_html5_media_entries(self, base_url, webpage, video_id, m3u8_id=None, m3u8_entry_protocol='m3u8_native', mpd_id=None, preference=None, quality=None):
        def absolute_url(item_url):
            return urljoin(base_url, item_url)

        def parse_content_type(content_type):
            if not content_type:
                return {}
            ctr = re.search(r'(?P<mimetype>[^/]+/[^;]+)(?:;\s*codecs="?(?P<codecs>[^"]+))?', content_type)
            if ctr:
                mimetype, codecs = ctr.groups()
                f = parse_codecs(codecs)
                f['ext'] = mimetype2ext(mimetype)
                return f
            return {}

        def _media_formats(src, cur_media_type, type_info=None):
            type_info = type_info or {}
            full_url = absolute_url(src)
            ext = type_info.get('ext') or determine_ext(full_url)
            if ext == 'm3u8':
                is_plain_url = False
                formats = self._extract_m3u8_formats(
                    full_url, video_id, ext='mp4',
                    entry_protocol=m3u8_entry_protocol, m3u8_id=m3u8_id,
                    preference=preference, quality=quality, fatal=False)
            elif ext == 'mpd':
                is_plain_url = False
                formats = self._extract_mpd_formats(
                    full_url, video_id, mpd_id=mpd_id, fatal=False)
            else:
                is_plain_url = True
                formats = [{
                    'url': full_url,
                    'vcodec': 'none' if cur_media_type == 'audio' else None,
                    'ext': ext,
                }]
            return is_plain_url, formats

        entries = []
        # amp-video and amp-audio are very similar to their HTML5 counterparts
        # so we will include them right here (see
        # https://www.ampproject.org/docs/reference/components/amp-video)
        # For dl8-* tags see https://delight-vr.com/documentation/dl8-video/
        _MEDIA_TAG_NAME_RE = r'(?:(?:amp|dl8(?:-live)?)-)?(video|audio)'
        media_tags = [(media_tag, media_tag_name, media_type, '')
                      for media_tag, media_tag_name, media_type
                      in re.findall(rf'(?s)(<({_MEDIA_TAG_NAME_RE})[^>]*/>)', webpage)]
        media_tags.extend(re.findall(
            # We only allow video|audio followed by a whitespace or '>'.
            # Allowing more characters may end up in significant slow down (see
            # https://github.com/ytdl-org/youtube-dl/issues/11979,
            # e.g. http://www.porntrex.com/maps/videositemap.xml).
            rf'(?s)(<(?P<tag>{_MEDIA_TAG_NAME_RE})(?:\s+[^>]*)?>)(.*?)</(?P=tag)>', webpage))
        for media_tag, _, media_type, media_content in media_tags:
            media_info = {
                'formats': [],
                'subtitles': {},
            }
            media_attributes = extract_attributes(media_tag)
            src = strip_or_none(dict_get(media_attributes, ('src', 'data-video-src', 'data-src', 'data-source')))
            if src:
                f = parse_content_type(media_attributes.get('type'))
                _, formats = _media_formats(src, media_type, f)
                media_info['formats'].extend(formats)
            media_info['thumbnail'] = absolute_url(media_attributes.get('poster'))
            if media_content:
                for source_tag in re.findall(r'<source[^>]+>', media_content):
                    s_attr = extract_attributes(source_tag)
                    # data-video-src and data-src are non standard but seen
                    # several times in the wild
                    src = strip_or_none(dict_get(s_attr, ('src', 'data-video-src', 'data-src', 'data-source')))
                    if not src:
                        continue
                    f = parse_content_type(s_attr.get('type'))
                    is_plain_url, formats = _media_formats(src, media_type, f)
                    if is_plain_url:
                        # width, height, res, label and title attributes are
                        # all not standard but seen several times in the wild
                        labels = [
                            s_attr.get(lbl)
                            for lbl in ('label', 'title')
                            if str_or_none(s_attr.get(lbl))
                        ]
                        width = int_or_none(s_attr.get('width'))
                        height = (int_or_none(s_attr.get('height'))
                                  or int_or_none(s_attr.get('res')))
                        if not width or not height:
                            for lbl in labels:
                                resolution = parse_resolution(lbl)
                                if not resolution:
                                    continue
                                width = width or resolution.get('width')
                                height = height or resolution.get('height')
                        for lbl in labels:
                            tbr = parse_bitrate(lbl)
                            if tbr:
                                break
                        else:
                            tbr = None
                        f.update({
                            'width': width,
                            'height': height,
                            'tbr': tbr,
                            'format_id': s_attr.get('label') or s_attr.get('title'),
                        })
                        f.update(formats[0])
                        media_info['formats'].append(f)
                    else:
                        media_info['formats'].extend(formats)
                for track_tag in re.findall(r'<track[^>]+>', media_content):
                    track_attributes = extract_attributes(track_tag)
                    kind = track_attributes.get('kind')
                    if not kind or kind in ('subtitles', 'captions'):
                        src = strip_or_none(track_attributes.get('src'))
                        if not src:
                            continue
                        lang = track_attributes.get('srclang') or track_attributes.get('lang') or track_attributes.get('label')
                        media_info['subtitles'].setdefault(lang, []).append({
                            'url': absolute_url(src),
                        })
            for f in media_info['formats']:
                f.setdefault('http_headers', {})['Referer'] = base_url
            if media_info['formats'] or media_info['subtitles']:
                entries.append(media_info)
        return entries

    def _extract_akamai_formats(self, *args, **kwargs):
        fmts, subs = self._extract_akamai_formats_and_subtitles(*args, **kwargs)
        if subs:
            self._report_ignoring_subs('akamai')
        return fmts

    def _extract_akamai_formats_and_subtitles(self, manifest_url, video_id, hosts={}):
        signed = 'hdnea=' in manifest_url
        if not signed:
            # https://learn.akamai.com/en-us/webhelp/media-services-on-demand/stream-packaging-user-guide/GUID-BE6C0F73-1E06-483B-B0EA-57984B91B7F9.html
            manifest_url = re.sub(
                r'(?:b=[\d,-]+|(?:__a__|attributes)=off|__b__=\d+)&?',
                '', manifest_url).strip('?')

        formats = []
        subtitles = {}

        hdcore_sign = 'hdcore=3.7.0'
        f4m_url = re.sub(r'(https?://[^/]+)/i/', r'\1/z/', manifest_url).replace('/master.m3u8', '/manifest.f4m')
        hds_host = hosts.get('hds')
        if hds_host:
            f4m_url = re.sub(r'(https?://)[^/]+', r'\1' + hds_host, f4m_url)
        if 'hdcore=' not in f4m_url:
            f4m_url += ('&' if '?' in f4m_url else '?') + hdcore_sign
        f4m_formats = self._extract_f4m_formats(
            f4m_url, video_id, f4m_id='hds', fatal=False)
        for entry in f4m_formats:
            entry.update({'extra_param_to_segment_url': hdcore_sign})
        formats.extend(f4m_formats)

        m3u8_url = re.sub(r'(https?://[^/]+)/z/', r'\1/i/', manifest_url).replace('/manifest.f4m', '/master.m3u8')
        hls_host = hosts.get('hls')
        if hls_host:
            m3u8_url = re.sub(r'(https?://)[^/]+', r'\1' + hls_host, m3u8_url)
        m3u8_formats, m3u8_subtitles = self._extract_m3u8_formats_and_subtitles(
            m3u8_url, video_id, 'mp4', 'm3u8_native',
            m3u8_id='hls', fatal=False)
        formats.extend(m3u8_formats)
        subtitles = self._merge_subtitles(subtitles, m3u8_subtitles)

        http_host = hosts.get('http')
        if http_host and m3u8_formats and not signed:
            REPL_REGEX = r'https?://[^/]+/i/([^,]+),([^/]+),([^/]+)\.csmil/.+'
            qualities = re.match(REPL_REGEX, m3u8_url).group(2).split(',')
            qualities_length = len(qualities)
            if len(m3u8_formats) in (qualities_length, qualities_length + 1):
                i = 0
                for f in m3u8_formats:
                    if f['vcodec'] != 'none':
                        for protocol in ('http', 'https'):
                            http_f = f.copy()
                            del http_f['manifest_url']
                            http_url = re.sub(
                                REPL_REGEX, protocol + fr'://{http_host}/\g<1>{qualities[i]}\3', f['url'])
                            http_f.update({
                                'format_id': http_f['format_id'].replace('hls-', protocol + '-'),
                                'url': http_url,
                                'protocol': protocol,
                            })
                            formats.append(http_f)
                        i += 1

        return formats, subtitles

    def _extract_wowza_formats(self, url, video_id, m3u8_entry_protocol='m3u8_native', skip_protocols=[]):
        query = urllib.parse.urlparse(url).query
        url = re.sub(r'/(?:manifest|playlist|jwplayer)\.(?:m3u8|f4m|mpd|smil)', '', url)
        mobj = re.search(
            r'(?:(?:http|rtmp|rtsp)(?P<s>s)?:)?(?P<url>//[^?]+)', url)
        url_base = mobj.group('url')
        http_base_url = '{}{}:{}'.format('http', mobj.group('s') or '', url_base)
        formats = []

        def manifest_url(manifest):
            m_url = f'{http_base_url}/{manifest}'
            if query:
                m_url += f'?{query}'
            return m_url

        if 'm3u8' not in skip_protocols:
            formats.extend(self._extract_m3u8_formats(
                manifest_url('playlist.m3u8'), video_id, 'mp4',
                m3u8_entry_protocol, m3u8_id='hls', fatal=False))
        if 'f4m' not in skip_protocols:
            formats.extend(self._extract_f4m_formats(
                manifest_url('manifest.f4m'),
                video_id, f4m_id='hds', fatal=False))
        if 'dash' not in skip_protocols:
            formats.extend(self._extract_mpd_formats(
                manifest_url('manifest.mpd'),
                video_id, mpd_id='dash', fatal=False))
        if re.search(r'(?:/smil:|\.smil)', url_base):
            if 'smil' not in skip_protocols:
                rtmp_formats = self._extract_smil_formats(
                    manifest_url('jwplayer.smil'),
                    video_id, fatal=False)
                for rtmp_format in rtmp_formats:
                    rtsp_format = rtmp_format.copy()
                    rtsp_format['url'] = '{}/{}'.format(rtmp_format['url'], rtmp_format['play_path'])
                    del rtsp_format['play_path']
                    del rtsp_format['ext']
                    rtsp_format.update({
                        'url': rtsp_format['url'].replace('rtmp://', 'rtsp://'),
                        'format_id': rtmp_format['format_id'].replace('rtmp', 'rtsp'),
                        'protocol': 'rtsp',
                    })
                    formats.extend([rtmp_format, rtsp_format])
        else:
            for protocol in ('rtmp', 'rtsp'):
                if protocol not in skip_protocols:
                    formats.append({
                        'url': f'{protocol}:{url_base}',
                        'format_id': protocol,
                        'protocol': protocol,
                    })
        return formats

    def _find_jwplayer_data(self, webpage, video_id=None, transform_source=js_to_json):
        return self._search_json(
            r'''(?<!-)\bjwplayer\s*\(\s*(?P<q>'|")(?!(?P=q)).+(?P=q)\s*\)(?:(?!</script>).)*?\.\s*(?:setup\s*\(|(?P<load>load)\s*\(\s*\[)''',
            webpage, 'JWPlayer data', video_id,
            # must be a {...} or sequence, ending
            contains_pattern=r'\{(?s:.*)}(?(load)(?:\s*,\s*\{(?s:.*)})*)', end_pattern=r'(?(load)\]|\))',
            transform_source=transform_source, default=None)

    def _extract_jwplayer_data(self, webpage, video_id, *args, transform_source=js_to_json, **kwargs):
        jwplayer_data = self._find_jwplayer_data(
            webpage, video_id, transform_source=transform_source)
        return self._parse_jwplayer_data(
            jwplayer_data, video_id, *args, **kwargs)

    def _parse_jwplayer_data(self, jwplayer_data, video_id=None, require_title=True,
                             m3u8_id=None, mpd_id=None, rtmp_params=None, base_url=None):
        entries = []
        if not isinstance(jwplayer_data, dict):
            return entries

        playlist_items = jwplayer_data.get('playlist')
        # JWPlayer backward compatibility: single playlist item/flattened playlists
        # https://github.com/jwplayer/jwplayer/blob/v7.7.0/src/js/playlist/playlist.js#L10
        # https://github.com/jwplayer/jwplayer/blob/v7.4.3/src/js/api/config.js#L81-L96
        if not isinstance(playlist_items, list):
            playlist_items = (playlist_items or jwplayer_data, )

        for video_data in playlist_items:
            if not isinstance(video_data, dict):
                continue
            # JWPlayer backward compatibility: flattened sources
            # https://github.com/jwplayer/jwplayer/blob/v7.4.3/src/js/playlist/item.js#L29-L35
            if 'sources' not in video_data:
                video_data['sources'] = [video_data]

            this_video_id = video_id or video_data['mediaid']

            formats = self._parse_jwplayer_formats(
                video_data['sources'], video_id=this_video_id, m3u8_id=m3u8_id,
                mpd_id=mpd_id, rtmp_params=rtmp_params, base_url=base_url)

            subtitles = {}
            for track in traverse_obj(video_data, (
                    'tracks', lambda _, v: v['kind'].lower() in ('captions', 'subtitles'))):
                track_url = urljoin(base_url, track.get('file'))
                if not track_url:
                    continue
                subtitles.setdefault(track.get('label') or 'en', []).append({
<<<<<<< HEAD
                    'url': self._proto_relative_url(track_url)
=======
                    'url': self._proto_relative_url(track_url),
>>>>>>> 556aa516
                })

            entry = {
                'id': this_video_id,
                'title': unescapeHTML(video_data['title'] if require_title else video_data.get('title')),
                'description': clean_html(video_data.get('description')),
                'thumbnail': urljoin(base_url, self._proto_relative_url(video_data.get('image'))),
                'timestamp': int_or_none(video_data.get('pubdate')),
                'duration': float_or_none(jwplayer_data.get('duration') or video_data.get('duration')),
                'subtitles': subtitles,
                'alt_title': clean_html(video_data.get('subtitle')),  # attributes used e.g. by Tele5 ...
                'genre': clean_html(video_data.get('genre')),
                'channel': clean_html(dict_get(video_data, ('category', 'channel'))),
                'season_number': int_or_none(video_data.get('season')),
                'episode_number': int_or_none(video_data.get('episode')),
                'release_year': int_or_none(video_data.get('releasedate')),
                'age_limit': int_or_none(video_data.get('age_restriction')),
            }
            # https://github.com/jwplayer/jwplayer/blob/master/src/js/utils/validator.js#L32
            if len(formats) == 1 and re.search(r'^(?:http|//).*(?:youtube\.com|youtu\.be)/.+', formats[0]['url']):
                entry.update({
                    '_type': 'url_transparent',
                    'url': formats[0]['url'],
                })
            else:
                entry['formats'] = formats
            entries.append(entry)
        if len(entries) == 1:
            return entries[0]
        else:
            return self.playlist_result(entries)

    def _parse_jwplayer_formats(self, jwplayer_sources_data, video_id=None,
                                m3u8_id=None, mpd_id=None, rtmp_params=None, base_url=None):
        urls = set()
        formats = []
        for source in jwplayer_sources_data:
            if not isinstance(source, dict):
                continue
            source_url = urljoin(
                base_url, self._proto_relative_url(source.get('file')))
            if not source_url or source_url in urls:
                continue
            urls.add(source_url)
            source_type = source.get('type') or ''
            ext = mimetype2ext(source_type) or determine_ext(source_url)
            if source_type == 'hls' or ext == 'm3u8' or 'format=m3u8-aapl' in source_url:
                formats.extend(self._extract_m3u8_formats(
                    source_url, video_id, 'mp4', entry_protocol='m3u8_native',
                    m3u8_id=m3u8_id, fatal=False))
            elif source_type == 'dash' or ext == 'mpd' or 'format=mpd-time-csf' in source_url:
                formats.extend(self._extract_mpd_formats(
                    source_url, video_id, mpd_id=mpd_id, fatal=False))
            elif ext == 'smil':
                formats.extend(self._extract_smil_formats(
                    source_url, video_id, fatal=False))
            # https://github.com/jwplayer/jwplayer/blob/master/src/js/providers/default.js#L67
            elif source_type.startswith('audio') or ext in (
                    'oga', 'aac', 'mp3', 'mpeg', 'vorbis'):
                formats.append({
                    'url': source_url,
                    'vcodec': 'none',
                    'ext': ext,
                })
            else:
                format_id = str_or_none(source.get('label'))
                height = int_or_none(source.get('height'))
                if height is None and format_id:
                    # Often no height is provided but there is a label in
                    # format like "1080p", "720p SD", or 1080.
                    height = parse_resolution(format_id).get('height')
                a_format = {
                    'url': source_url,
                    'width': int_or_none(source.get('width')),
                    'height': height,
                    'tbr': int_or_none(source.get('bitrate'), scale=1000),
                    'filesize': int_or_none(source.get('filesize')),
                    'ext': ext,
                    'format_id': format_id,
                }
                if source_url.startswith('rtmp'):
                    a_format['ext'] = 'flv'
                    # See com/longtailvideo/jwplayer/media/RTMPMediaProvider.as
                    # of jwplayer.flash.swf
                    rtmp_url_parts = re.split(
                        r'((?:mp4|mp3|flv):)', source_url, maxsplit=1)
                    if len(rtmp_url_parts) == 3:
                        rtmp_url, prefix, play_path = rtmp_url_parts
                        a_format.update({
                            'url': rtmp_url,
                            'play_path': prefix + play_path,
                        })
                    if rtmp_params:
                        a_format.update(rtmp_params)
                formats.append(a_format)
        return formats

    def _live_title(self, name):
        self._downloader.deprecation_warning('yt_dlp.InfoExtractor._live_title is deprecated and does not work as expected')
        return name

    def _int(self, v, name, fatal=False, **kwargs):
        res = int_or_none(v, **kwargs)
        if res is None:
            msg = f'Failed to extract {name}: Could not parse value {v!r}'
            if fatal:
                raise ExtractorError(msg)
            else:
                self.report_warning(msg)
        return res

    def _float(self, v, name, fatal=False, **kwargs):
        res = float_or_none(v, **kwargs)
        if res is None:
            msg = f'Failed to extract {name}: Could not parse value {v!r}'
            if fatal:
                raise ExtractorError(msg)
            else:
                self.report_warning(msg)
        return res

    def _set_cookie(self, domain, name, value, expire_time=None, port=None,
                    path='/', secure=False, discard=False, rest={}, **kwargs):
        cookie = http.cookiejar.Cookie(
            0, name, value, port, port is not None, domain, True,
            domain.startswith('.'), path, True, secure, expire_time,
            discard, None, None, rest)
        self.cookiejar.set_cookie(cookie)

    def _get_cookies(self, url):
        """ Return a http.cookies.SimpleCookie with the cookies for the url """
        return LenientSimpleCookie(self._downloader.cookiejar.get_cookie_header(url))

    def _apply_first_set_cookie_header(self, url_handle, cookie):
        """
        Apply first Set-Cookie header instead of the last. Experimental.

        Some sites (e.g. [1-3]) may serve two cookies under the same name
        in Set-Cookie header and expect the first (old) one to be set rather
        than second (new). However, as of RFC6265 the newer one cookie
        should be set into cookie store what actually happens.
        We will workaround this issue by resetting the cookie to
        the first one manually.
        1. https://new.vk.com/
        2. https://github.com/ytdl-org/youtube-dl/issues/9841#issuecomment-227871201
        3. https://learning.oreilly.com/
        """
        for header, cookies in url_handle.headers.items():
            if header.lower() != 'set-cookie':
                continue
            cookies = cookies.encode('iso-8859-1').decode('utf-8')
            cookie_value = re.search(
                rf'{cookie}=(.+?);.*?\b[Dd]omain=(.+?)(?:[,;]|$)', cookies)
            if cookie_value:
                value, domain = cookie_value.groups()
                self._set_cookie(domain, cookie, value)
                break

    @classmethod
    def get_testcases(cls, include_onlymatching=False):
        # Do not look in super classes
        t = vars(cls).get('_TEST')
        if t:
            assert not hasattr(cls, '_TESTS'), f'{cls.ie_key()}IE has _TEST and _TESTS'
            tests = [t]
        else:
            tests = vars(cls).get('_TESTS', [])
        for t in tests:
            if not include_onlymatching and t.get('only_matching', False):
                continue
            t['name'] = cls.ie_key()
            yield t
        if getattr(cls, '__wrapped__', None):
            yield from cls.__wrapped__.get_testcases(include_onlymatching)

    @classmethod
    def get_webpage_testcases(cls):
        tests = vars(cls).get('_WEBPAGE_TESTS', [])
        for t in tests:
            t['name'] = cls.ie_key()
            yield t
        if getattr(cls, '__wrapped__', None):
            yield from cls.__wrapped__.get_webpage_testcases()

    @classproperty(cache=True)
    def age_limit(cls):
        """Get age limit from the testcases"""
        return max(traverse_obj(
            (*cls.get_testcases(include_onlymatching=False), *cls.get_webpage_testcases()),
            (..., (('playlist', 0), None), 'info_dict', 'age_limit')) or [0])

    @classproperty(cache=True)
    def _RETURN_TYPE(cls):
        """What the extractor returns: "video", "playlist", "any", or None (Unknown)"""
        tests = tuple(cls.get_testcases(include_onlymatching=False))
        if not tests:
            return None
        elif not any(k.startswith('playlist') for test in tests for k in test):
            return 'video'
        elif all(any(k.startswith('playlist') for k in test) for test in tests):
            return 'playlist'
        return 'any'

    @classmethod
    def is_single_video(cls, url):
        """Returns whether the URL is of a single video, None if unknown"""
        if cls.suitable(url):
            return {'video': True, 'playlist': False}.get(cls._RETURN_TYPE)

    @classmethod
    def is_suitable(cls, age_limit):
        """Test whether the extractor is generally suitable for the given age limit"""
        return not age_restricted(cls.age_limit, age_limit)

    @classmethod
    def description(cls, *, markdown=True, search_examples=None):
        """Description of the extractor"""
        desc = ''
        if cls._NETRC_MACHINE:
            if markdown:
                desc += f' [*{cls._NETRC_MACHINE}*](## "netrc machine")'
            else:
                desc += f' [{cls._NETRC_MACHINE}]'
        if cls.IE_DESC is False:
            desc += ' [HIDDEN]'
        elif cls.IE_DESC:
            desc += f' {cls.IE_DESC}'
        if cls.SEARCH_KEY:
            desc += f'{";" if cls.IE_DESC else ""} "{cls.SEARCH_KEY}:" prefix'
            if search_examples:
                _COUNTS = ('', '5', '10', 'all')
                desc += f' (e.g. "{cls.SEARCH_KEY}{random.choice(_COUNTS)}:{random.choice(search_examples)}")'
        if not cls.working():
            desc += ' (**Currently broken**)' if markdown else ' (Currently broken)'

        # Escape emojis. Ref: https://github.com/github/markup/issues/1153
        name = (' - **{}**'.format(re.sub(r':(\w+:)', ':\u200B\\g<1>', cls.IE_NAME))) if markdown else cls.IE_NAME
        return f'{name}:{desc}' if desc else name

    def extract_subtitles(self, *args, **kwargs):
        if (self.get_param('writesubtitles', False)
                or self.get_param('listsubtitles')):
            return self._get_subtitles(*args, **kwargs)
        return {}

    def _get_subtitles(self, *args, **kwargs):
        raise NotImplementedError('This method must be implemented by subclasses')

    class CommentsDisabled(Exception):
        """Raise in _get_comments if comments are disabled for the video"""

    def extract_comments(self, *args, **kwargs):
        if not self.get_param('getcomments'):
            return None
        generator = self._get_comments(*args, **kwargs)

        def extractor():
            comments = []
            interrupted = True
            try:
                while True:
                    comments.append(next(generator))
            except StopIteration:
                interrupted = False
            except KeyboardInterrupt:
                self.to_screen('Interrupted by user')
            except self.CommentsDisabled:
                return {'comments': None, 'comment_count': None}
            except Exception as e:
                if self.get_param('ignoreerrors') is not True:
                    raise
                self._downloader.report_error(e)
            comment_count = len(comments)
            self.to_screen(f'Extracted {comment_count} comments')
            return {
                'comments': comments,
                'comment_count': None if interrupted else comment_count,
            }
        return extractor

    def _get_comments(self, *args, **kwargs):
        raise NotImplementedError('This method must be implemented by subclasses')

    @staticmethod
    def _merge_subtitle_items(subtitle_list1, subtitle_list2):
        """ Merge subtitle items for one language. Items with duplicated URLs/data
        will be dropped. """
        list1_data = {(item.get('url'), item.get('data')) for item in subtitle_list1}
        ret = list(subtitle_list1)
        ret.extend(item for item in subtitle_list2 if (item.get('url'), item.get('data')) not in list1_data)
        return ret

    @classmethod
    def _merge_subtitles(cls, *dicts, target=None):
        """ Merge subtitle dictionaries, language by language. """
        if target is None:
            target = {}
        for d in dicts:
            for lang, subs in d.items():
                target[lang] = cls._merge_subtitle_items(target.get(lang, []), subs)
        return target

    def extract_automatic_captions(self, *args, **kwargs):
        if (self.get_param('writeautomaticsub', False)
                or self.get_param('listsubtitles')):
            return self._get_automatic_captions(*args, **kwargs)
        return {}

    def _get_automatic_captions(self, *args, **kwargs):
        raise NotImplementedError('This method must be implemented by subclasses')

    @functools.cached_property
    def _cookies_passed(self):
        """Whether cookies have been passed to YoutubeDL"""
        return self.get_param('cookiefile') is not None or self.get_param('cookiesfrombrowser') is not None

    def mark_watched(self, *args, **kwargs):
        if not self.get_param('mark_watched', False):
            return
        if self.supports_login() and self._get_login_info()[0] is not None or self._cookies_passed:
            self._mark_watched(*args, **kwargs)

    def _mark_watched(self, *args, **kwargs):
        raise NotImplementedError('This method must be implemented by subclasses')

    def geo_verification_headers(self):
        headers = {}
        geo_verification_proxy = self.get_param('geo_verification_proxy')
        if geo_verification_proxy:
            headers['Ytdl-request-proxy'] = geo_verification_proxy
        return headers

    @staticmethod
    def _generic_id(url):
        return urllib.parse.unquote(os.path.splitext(url.rstrip('/').split('/')[-1])[0])

    def _generic_title(self, url='', webpage='', *, default=None):
        return (self._og_search_title(webpage, default=None)
                or self._html_extract_title(webpage, default=None)
                or urllib.parse.unquote(os.path.splitext(url_basename(url))[0])
                or default)

    def _extract_chapters_helper(self, chapter_list, start_function, title_function, duration, strict=True):
        if not duration:
            return
        chapter_list = [{
            'start_time': start_function(chapter),
            'title': title_function(chapter),
        } for chapter in chapter_list or []]
        if strict:
            warn = self.report_warning
        else:
            warn = self.write_debug
            chapter_list.sort(key=lambda c: c['start_time'] or 0)

        chapters = [{'start_time': 0}]
        for idx, chapter in enumerate(chapter_list):
            if chapter['start_time'] is None:
                warn(f'Incomplete chapter {idx}')
            elif chapters[-1]['start_time'] <= chapter['start_time'] <= duration:
                chapters.append(chapter)
            elif chapter not in chapters:
                issue = (f'{chapter["start_time"]} > {duration}' if chapter['start_time'] > duration
                         else f'{chapter["start_time"]} < {chapters[-1]["start_time"]}')
                warn(f'Invalid start time ({issue}) for chapter "{chapter["title"]}"')
        return chapters[1:]

    def _extract_chapters_from_description(self, description, duration):
        duration_re = r'(?:\d+:)?\d{1,2}:\d{2}'
        sep_re = r'(?m)^\s*(%s)\b\W*\s(%s)\s*$'
        return self._extract_chapters_helper(
            re.findall(sep_re % (duration_re, r'.+?'), description or ''),
            start_function=lambda x: parse_duration(x[0]), title_function=lambda x: x[1],
            duration=duration, strict=False) or self._extract_chapters_helper(
            re.findall(sep_re % (r'.+?', duration_re), description or ''),
            start_function=lambda x: parse_duration(x[1]), title_function=lambda x: x[0],
            duration=duration, strict=False)

    @staticmethod
    def _availability(is_private=None, needs_premium=None, needs_subscription=None, needs_auth=None, is_unlisted=None):
        all_known = all(
            x is not None for x in
            (is_private, needs_premium, needs_subscription, needs_auth, is_unlisted))
        return (
            'private' if is_private
            else 'premium_only' if needs_premium
            else 'subscriber_only' if needs_subscription
            else 'needs_auth' if needs_auth
            else 'unlisted' if is_unlisted
            else 'public' if all_known
            else None)

    def _configuration_arg(self, key, default=NO_DEFAULT, *, ie_key=None, casesense=False):
        '''
        @returns            A list of values for the extractor argument given by "key"
                            or "default" if no such key is present
        @param default      The default value to return when the key is not present (default: [])
        @param casesense    When false, the values are converted to lower case
        '''
        ie_key = ie_key if isinstance(ie_key, str) else (ie_key or self).ie_key()
        val = traverse_obj(self._downloader.params, ('extractor_args', ie_key.lower(), key))
        if val is None:
            return [] if default is NO_DEFAULT else default
        return list(val) if casesense else [x.lower() for x in val]

    def _yes_playlist(self, playlist_id, video_id, smuggled_data=None, *, playlist_label='playlist', video_label='video'):
        if not playlist_id or not video_id:
            return not video_id

        no_playlist = (smuggled_data or {}).get('force_noplaylist')
        if no_playlist is not None:
            return not no_playlist

        video_id = '' if video_id is True else f' {video_id}'
        playlist_id = '' if playlist_id is True else f' {playlist_id}'
        if self.get_param('noplaylist'):
            self.to_screen(f'Downloading just the {video_label}{video_id} because of --no-playlist')
            return False
        self.to_screen(f'Downloading {playlist_label}{playlist_id} - add --no-playlist to download just the {video_label}{video_id}')
        return True

    def _error_or_warning(self, err, _count=None, _retries=0, *, fatal=True):
        RetryManager.report_retry(
            err, _count or int(fatal), _retries,
            info=self.to_screen, warn=self.report_warning, error=None if fatal else self.report_warning,
            sleep_func=self.get_param('retry_sleep_functions', {}).get('extractor'))

    def RetryManager(self, **kwargs):
        return RetryManager(self.get_param('extractor_retries', 3), self._error_or_warning, **kwargs)

    def _extract_generic_embeds(self, url, *args, info_dict={}, note='Extracting generic embeds', **kwargs):
        display_id = traverse_obj(info_dict, 'display_id', 'id')
        self.to_screen(f'{format_field(display_id, None, "%s: ")}{note}')
        return self._downloader.get_info_extractor('Generic')._extract_embeds(
            smuggle_url(url, {'block_ies': [self.ie_key()]}), *args, **kwargs)

    @classmethod
    def extract_from_webpage(cls, ydl, url, webpage):
        ie = (cls if isinstance(cls._extract_from_webpage, types.MethodType)
              else ydl.get_info_extractor(cls.ie_key()))
        for info in ie._extract_from_webpage(url, webpage) or []:
            # url = None since we do not want to set (webpage/original)_url
            ydl.add_default_extra_info(info, ie, None)
            yield info

    @classmethod
    def _extract_from_webpage(cls, url, webpage):
        for embed_url in orderedSet(
                cls._extract_embed_urls(url, webpage) or [], lazy=True):
            yield cls.url_result(embed_url, None if cls._VALID_URL is False else cls)

    @classmethod
    def _extract_embed_urls(cls, url, webpage):
        """@returns all the embed urls on the webpage"""
        if '_EMBED_URL_RE' not in cls.__dict__:
            assert isinstance(cls._EMBED_REGEX, (list, tuple))
            for idx, regex in enumerate(cls._EMBED_REGEX):
                assert regex.count('(?P<url>') == 1, \
                    f'{cls.__name__}._EMBED_REGEX[{idx}] must have exactly 1 url group\n\t{regex}'
            cls._EMBED_URL_RE = tuple(map(re.compile, cls._EMBED_REGEX))

        for regex in cls._EMBED_URL_RE:
            for mobj in regex.finditer(webpage):
                embed_url = urllib.parse.urljoin(url, unescapeHTML(mobj.group('url')))
                if cls._VALID_URL is False or cls.suitable(embed_url):
                    yield embed_url

    class StopExtraction(Exception):
        pass

    @classmethod
    def _extract_url(cls, webpage):  # TODO: Remove
        """Only for compatibility with some older extractors"""
        return next(iter(cls._extract_embed_urls(None, webpage) or []), None)

    @classmethod
    def __init_subclass__(cls, *, plugin_name=None, **kwargs):
        if plugin_name:
            mro = inspect.getmro(cls)
            super_class = cls.__wrapped__ = mro[mro.index(cls) + 1]
            cls.PLUGIN_NAME, cls.ie_key = plugin_name, super_class.ie_key
            cls.IE_NAME = f'{super_class.IE_NAME}+{plugin_name}'
            while getattr(super_class, '__wrapped__', None):
                super_class = super_class.__wrapped__
            setattr(sys.modules[super_class.__module__], super_class.__name__, cls)
            _PLUGIN_OVERRIDES[super_class].append(cls)

        return super().__init_subclass__(**kwargs)


class SearchInfoExtractor(InfoExtractor):
    """
    Base class for paged search queries extractors.
    They accept URLs in the format _SEARCH_KEY(|all|[0-9]):{query}
    Instances should define _SEARCH_KEY and optionally _MAX_RESULTS
    """

    _MAX_RESULTS = float('inf')
    _RETURN_TYPE = 'playlist'

    @classproperty
    def _VALID_URL(cls):
        return rf'{cls._SEARCH_KEY}(?P<prefix>|[1-9][0-9]*|all):(?P<query>[\s\S]+)'

    def _real_extract(self, query):
        prefix, query = self._match_valid_url(query).group('prefix', 'query')
        if prefix == '':
            return self._get_n_results(query, 1)
        elif prefix == 'all':
            return self._get_n_results(query, self._MAX_RESULTS)
        else:
            n = int(prefix)
            if n <= 0:
                raise ExtractorError(f'invalid download number {n} for query "{query}"')
            elif n > self._MAX_RESULTS:
                self.report_warning('%s returns max %i results (you requested %i)' % (self._SEARCH_KEY, self._MAX_RESULTS, n))
                n = self._MAX_RESULTS
            return self._get_n_results(query, n)

    def _get_n_results(self, query, n):
        """Get a specified number of results for a query.
        Either this function or _search_results must be overridden by subclasses """
        return self.playlist_result(
            itertools.islice(self._search_results(query), 0, None if n == float('inf') else n),
            query, query)

    def _search_results(self, query):
        """Returns an iterator of search results"""
        raise NotImplementedError('This method must be implemented by subclasses')

    @classproperty
    def SEARCH_KEY(cls):
        return cls._SEARCH_KEY


class UnsupportedURLIE(InfoExtractor):
    _VALID_URL = '.*'
    _ENABLED = False
    IE_DESC = False

    def _real_extract(self, url):
        raise UnsupportedError(url)


_PLUGIN_OVERRIDES = collections.defaultdict(list)<|MERGE_RESOLUTION|>--- conflicted
+++ resolved
@@ -3429,11 +3429,7 @@
                 if not track_url:
                     continue
                 subtitles.setdefault(track.get('label') or 'en', []).append({
-<<<<<<< HEAD
-                    'url': self._proto_relative_url(track_url)
-=======
                     'url': self._proto_relative_url(track_url),
->>>>>>> 556aa516
                 })
 
             entry = {
