--- conflicted
+++ resolved
@@ -25,16 +25,13 @@
 from ..compat import compat_etree_fromstring, compat_expanduser, compat_os_name
 from ..cookies import LenientSimpleCookie
 from ..downloader.f4m import get_base_url, remove_encrypted_media
-<<<<<<< HEAD
+from ..downloader.hls import HlsFD
 from ..networking.exceptions import (
     HTTPError,
     IncompleteRead,
     network_exceptions,
 )
 from ..networking.common import Request, HEADRequest
-=======
-from ..downloader.hls import HlsFD
->>>>>>> 92315c03
 from ..utils import (
     IDENTITY,
     JSON_LD_RE,
