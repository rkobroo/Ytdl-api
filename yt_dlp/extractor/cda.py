import base64
import codecs
import datetime
import hashlib
import hmac
import json
import re

from .common import InfoExtractor
from ..compat import compat_ord, compat_urllib_parse_unquote
from ..utils import (
    ExtractorError,
    float_or_none,
    int_or_none,
    merge_dicts,
    multipart_encode,
    parse_duration,
    random_birthday,
    traverse_obj,
    try_call,
    try_get,
    urljoin,
)


class CDAIE(InfoExtractor):
    _VALID_URL = r'https?://(?:(?:www\.)?cda\.pl/video|ebd\.cda\.pl/[0-9]+x[0-9]+)/(?P<id>[0-9a-z]+)'
    _NETRC_MACHINE = 'cdapl'

    _BASE_URL = 'https://www.cda.pl'
    _BASE_API_URL = 'https://api.cda.pl'
    _API_HEADERS = {
        'Accept': 'application/vnd.cda.public+json',
        'User-Agent': 'pl.cda 1.0 (version 1.2.88 build 15306; Android 9; Xiaomi Redmi 3S)',
    }
    # hardcoded in the app
    _LOGIN_REQUEST_AUTH = 'Basic YzU3YzBlZDUtYTIzOC00MWQwLWI2NjQtNmZmMWMxY2Y2YzVlOklBTm95QlhRRVR6U09MV1hnV3MwMW0xT2VyNWJNZzV4clRNTXhpNGZJUGVGZ0lWUlo5UGVYTDhtUGZaR1U1U3Q'
    _BEARER_CACHE = 'cda-bearer'

    _TESTS = [{
        'url': 'http://www.cda.pl/video/5749950c',
        'md5': '6f844bf51b15f31fae165365707ae970',
        'info_dict': {
            'id': '5749950c',
            'ext': 'mp4',
            'height': 720,
            'title': 'Oto dlaczego przed zakrętem należy zwolnić.',
            'description': 'md5:269ccd135d550da90d1662651fcb9772',
            'thumbnail': r're:^https?://.*\.jpg$',
            'average_rating': float,
            'duration': 39,
            'age_limit': 0,
            'upload_date': '20160221',
            'timestamp': 1456078244,
        }
    }, {
        'url': 'http://www.cda.pl/video/57413289',
        'md5': 'a88828770a8310fc00be6c95faf7f4d5',
        'info_dict': {
            'id': '57413289',
            'ext': 'mp4',
            'title': 'Lądowanie na lotnisku na Maderze',
            'description': 'md5:60d76b71186dcce4e0ba6d4bbdb13e1a',
            'thumbnail': r're:^https?://.*\.jpg$',
            'uploader': 'crash404',
            'view_count': int,
            'average_rating': float,
            'duration': 137,
            'age_limit': 0,
        }
    }, {
        # Age-restricted
        'url': 'http://www.cda.pl/video/1273454c4',
        'info_dict': {
            'id': '1273454c4',
            'ext': 'mp4',
            'title': 'Bronson (2008) napisy HD 1080p',
            'description': 'md5:1b6cb18508daf2dc4e0fa4db77fec24c',
            'height': 1080,
            'uploader': 'boniek61',
            'thumbnail': r're:^https?://.*\.jpg$',
            'duration': 5554,
            'age_limit': 18,
            'view_count': int,
            'average_rating': float,
        },
    }, {
        'url': 'http://ebd.cda.pl/0x0/5749950c',
        'only_matching': True,
    }]

    def _download_age_confirm_page(self, url, video_id, *args, **kwargs):
        form_data = random_birthday('rok', 'miesiac', 'dzien')
        form_data.update({'return': url, 'module': 'video', 'module_id': video_id})
        data, content_type = multipart_encode(form_data)
        return self._download_webpage(
            urljoin(url, '/a/validatebirth'), video_id, *args,
            data=data, headers={
                'Referer': url,
                'Content-Type': content_type,
            }, **kwargs)

    def _perform_login(self, username, password):
        # hack to allow e-mails as a key
        cache_username = username.replace('@', '___')
        cached_bearer = self.cache.load(self._BEARER_CACHE, cache_username) or {}
        if cached_bearer.get('valid_until', 0) > datetime.datetime.now().timestamp() + 5:
            self._API_HEADERS['Authorization'] = f'Bearer {cached_bearer["token"]}'
            return

        password_hash = base64.urlsafe_b64encode(hmac.new(
            b's01m1Oer5IANoyBXQETzSOLWXgWs01m1Oer5bMg5xrTMMxRZ9Pi4fIPeFgIVRZ9PeXL8mPfXQETZGUAN5StRZ9P',
            ''.join(f'{bytes((bt & 255, )).hex():0>2}'
                    for bt in hashlib.md5(password.encode()).digest()).encode(),
            hashlib.sha256).digest()).decode().replace('=', '')

        token_res = self._download_json(
            f'{self._BASE_API_URL}/oauth/token', None, 'Logging in', data=b'',
            headers={**self._API_HEADERS, 'Authorization': self._LOGIN_REQUEST_AUTH},
            query={
                'grant_type': 'password',
                'login': username,
                'password': password_hash,
            })
        self.cache.store(self._BEARER_CACHE, cache_username, {
            'token': token_res['access_token'],
            'valid_until': token_res['expires_in'] + datetime.datetime.now().timestamp(),
        })
        self._API_HEADERS['Authorization'] = f'Bearer {token_res["access_token"]}'

    def _real_extract(self, url):
        video_id = self._match_id(url)

        if 'Authorization' in self._API_HEADERS:
            return self._api_extract(video_id)
        else:
            return self._web_extract(video_id, url)

    def _api_extract(self, video_id):
        meta = self._download_json(
            f'{self._BASE_API_URL}/video/{video_id}', video_id, headers=self._API_HEADERS)['video']

        uploader = traverse_obj(meta, 'author', 'login')

        formats = [{
            'url': quality['file'],
            'format': quality.get('title'),
            'resolution': quality.get('name'),
            'height': try_call(lambda: int(quality['name'][:-1])),
            'filesize': quality.get('length'),
        } for quality in meta['qualities'] if quality.get('file')]

<<<<<<< HEAD
        if meta.get('premium') and not meta.get('premium_free') and len(formats) == 0:
            raise ExtractorError(
                'No video formats and video requires CDA Premium - do you have a subscription?', expected=True)

=======
>>>>>>> 8791e78c
        return {
            'id': video_id,
            'title': meta.get('title'),
            'description': meta.get('description'),
            'uploader': None if uploader == 'anonim' else uploader,
            'average_rating': float_or_none(meta.get('rating')),
            'thumbnail': meta.get('thumb'),
            'formats': formats,
            'duration': meta.get('duration'),
            'age_limit': 18 if meta.get('for_adults') else 0,
            'view_count': meta.get('views'),
        }

    def _web_extract(self, video_id, url):
        self._set_cookie('cda.pl', 'cda.player', 'html5')
        webpage = self._download_webpage(
            f'{self._BASE_URL}/video/{video_id}/vfilm', video_id)

        if 'Ten film jest dostępny dla użytkowników premium' in webpage:
            self.raise_login_required('This video is only available for premium users', method='password')

        if re.search(r'niedostępn[ey] w(?:&nbsp;|\s+)Twoim kraju\s*<', webpage):
            self.raise_geo_restricted()

        need_confirm_age = False
        if self._html_search_regex(r'(<form[^>]+action="[^"]*/a/validatebirth[^"]*")',
                                   webpage, 'birthday validate form', default=None):
            webpage = self._download_age_confirm_page(
                url, video_id, note='Confirming age')
            need_confirm_age = True

        formats = []

        uploader = self._search_regex(r'''(?x)
            <(span|meta)[^>]+itemprop=(["\'])author\2[^>]*>
            (?:<\1[^>]*>[^<]*</\1>|(?!</\1>)(?:.|\n))*?
            <(span|meta)[^>]+itemprop=(["\'])name\4[^>]*>(?P<uploader>[^<]+)</\3>
        ''', webpage, 'uploader', default=None, group='uploader')
        view_count = self._search_regex(
            r'Odsłony:(?:\s|&nbsp;)*([0-9]+)', webpage,
            'view_count', default=None)
        average_rating = self._search_regex(
            (r'<(?:span|meta)[^>]+itemprop=(["\'])ratingValue\1[^>]*>(?P<rating_value>[0-9.]+)',
             r'<span[^>]+\bclass=["\']rating["\'][^>]*>(?P<rating_value>[0-9.]+)'), webpage, 'rating', fatal=False,
            group='rating_value')

        info_dict = {
            'id': video_id,
            'title': self._og_search_title(webpage),
            'description': self._og_search_description(webpage),
            'uploader': uploader,
            'view_count': int_or_none(view_count),
            'average_rating': float_or_none(average_rating),
            'thumbnail': self._og_search_thumbnail(webpage),
            'formats': formats,
            'duration': None,
            'age_limit': 18 if need_confirm_age else 0,
        }

        info = self._search_json_ld(webpage, video_id, default={})

        # Source: https://www.cda.pl/js/player.js?t=1606154898
        def decrypt_file(a):
            for p in ('_XDDD', '_CDA', '_ADC', '_CXD', '_QWE', '_Q5', '_IKSDE'):
                a = a.replace(p, '')
            a = compat_urllib_parse_unquote(a)
            b = []
            for c in a:
                f = compat_ord(c)
                b.append(chr(33 + (f + 14) % 94) if 33 <= f <= 126 else chr(f))
            a = ''.join(b)
            a = a.replace('.cda.mp4', '')
            for p in ('.2cda.pl', '.3cda.pl'):
                a = a.replace(p, '.cda.pl')
            if '/upstream' in a:
                a = a.replace('/upstream', '.mp4/upstream')
                return 'https://' + a
            return 'https://' + a + '.mp4'

        def extract_format(page, version):
            json_str = self._html_search_regex(
                r'player_data=(\\?["\'])(?P<player_data>.+?)\1', page,
                '%s player_json' % version, fatal=False, group='player_data')
            if not json_str:
                return
            player_data = self._parse_json(
                json_str, '%s player_data' % version, fatal=False)
            if not player_data:
                return
            video = player_data.get('video')
            if not video or 'file' not in video:
                self.report_warning('Unable to extract %s version information' % version)
                return
            if video['file'].startswith('uggc'):
                video['file'] = codecs.decode(video['file'], 'rot_13')
                if video['file'].endswith('adc.mp4'):
                    video['file'] = video['file'].replace('adc.mp4', '.mp4')
            elif not video['file'].startswith('http'):
                video['file'] = decrypt_file(video['file'])
            video_quality = video.get('quality')
            qualities = video.get('qualities', {})
            video_quality = next((k for k, v in qualities.items() if v == video_quality), video_quality)
            info_dict['formats'].append({
                'url': video['file'],
                'format_id': video_quality,
                'height': int_or_none(video_quality[:-1]),
            })
            for quality, cda_quality in qualities.items():
                if quality == video_quality:
                    continue
                data = {'jsonrpc': '2.0', 'method': 'videoGetLink', 'id': 2,
                        'params': [video_id, cda_quality, video.get('ts'), video.get('hash2'), {}]}
                data = json.dumps(data).encode('utf-8')
                video_url = self._download_json(
                    f'https://www.cda.pl/video/{video_id}', video_id, headers={
                        'Content-Type': 'application/json',
                        'X-Requested-With': 'XMLHttpRequest'
                    }, data=data, note=f'Fetching {quality} url',
                    errnote=f'Failed to fetch {quality} url', fatal=False)
                if try_get(video_url, lambda x: x['result']['status']) == 'ok':
                    video_url = try_get(video_url, lambda x: x['result']['resp'])
                    info_dict['formats'].append({
                        'url': video_url,
                        'format_id': quality,
                        'height': int_or_none(quality[:-1])
                    })

            if not info_dict['duration']:
                info_dict['duration'] = parse_duration(video.get('duration'))

        extract_format(webpage, 'default')

        for href, resolution in re.findall(
                r'<a[^>]+data-quality="[^"]+"[^>]+href="([^"]+)"[^>]+class="quality-btn"[^>]*>([0-9]+p)',
                webpage):
            if need_confirm_age:
                handler = self._download_age_confirm_page
            else:
                handler = self._download_webpage

            webpage = handler(
                urljoin(self._BASE_URL, href), video_id,
                'Downloading %s version information' % resolution, fatal=False)
            if not webpage:
                # Manually report warning because empty page is returned when
                # invalid version is requested.
                self.report_warning('Unable to download %s version information' % resolution)
                continue

            extract_format(webpage, resolution)

        return merge_dicts(info_dict, info)<|MERGE_RESOLUTION|>--- conflicted
+++ resolved
@@ -150,13 +150,10 @@
             'filesize': quality.get('length'),
         } for quality in meta['qualities'] if quality.get('file')]
 
-<<<<<<< HEAD
         if meta.get('premium') and not meta.get('premium_free') and len(formats) == 0:
             raise ExtractorError(
                 'No video formats and video requires CDA Premium - do you have a subscription?', expected=True)
 
-=======
->>>>>>> 8791e78c
         return {
             'id': video_id,
             'title': meta.get('title'),
