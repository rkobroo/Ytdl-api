--- conflicted
+++ resolved
@@ -24,6 +24,7 @@
         'video-clip': '/api/v2/page/get/video',
         'lyric': '/api/v2/lyric/get/lyric',
         'song-streaming': '/api/v2/song/get/streaming',
+        'liveradio': '/api/v2/livestream/get/info',
         'eps': '/api/v2/page/get/podcast-episode',
         'episode-streaming': '/api/v2/podcast/episode/get/streaming',
         # Playlist
@@ -39,11 +40,7 @@
         'info-artist': '/api/v2/page/get/artist',
         'user-list-song': '/api/v2/song/get/list',
         'user-list-video': '/api/v2/video/get/list',
-<<<<<<< HEAD
-        'liveradio': '/api/v2/livestream/get/info',
-=======
         'hub': '/api/v2/page/get/hub-detail',
->>>>>>> dec42730
     }
 
     def _api_url(self, url_type, params):
@@ -460,8 +457,7 @@
         entries = self._parse_items(traverse_obj(hub_detail, (
             'sections', lambda _, v: v['sectionId'] == 'hub', 'items', ...)))
         return self.playlist_result(
-<<<<<<< HEAD
-            entries, user_info['id'], f'{user_info.get("name")} - {url_type}', user_info.get('biography'))
+            entries, song_id, hub_detail.get('title'), hub_detail.get('description'))
 
 
 class ZingMp3LiveRadioIE(ZingMp3BaseIE):
@@ -533,7 +529,4 @@
     def _real_extract(self, url):
         post_cast_id, url_type = self._match_valid_url(url).group('id', 'type')
         post_cast_info = self._call_api(url_type, {'id': post_cast_id})
-        return
-=======
-            entries, song_id, hub_detail.get('title'), hub_detail.get('description'))
->>>>>>> dec42730
+        return