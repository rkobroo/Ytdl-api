import re

from .common import InfoExtractor
from ..utils import (
    ExtractorError,
    clean_html,
    determine_ext,
    float_or_none,
    int_or_none,
    str_or_none,
    url_or_none,
    urlencode_postdata,
    urljoin,
)


class LecturioIE(InfoExtractor):
    _VALID_URL = r'https://app\.lecturio\.com/([^/]+/(?P<nt>[^/?#&]+)\.lecture|(?:\#/)?lecture/c/\d+/(?P<id>\d+))'

    _TESTS = [{
        'url': 'https://app.lecturio.com/medical-courses/important-concepts-and-terms-introduction-to-microbiology.lecture#tab/videos',
        'md5': '9a42cf1d8282a6311bf7211bbde26fde',
        'info_dict': {
            'id': '39634',
            'ext': 'mp4',
            'title': 'Important Concepts and Terms — Introduction to Microbiology',
        },
        'skip': 'Requires lecturio account credentials',
    }, {
        'url': 'https://app.lecturio.com/#/lecture/c/6434/39634',
        'only_matching': True,
    }]

    _API_BASE_URL = 'https://app.lecturio.com/api/en/latest/html5/'
    _LOGIN_URL = 'https://app.lecturio.com/en/login'

    _NETRC_MACHINE = 'lecturio'

    _CC_LANGS = {
        'Arabic': 'ar',
        'Bulgarian': 'bg',
        'German': 'de',
        'English': 'en',
        'Spanish': 'es',
        'Persian': 'fa',
        'French': 'fr',
        'Japanese': 'ja',
        'Polish': 'pl',
        'Pashto': 'ps',
        'Russian': 'ru',
    }

    def _perform_login(self, username, password):

        # Sets some cookies
        _, urlh = self._download_webpage_handle(
            self._LOGIN_URL, None, 'Downloading login popup')

        def is_logged(url_handle):
            return self._LOGIN_URL not in url_handle.url

        # Already logged in
        if is_logged(urlh):
            return

        login_form = {
            'signin[email]': username,
            'signin[password]': password,
            'signin[remember]': 'on',
        }

        response, urlh = self._download_webpage_handle(
            self._LOGIN_URL, None, 'Logging in',
            data=urlencode_postdata(login_form))

        # Logged in successfully
        if is_logged(urlh):
            return

        errors = self._html_search_regex(
            r'(?s)<ul[^>]+class=["\']error_list[^>]+>(.+?)</ul>', response,
            'errors', default=None)
        if errors:
            raise ExtractorError('Unable to login: %s' % errors, expected=True)
        raise ExtractorError('Unable to log in')

<<<<<<< HEAD
=======

class LecturioIE(LecturioBaseIE):
    _VALID_URL = r'''(?x)
                    https://
                        (?:
                            app\.lecturio\.com/([^/?#]+/(?P<nt>[^/?#&]+)\.lecture|(?:\#/)?lecture/c/\d+/(?P<id>\d+))|
                            (?:www\.)?lecturio\.de/(?:[^/?#]+/)+(?P<nt_de>[^/?#&]+)\.vortrag
                        )
                    '''
    _TESTS = [{
        'url': 'https://app.lecturio.com/medical-courses/important-concepts-and-terms-introduction-to-microbiology.lecture#tab/videos',
        'md5': '9a42cf1d8282a6311bf7211bbde26fde',
        'info_dict': {
            'id': '39634',
            'ext': 'mp4',
            'title': 'Important Concepts and Terms — Introduction to Microbiology',
        },
        'skip': 'Requires lecturio account credentials',
    }, {
        'url': 'https://www.lecturio.de/jura/oeffentliches-recht-staatsexamen.vortrag',
        'only_matching': True,
    }, {
        'url': 'https://www.lecturio.de/jura/oeffentliches-recht-at-1-staatsexamen/oeffentliches-recht-staatsexamen.vortrag',
        'only_matching': True,
    }, {
        'url': 'https://app.lecturio.com/#/lecture/c/6434/39634',
        'only_matching': True,
    }]

    _CC_LANGS = {
        'Arabic': 'ar',
        'Bulgarian': 'bg',
        'German': 'de',
        'English': 'en',
        'Spanish': 'es',
        'Persian': 'fa',
        'French': 'fr',
        'Japanese': 'ja',
        'Polish': 'pl',
        'Pashto': 'ps',
        'Russian': 'ru',
    }

>>>>>>> 2e5a47da
    def _real_extract(self, url):
        mobj = self._match_valid_url(url)
        nt = mobj.group('nt')
        lecture_id = mobj.group('id')
        display_id = nt or lecture_id
        api_path = 'lectures/' + lecture_id if lecture_id else 'lecture/' + nt + '.json'

        video = self._download_json(self._API_BASE_URL + api_path, display_id)
        title = video['title'].strip()
        if not lecture_id:
            pid = video.get('productId') or video.get('uid')
            if pid:
                spid = pid.split('_')
                if spid and len(spid) == 2:
                    lecture_id = spid[1]

        formats = []
        for format_ in video['content']['media']:
            if not isinstance(format_, dict):
                continue
            file_ = format_.get('file')
            if not file_:
                continue
            ext = determine_ext(file_)
            if ext == 'smil':
                # smil contains only broken RTMP formats anyway
                continue
            file_url = url_or_none(file_)
            if not file_url:
                continue
            label = str_or_none(format_.get('label'))
            filesize = int_or_none(format_.get('fileSize'))
            f = {
                'url': file_url,
                'format_id': label,
                'filesize': float_or_none(filesize, invscale=1000)
            }
            if label:
                mobj = re.match(r'(\d+)p\s*\(([^)]+)\)', label)
                if mobj:
                    f.update({
                        'format_id': mobj.group(2),
                        'height': int(mobj.group(1)),
                    })
            formats.append(f)

        subtitles = {}
        automatic_captions = {}
        captions = video.get('captions') or []
        for cc in captions:
            cc_url = cc.get('url')
            if not cc_url:
                continue
            cc_label = cc.get('translatedCode')
            lang = cc.get('languageCode') or self._search_regex(
                r'/([a-z]{2})_', cc_url, 'lang',
                default=cc_label.split()[0] if cc_label else 'en')
            original_lang = self._search_regex(
                r'/[a-z]{2}_([a-z]{2})_', cc_url, 'original lang',
                default=None)
            sub_dict = (automatic_captions
                        if 'auto-translated' in cc_label or original_lang
                        else subtitles)
            sub_dict.setdefault(self._CC_LANGS.get(lang, lang), []).append({
                'url': cc_url,
            })

        return {
            'id': lecture_id or nt,
            'title': title,
            'formats': formats,
            'subtitles': subtitles,
            'automatic_captions': automatic_captions,
        }

# German Lecturio simply requires different URLs
class LecturioDeIE(LecturioIE):
    _VALID_URL = r'https://www\.lecturio\.de/[^/]+/(?P<nt>[^/?#&]+)\.vortrag'

    _TESTS = [{
        'url': 'https://www.lecturio.de/jura/oeffentliches-recht-staatsexamen.vortrag',
        'only_matching': True,
    }]

    _API_BASE_URL = 'https://lecturio.de/api/de/latest/html5/'
    _LOGIN_URL = 'https://www.lecturio.de/anmelden.html'

<<<<<<< HEAD

class LecturioCourseIE(LecturioIE):
    _VALID_URL = r'https://app\.lecturio\.com/(?:[^/]+/(?P<nt>[^/?#&]+)\.course|(?:#/)?course/c/(?P<id>\d+))'
=======
class LecturioCourseIE(LecturioBaseIE):
    _VALID_URL = r'https?://app\.lecturio\.com/(?:[^/]+/(?P<nt>[^/?#&]+)\.course|(?:#/)?course/c/(?P<id>\d+))'
>>>>>>> 2e5a47da
    _TESTS = [{
        'url': 'https://app.lecturio.com/medical-courses/microbiology-introduction.course#/',
        'info_dict': {
            'id': 'microbiology-introduction',
            'title': 'Microbiology: Introduction',
            'description': 'md5:13da8500c25880c6016ae1e6d78c386a',
        },
        'playlist_count': 45,
        'skip': 'Requires lecturio account credentials',
    }, {
        'url': 'https://app.lecturio.com/#/course/c/6434',
        'only_matching': True,
    }]

    def _real_extract(self, url):
        nt, course_id = self._match_valid_url(url).groups()
        display_id = nt or course_id
        api_path = 'courses/' + course_id if course_id else 'course/content/' + nt + '.json'
        course = self._download_json(
            self._API_BASE_URL + api_path, display_id)
        entries = []
        for lecture in course.get('lectures', []):
            lecture_id = str_or_none(lecture.get('id'))
            lecture_url = lecture.get('url')
            if lecture_url:
                lecture_url = urljoin(url, lecture_url)
            else:
                lecture_url = 'https://app.lecturio.com/#/lecture/c/%s/%s' % (course_id, lecture_id)
            entries.append(self.url_result(
                lecture_url, ie=LecturioIE.ie_key(), video_id=lecture_id))
        return self.playlist_result(
            entries, display_id, course.get('title'),
            clean_html(course.get('description')))


<<<<<<< HEAD
class LecturioDeCourseIE(LecturioDeIE):
    _VALID_URL = r'https://(?:www\.)?lecturio\.de/[^/]+/(?P<id>[^/?#&]+)\.kurs'
    _TESTS = [{
=======
class LecturioDeCourseIE(LecturioBaseIE):
    _VALID_URL = r'https?://(?:www\.)?lecturio\.de/[^/]+/(?P<id>[^/?#&]+)\.kurs'
    _TEST = {
>>>>>>> 2e5a47da
        'url': 'https://www.lecturio.de/jura/grundrechte.kurs',
        'only_matching': True,
    }]

    def _real_extract(self, url):
        display_id = self._match_id(url)

        webpage = self._download_webpage(url, display_id)

        entries = []
        for mobj in re.finditer(
                r'(?s)<td[^>]+\bdata-lecture-id=["\'](?P<id>\d+).+?\bhref=(["\'])(?P<url>(?:(?!\2).)+\.vortrag)\b[^>]+>',
                webpage):
            lecture_url = urljoin(url, mobj.group('url'))
            lecture_id = mobj.group('id')
            entries.append(self.url_result(
                lecture_url, ie=LecturioIE.ie_key(), video_id=lecture_id))

        title = self._search_regex(
            r'<h1[^>]*>([^<]+)', webpage, 'title', default=None)

        return self.playlist_result(entries, display_id, title)<|MERGE_RESOLUTION|>--- conflicted
+++ resolved
@@ -14,23 +14,7 @@
 )
 
 
-class LecturioIE(InfoExtractor):
-    _VALID_URL = r'https://app\.lecturio\.com/([^/]+/(?P<nt>[^/?#&]+)\.lecture|(?:\#/)?lecture/c/\d+/(?P<id>\d+))'
-
-    _TESTS = [{
-        'url': 'https://app.lecturio.com/medical-courses/important-concepts-and-terms-introduction-to-microbiology.lecture#tab/videos',
-        'md5': '9a42cf1d8282a6311bf7211bbde26fde',
-        'info_dict': {
-            'id': '39634',
-            'ext': 'mp4',
-            'title': 'Important Concepts and Terms — Introduction to Microbiology',
-        },
-        'skip': 'Requires lecturio account credentials',
-    }, {
-        'url': 'https://app.lecturio.com/#/lecture/c/6434/39634',
-        'only_matching': True,
-    }]
-
+class LecturioBaseIE(InfoExtractor):
     _API_BASE_URL = 'https://app.lecturio.com/api/en/latest/html5/'
     _LOGIN_URL = 'https://app.lecturio.com/en/login'
 
@@ -84,52 +68,6 @@
             raise ExtractorError('Unable to login: %s' % errors, expected=True)
         raise ExtractorError('Unable to log in')
 
-<<<<<<< HEAD
-=======
-
-class LecturioIE(LecturioBaseIE):
-    _VALID_URL = r'''(?x)
-                    https://
-                        (?:
-                            app\.lecturio\.com/([^/?#]+/(?P<nt>[^/?#&]+)\.lecture|(?:\#/)?lecture/c/\d+/(?P<id>\d+))|
-                            (?:www\.)?lecturio\.de/(?:[^/?#]+/)+(?P<nt_de>[^/?#&]+)\.vortrag
-                        )
-                    '''
-    _TESTS = [{
-        'url': 'https://app.lecturio.com/medical-courses/important-concepts-and-terms-introduction-to-microbiology.lecture#tab/videos',
-        'md5': '9a42cf1d8282a6311bf7211bbde26fde',
-        'info_dict': {
-            'id': '39634',
-            'ext': 'mp4',
-            'title': 'Important Concepts and Terms — Introduction to Microbiology',
-        },
-        'skip': 'Requires lecturio account credentials',
-    }, {
-        'url': 'https://www.lecturio.de/jura/oeffentliches-recht-staatsexamen.vortrag',
-        'only_matching': True,
-    }, {
-        'url': 'https://www.lecturio.de/jura/oeffentliches-recht-at-1-staatsexamen/oeffentliches-recht-staatsexamen.vortrag',
-        'only_matching': True,
-    }, {
-        'url': 'https://app.lecturio.com/#/lecture/c/6434/39634',
-        'only_matching': True,
-    }]
-
-    _CC_LANGS = {
-        'Arabic': 'ar',
-        'Bulgarian': 'bg',
-        'German': 'de',
-        'English': 'en',
-        'Spanish': 'es',
-        'Persian': 'fa',
-        'French': 'fr',
-        'Japanese': 'ja',
-        'Polish': 'pl',
-        'Pashto': 'ps',
-        'Russian': 'ru',
-    }
-
->>>>>>> 2e5a47da
     def _real_extract(self, url):
         mobj = self._match_valid_url(url)
         nt = mobj.group('nt')
@@ -205,9 +143,27 @@
             'automatic_captions': automatic_captions,
         }
 
-# German Lecturio simply requires different URLs
+
+class LecturioIE(LecturioBaseIE):
+    _VALID_URL = r'https?://app\.lecturio\.com/([^/?#]+/(?P<nt>[^/?#&]+)\.lecture|(?:\#/)?lecture/c/\d+/(?P<id>\d+))'
+
+    _TESTS = [{
+        'url': 'https://app.lecturio.com/medical-courses/important-concepts-and-terms-introduction-to-microbiology.lecture#tab/videos',
+        'md5': '9a42cf1d8282a6311bf7211bbde26fde',
+        'info_dict': {
+            'id': '39634',
+            'ext': 'mp4',
+            'title': 'Important Concepts and Terms — Introduction to Microbiology',
+        },
+        'skip': 'Requires lecturio account credentials',
+    }, {
+        'url': 'https://app.lecturio.com/#/lecture/c/6434/39634',
+        'only_matching': True,
+    }]
+
+
 class LecturioDeIE(LecturioIE):
-    _VALID_URL = r'https://www\.lecturio\.de/[^/]+/(?P<nt>[^/?#&]+)\.vortrag'
+    _VALID_URL = r'https?://www\.lecturio\.de/[^/?#]+/(?P<nt>[^/?#&]+)\.vortrag'
 
     _TESTS = [{
         'url': 'https://www.lecturio.de/jura/oeffentliches-recht-staatsexamen.vortrag',
@@ -217,14 +173,9 @@
     _API_BASE_URL = 'https://lecturio.de/api/de/latest/html5/'
     _LOGIN_URL = 'https://www.lecturio.de/anmelden.html'
 
-<<<<<<< HEAD
-
-class LecturioCourseIE(LecturioIE):
-    _VALID_URL = r'https://app\.lecturio\.com/(?:[^/]+/(?P<nt>[^/?#&]+)\.course|(?:#/)?course/c/(?P<id>\d+))'
-=======
+
 class LecturioCourseIE(LecturioBaseIE):
     _VALID_URL = r'https?://app\.lecturio\.com/(?:[^/]+/(?P<nt>[^/?#&]+)\.course|(?:#/)?course/c/(?P<id>\d+))'
->>>>>>> 2e5a47da
     _TESTS = [{
         'url': 'https://app.lecturio.com/medical-courses/microbiology-introduction.course#/',
         'info_dict': {
@@ -260,15 +211,9 @@
             clean_html(course.get('description')))
 
 
-<<<<<<< HEAD
-class LecturioDeCourseIE(LecturioDeIE):
-    _VALID_URL = r'https://(?:www\.)?lecturio\.de/[^/]+/(?P<id>[^/?#&]+)\.kurs'
-    _TESTS = [{
-=======
-class LecturioDeCourseIE(LecturioBaseIE):
-    _VALID_URL = r'https?://(?:www\.)?lecturio\.de/[^/]+/(?P<id>[^/?#&]+)\.kurs'
+class LecturioDeCourseIE(InfoExtractor):
+    _VALID_URL = r'https?://(?:www\.)?lecturio\.de/[^/?#]+/(?P<id>[^/?#&]+)\.kurs'
     _TEST = {
->>>>>>> 2e5a47da
         'url': 'https://www.lecturio.de/jura/grundrechte.kurs',
         'only_matching': True,
     }]
