import hashlib
import hmac
import re
import time

from .common import InfoExtractor
from ..utils import (
    ExtractorError,
    dict_get,
    int_or_none,
    js_to_json,
    parse_iso8601,
    str_or_none,
    traverse_obj,
    try_get,
    unescapeHTML,
    update_url_query,
    url_or_none,
)


class ABCIE(InfoExtractor):
    IE_NAME = 'abc.net.au'
    _VALID_URL = r'https?://(?:www\.)?abc\.net\.au/(?:news|btn)/(?:[^/]+/){1,4}(?P<id>\d{5,})'

    _TESTS = [{
        'url': 'http://www.abc.net.au/news/2014-11-05/australia-to-staff-ebola-treatment-centre-in-sierra-leone/5868334',
        'md5': 'cb3dd03b18455a661071ee1e28344d9f',
        'info_dict': {
            'id': '5868334',
            'ext': 'mp4',
            'title': 'Australia to help staff Ebola treatment centre in Sierra Leone',
            'description': 'md5:809ad29c67a05f54eb41f2a105693a67',
        },
        'skip': 'this video has expired',
    }, {
        'url': 'http://www.abc.net.au/news/2015-08-17/warren-entsch-introduces-same-sex-marriage-bill/6702326',
        'md5': '4ebd61bdc82d9a8b722f64f1f4b4d121',
        'info_dict': {
            'id': 'NvqvPeNZsHU',
            'ext': 'mp4',
            'upload_date': '20150816',
            'uploader': 'ABC News (Australia)',
            'description': 'Government backbencher Warren Entsch introduces a cross-party sponsored bill to legalise same-sex marriage, saying the bill is designed to promote "an inclusive Australia, not a divided one.". Read more here: http://ab.co/1Mwc6ef',
            'uploader_id': 'NewsOnABC',
            'title': 'Marriage Equality: Warren Entsch introduces same sex marriage bill',
        },
        'add_ie': ['Youtube'],
        'skip': 'Not accessible from Travis CI server',
    }, {
        'url': 'http://www.abc.net.au/news/2015-10-23/nab-lifts-interest-rates-following-westpac-and-cba/6880080',
        'md5': 'b96eee7c9edf4fc5a358a0252881cc1f',
        'info_dict': {
            'id': '6880080',
            'ext': 'mp3',
            'title': 'NAB lifts interest rates, following Westpac and CBA',
            'description': 'md5:f13d8edc81e462fce4a0437c7dc04728',
        },
    }, {
        'url': 'http://www.abc.net.au/news/2015-10-19/6866214',
        'only_matching': True,
    }, {
        'url': 'https://www.abc.net.au/btn/classroom/wwi-centenary/10527914',
        'info_dict': {
            'id': '10527914',
            'ext': 'mp4',
            'title': 'WWI Centenary',
            'description': 'md5:c2379ec0ca84072e86b446e536954546',
        },
    }, {
        'url': 'https://www.abc.net.au/news/programs/the-world/2020-06-10/black-lives-matter-protests-spawn-support-for/12342074',
        'info_dict': {
            'id': '12342074',
            'ext': 'mp4',
            'title': 'Black Lives Matter protests spawn support for Papuans in Indonesia',
            'description': 'md5:2961a17dc53abc558589ccd0fb8edd6f',
        },
    }, {
        'url': 'https://www.abc.net.au/btn/newsbreak/btn-newsbreak-20200814/12560476',
        'info_dict': {
            'id': 'tDL8Ld4dK_8',
            'ext': 'mp4',
            'title': 'Fortnite Banned From Apple and Google App Stores',
            'description': 'md5:a6df3f36ce8f816b74af4bd6462f5651',
            'upload_date': '20200813',
            'uploader': 'Behind the News',
            'uploader_id': 'behindthenews',
        },
    }, {
        'url': 'https://www.abc.net.au/news/2023-06-25/wagner-boss-orders-troops-back-to-bases-to-avoid-bloodshed/102520540',
        'info_dict': {
            'id': '102520540',
            'title': 'Wagner Group retreating from Russia, leader Prigozhin to move to Belarus',
            'ext': 'mp4',
            'description': 'Wagner troops leave Rostov-on-Don and\xa0Yevgeny Prigozhin will move to Belarus under a deal brokered by Belarusian President Alexander Lukashenko to end the mutiny.',
            'thumbnail': 'https://live-production.wcms.abc-cdn.net.au/0c170f5b57f0105c432f366c0e8e267b?impolicy=wcms_crop_resize&cropH=2813&cropW=5000&xPos=0&yPos=249&width=862&height=485',
        },
    }]

    def _real_extract(self, url):
        video_id = self._match_id(url)
        webpage = self._download_webpage(url, video_id)

        mobj = re.search(r'<a\s+href="(?P<url>[^"]+)"\s+data-duration="\d+"\s+title="Download audio directly">', webpage)
        if mobj:
            urls_info = mobj.groupdict()
            youtube = False
            video = False
        else:
            mobj = re.search(r'<a href="(?P<url>http://www\.youtube\.com/watch\?v=[^"]+)"><span><strong>External Link:</strong>',
                             webpage)
            if mobj is None:
                mobj = re.search(r'<iframe width="100%" src="(?P<url>//www\.youtube-nocookie\.com/embed/[^?"]+)', webpage)
            if mobj:
                urls_info = mobj.groupdict()
                youtube = True
                video = True

        if mobj is None:
            mobj = re.search(r'(?P<type>)"(?:sources|files|renditions)":\s*(?P<json_data>\[[^\]]+\])', webpage)
            if mobj is None:
                mobj = re.search(
                    r'inline(?P<type>Video|Audio|YouTube)Data\.push\((?P<json_data>[^)]+)\);',
                    webpage)
                if mobj is None:
                    expired = self._html_search_regex(r'(?s)class="expired-(?:video|audio)".+?<span>(.+?)</span>', webpage, 'expired', None)
                    if expired:
                        raise ExtractorError(f'{self.IE_NAME} said: {expired}', expected=True)
                    raise ExtractorError('Unable to extract video urls')

            urls_info = self._parse_json(
                mobj.group('json_data'), video_id, transform_source=js_to_json)
            youtube = mobj.group('type') == 'YouTube'
            video = mobj.group('type') == 'Video' or traverse_obj(
                urls_info, (0, ('contentType', 'MIMEType')), get_all=False) == 'video/mp4'

        if not isinstance(urls_info, list):
            urls_info = [urls_info]

        if youtube:
            return self.playlist_result([
                self.url_result(url_info['url']) for url_info in urls_info])

        formats = []
        for url_info in urls_info:
            height = int_or_none(url_info.get('height'))
            bitrate = int_or_none(url_info.get('bitrate'))
            width = int_or_none(url_info.get('width'))
            format_id = None
            mobj = re.search(r'_(?:(?P<height>\d+)|(?P<bitrate>\d+)k)\.mp4$', url_info['url'])
            if mobj:
                height_from_url = mobj.group('height')
                if height_from_url:
                    height = height or int_or_none(height_from_url)
                    width = width or int_or_none(url_info.get('label'))
                else:
                    bitrate = bitrate or int_or_none(mobj.group('bitrate'))
                    format_id = str_or_none(url_info.get('label'))
            formats.append({
                'url': url_info['url'],
                'vcodec': url_info.get('codec') if video else 'none',
                'width': width,
                'height': height,
                'tbr': bitrate,
                'filesize': int_or_none(url_info.get('filesize')),
                'format_id': format_id,
            })

        return {
            'id': video_id,
            'title': self._og_search_title(webpage),
            'formats': formats,
            'description': self._og_search_description(webpage),
            'thumbnail': self._og_search_thumbnail(webpage),
        }


class ABCIViewIE(InfoExtractor):
    IE_NAME = 'abc.net.au:iview'
    _VALID_URL = r'https?://iview\.abc\.net\.au/(?:[^/]+/)*video/(?P<id>[^/?#]+)'
    _GEO_COUNTRIES = ['AU']

    _TESTS = [{
        'url': 'https://iview.abc.net.au/show/utopia/series/1/video/CO1211V001S00',
        'md5': '52a942bfd7a0b79a6bfe9b4ce6c9d0ed',
        'info_dict': {
            'id': 'CO1211V001S00',
            'ext': 'mp4',
            'title': 'Series 1 Ep 1 Wood For The Trees',
            'series': 'Utopia',
            'description': 'md5:0cfb2c183c1b952d1548fd65c8a95c00',
            'upload_date': '20230726',
            'uploader_id': 'abc1',
            'series_id': 'CO1211V',
            'episode_id': 'CO1211V001S00',
            'season_number': 1,
            'season': 'Season 1',
            'episode_number': 1,
            'episode': 'Wood For The Trees',
            'duration': 1584,
            'chapters': [
                {
                    'start_time': 0,
                    'end_time': 1,
                    'title': '<Untitled Chapter 1>',
                },
                {
                    'start_time': 1,
                    'end_time': 24,
                    'title': 'opening-credits',
                },
            ],
            'thumbnail': 'https://cdn.iview.abc.net.au/thumbs/i/co/CO1211V001S00_5ad8353f4df09_1280.jpg',
            'timestamp': 1690403700,
        },
        'params': {
            'skip_download': True,
        },
    }, {
        'note': 'No episode name',
        'url': 'https://iview.abc.net.au/show/gruen/series/11/video/LE1927H001S00',
        'md5': '67715ce3c78426b11ba167d875ac6abf',
        'info_dict': {
            'id': 'LE1927H001S00',
            'ext': 'mp4',
            'title': 'Series 11 Ep 1',
            'series': 'Gruen',
            'description': 'md5:52cc744ad35045baf6aded2ce7287f67',
            'upload_date': '20190925',
            'uploader_id': 'abc1',
            'series_id': 'LE1927H',
            'episode_id': 'LE1927H001S00',
            'season_number': 11,
            'season': 'Season 11',
            'episode_number': 1,
            'episode': 'Episode 1',
            'thumbnail': 'https://cdn.iview.abc.net.au/thumbs/i/le/LE1927H001S00_5d954fbd79e25_1280.jpg',
            'timestamp': 1569445289,
        },
        'expected_warnings': ['Ignoring subtitle tracks found in the HLS manifest'],
        'params': {
            'skip_download': True,
        },
    }, {
        'note': 'No episode number',
        'url': 'https://iview.abc.net.au/show/four-corners/series/2022/video/NC2203H039S00',
        'md5': '77cb7d8434440e3b28fbebe331c2456a',
        'info_dict': {
            'id': 'NC2203H039S00',
            'ext': 'mp4',
            'title': 'Series 2022 Locking Up Kids',
            'series': 'Four Corners',
            'description': 'md5:54829ca108846d1a70e1fcce2853e720',
            'upload_date': '20221114',
            'uploader_id': 'abc1',
            'series_id': 'NC2203H',
            'episode_id': 'NC2203H039S00',
            'season_number': 2022,
            'season': 'Season 2022',
            'episode': 'Locking Up Kids',
            'thumbnail': 'https://cdn.iview.abc.net.au/thumbs/i/nc/NC2203H039S00_636d8a0944a22_1920.jpg',
            'timestamp': 1668460497,

        },
        'expected_warnings': ['Ignoring subtitle tracks found in the HLS manifest'],
        'params': {
            'skip_download': True,
        },
    }, {
        'note': 'No episode name or number',
        'url': 'https://iview.abc.net.au/show/landline/series/2021/video/RF2004Q043S00',
        'md5': '2e17dec06b13cc81dc119d2565289396',
        'info_dict': {
            'id': 'RF2004Q043S00',
            'ext': 'mp4',
            'title': 'Series 2021',
            'series': 'Landline',
            'description': 'md5:c9f30d9c0c914a7fd23842f6240be014',
            'upload_date': '20211205',
            'uploader_id': 'abc1',
            'series_id': 'RF2004Q',
            'episode_id': 'RF2004Q043S00',
            'season_number': 2021,
            'season': 'Season 2021',
            'thumbnail': 'https://cdn.iview.abc.net.au/thumbs/i/rf/RF2004Q043S00_61a950639dbc0_1920.jpg',
            'timestamp': 1638710705,

        },
        'expected_warnings': ['Ignoring subtitle tracks found in the HLS manifest'],
        'params': {
            'skip_download': True,
        },
    }]

    def _real_extract(self, url):
        video_id = self._match_id(url)
        video_params = self._download_json(
            'https://api.iview.abc.net.au/v3/video/' + video_id, video_id,
            errnote='Failed to download API V3 JSON', fatal=False)
        # fallback to legacy API, which will return some useful info even if the video is unavailable
        if not video_params:
            video_params = self._download_json(
                'https://iview.abc.net.au/api/programs/' + video_id, video_id,
                note='Downloading legacy API JSON')
        title = unescapeHTML(video_params.get('title') or video_params['seriesTitle'])
        stream = traverse_obj(video_params, (
            ('_embedded', None), 'playlist', lambda _, v: v['type'] in ('program', 'livestream')),
            get_all=False)

<<<<<<< HEAD
        house_number = traverse_obj(video_params, ('houseNumber', 'episodeHouseNumber')) or video_id
        path = '/auth/hls/sign?ts={0}&hn={1}&d=android-tablet'.format(
            int(time.time()), house_number)
=======
        house_number = video_params.get('episodeHouseNumber') or video_id
        path = f'/auth/hls/sign?ts={int(time.time())}&hn={house_number}&d=android-tablet'
>>>>>>> 0953209a
        sig = hmac.new(
            b'android.content.res.Resources',
            path.encode(), hashlib.sha256).hexdigest()
        token = self._download_webpage(
            f'http://iview.abc.net.au{path}&sig={sig}', video_id)

        def tokenize_url(url, token):
            return update_url_query(url, {
                'hdnea': token,
            })

        for sd in ('1080', '720', 'sd', 'sd-low'):
            sd_url = try_get(
                stream, lambda x: x['streams']['hls'][sd], str)
            if not sd_url:
                continue
            formats = self._extract_m3u8_formats(
                tokenize_url(sd_url, token), video_id, 'mp4',
                entry_protocol='m3u8_native', m3u8_id='hls', fatal=False)
            if formats:
                break

        subtitles = {}
        src_vtt = stream.get('captions', {}).get('src-vtt')
        if src_vtt:
            subtitles['en'] = [{
                'url': src_vtt,
                'ext': 'vtt',
            }]

        is_live = video_params.get('livestream') == '1' or stream['type'] == 'livestream'
        thumbnail = traverse_obj(
            video_params,
            ('images', lambda _, v: v['name'] == 'episodeThumbnail', 'url'),
            'thumbnail', expected_type=str, get_all=False)
        series_id = traverse_obj(
            video_params, ('analytics', 'oztam', 'seriesId'), 'seriesHouseNumber') or video_id[:7]
        chapters = traverse_obj(
            video_params, ('cuePoints', ..., {'start_time': 'start', 'end_time': 'end', 'title': 'type'}))

        return {
            'id': video_id,
            'title': title,
            'description': video_params.get('description'),
            'thumbnail': thumbnail,
            'chapters': chapters,
            'duration': int_or_none(traverse_obj(video_params, 'duration', 'eventDuration')),
            'timestamp': parse_iso8601(video_params.get('pubDate'), ' '),
            'series': unescapeHTML(video_params.get('seriesTitle')),
            'series_id': series_id,
            'season_number': int_or_none(self._search_regex(
                r'\bSeries\s+(\d+)\b', title, 'season number', default=None)),
            'episode_number': int_or_none(self._search_regex(
                r'\bEp\s+(\d+)\b', title, 'episode number', default=None)),
            'episode_id': house_number,
            'episode': self._search_regex(
                r'^(?:Series\s+\d+)?\s*(?:Ep\s+\d+)?\s*(.*)$', title, 'episode', default='') or None,
            'uploader_id': video_params.get('channel'),
            'formats': formats,
            'subtitles': subtitles,
            'is_live': is_live,
        }


class ABCIViewShowSeriesIE(InfoExtractor):
    IE_NAME = 'abc.net.au:iview:showseries'
    _VALID_URL = r'https?://iview\.abc\.net\.au/show/(?P<id>[^/]+)(?:/series/\d+)?$'
    _GEO_COUNTRIES = ['AU']

    _TESTS = [{
        'url': 'https://iview.abc.net.au/show/upper-middle-bogan',
        'info_dict': {
            'id': '124870-1',
            'title': 'Series 1',
            'description': 'md5:93119346c24a7c322d446d8eece430ff',
            'series': 'Upper Middle Bogan',
            'season': 'Series 1',
            'thumbnail': r're:^https?://cdn\.iview\.abc\.net\.au/thumbs/.*\.jpg$',
        },
        'playlist_count': 8,
    }, {
        'url': 'https://iview.abc.net.au/show/upper-middle-bogan',
        'info_dict': {
            'id': 'CO1108V001S00',
            'ext': 'mp4',
            'title': 'Series 1 Ep 1 I\'m A Swan',
            'description': 'md5:7b676758c1de11a30b79b4d301e8da93',
            'series': 'Upper Middle Bogan',
            'uploader_id': 'abc1',
            'upload_date': '20210630',
            'timestamp': 1625036400,
        },
        'params': {
            'noplaylist': True,
            'skip_download': 'm3u8',
        },
    }, {
        # 'videoEpisodes' is a dict with `items` key
        'url': 'https://iview.abc.net.au/show/7-30-mark-humphries-satire',
        'info_dict': {
            'id': '178458-0',
            'title': 'Episodes',
            'description': 'Satirist Mark Humphries brings his unique perspective on current political events for 7.30.',
            'series': '7.30 Mark Humphries Satire',
            'season': 'Episodes',
            'thumbnail': r're:^https?://cdn\.iview\.abc\.net\.au/thumbs/.*\.jpg$',
        },
        'playlist_count': 15,
    }]

    def _real_extract(self, url):
        show_id = self._match_id(url)
        webpage = self._download_webpage(url, show_id)
        webpage_data = self._search_regex(
            r'window\.__INITIAL_STATE__\s*=\s*[\'"](.+?)[\'"]\s*;',
            webpage, 'initial state')
        video_data = self._parse_json(
            unescapeHTML(webpage_data).encode().decode('unicode_escape'), show_id)
        video_data = video_data['route']['pageData']['_embedded']

        highlight = try_get(video_data, lambda x: x['highlightVideo']['shareUrl'])
        if not self._yes_playlist(show_id, bool(highlight), video_label='highlight video'):
            return self.url_result(highlight, ie=ABCIViewIE.ie_key())

        series = video_data['selectedSeries']
        return {
            '_type': 'playlist',
            'entries': [self.url_result(episode_url, ABCIViewIE)
                        for episode_url in traverse_obj(series, (
                            '_embedded', 'videoEpisodes', (None, 'items'), ..., 'shareUrl', {url_or_none}))],
            'id': series.get('id'),
            'title': dict_get(series, ('title', 'displaySubtitle')),
            'description': series.get('description'),
            'series': dict_get(series, ('showTitle', 'displayTitle')),
            'season': dict_get(series, ('title', 'displaySubtitle')),
            'thumbnail': traverse_obj(
                series, 'thumbnail', ('images', lambda _, v: v['name'] == 'seriesThumbnail', 'url'), get_all=False),
        }<|MERGE_RESOLUTION|>--- conflicted
+++ resolved
@@ -307,14 +307,8 @@
             ('_embedded', None), 'playlist', lambda _, v: v['type'] in ('program', 'livestream')),
             get_all=False)
 
-<<<<<<< HEAD
         house_number = traverse_obj(video_params, ('houseNumber', 'episodeHouseNumber')) or video_id
-        path = '/auth/hls/sign?ts={0}&hn={1}&d=android-tablet'.format(
-            int(time.time()), house_number)
-=======
-        house_number = video_params.get('episodeHouseNumber') or video_id
         path = f'/auth/hls/sign?ts={int(time.time())}&hn={house_number}&d=android-tablet'
->>>>>>> 0953209a
         sig = hmac.new(
             b'android.content.res.Resources',
             path.encode(), hashlib.sha256).hexdigest()
