--- conflicted
+++ resolved
@@ -30,10 +30,7 @@
             'title': title,
             'timestamp': parse_iso8601(broadcast.get('created_at')) or int_or_none(
                 broadcast.get('created_at_ms'), scale=1000),
-<<<<<<< HEAD
             'release_timestamp': int_or_none(broadcast.get('scheduled_start_ms'), scale=1000),
-=======
->>>>>>> 7d337ca9
             'uploader': uploader,
             'uploader_id': broadcast.get('user_id') or broadcast.get('username'),
             'thumbnails': thumbnails,
