--- conflicted
+++ resolved
@@ -6,17 +6,6 @@
 
 from .common import InfoExtractor
 from ..utils import (
-<<<<<<< HEAD
-    update_url_query,
-    random_uuidv4,
-    try_get,
-    float_or_none,
-    dict_get
-)
-from ..networking.common import get_std_headers
-from ..compat import (
-    compat_str,
-=======
     determine_ext,
     dict_get,
     ExtractorError,
@@ -24,76 +13,12 @@
     OnDemandPagedList,
     random_uuidv4,
     traverse_obj,
->>>>>>> 84842aee
 )
 
 
 class MildomBaseIE(InfoExtractor):
     _GUEST_ID = None
 
-<<<<<<< HEAD
-    def _common_queries(self, query={}, init=False):
-        dc = self._fetch_dispatcher_config()
-        r = {
-            'timestamp': self.iso_timestamp(),
-            '__guest_id': '' if init else self.guest_id(),
-            '__location': dc['location'],
-            '__country': dc['country'],
-            '__cluster': dc['cluster'],
-            '__platform': 'web',
-            '__la': self.lang_code(),
-            '__pcv': 'v2.9.44',
-            'sfr': 'pc',
-            'accessToken': '',
-        }
-        r.update(query)
-        return r
-
-    def _fetch_dispatcher_config(self):
-        if not self._DISPATCHER_CONFIG:
-            tmp = self._download_json(
-                'https://disp.mildom.com/serverListV2', 'initialization',
-                note='Downloading dispatcher_config', data=json.dumps({
-                    'protover': 0,
-                    'data': base64.b64encode(json.dumps({
-                        'fr': 'web',
-                        'sfr': 'pc',
-                        'devi': 'Windows',
-                        'la': 'ja',
-                        'gid': None,
-                        'loc': '',
-                        'clu': '',
-                        'wh': '1919*810',
-                        'rtm': self.iso_timestamp(),
-                        'ua': get_std_headers()['User-Agent'],
-                    }).encode('utf8')).decode('utf8').replace('\n', ''),
-                }).encode('utf8'))
-            self._DISPATCHER_CONFIG = self._parse_json(base64.b64decode(tmp['data']), 'initialization')
-        return self._DISPATCHER_CONFIG
-
-    @staticmethod
-    def iso_timestamp():
-        'new Date().toISOString()'
-        return datetime.utcnow().isoformat()[0:-3] + 'Z'
-
-    def guest_id(self):
-        'getGuestId'
-        if self._GUEST_ID:
-            return self._GUEST_ID
-        self._GUEST_ID = try_get(
-            self, (
-                lambda x: x._call_api(
-                    'https://cloudac.mildom.com/nonolive/gappserv/guest/h5init', 'initialization',
-                    note='Downloading guest token', init=True)['guest_id'] or None,
-                lambda x: x._get_cookies('https://www.mildom.com').get('gid').value,
-                lambda x: x._get_cookies('https://m.mildom.com').get('gid').value,
-            ), compat_str) or ''
-        return self._GUEST_ID
-
-    def lang_code(self):
-        'getCurrentLangCode'
-        return 'ja'
-=======
     def _call_api(self, url, video_id, query=None, note='Downloading JSON metadata', body=None):
         if not self._GUEST_ID:
             self._GUEST_ID = f'pc-gp-{random_uuidv4()}'
@@ -112,7 +37,6 @@
                 f'Mildom says: {content["message"]} (code {content["code"]})',
                 expected=True)
         return content['body']
->>>>>>> 84842aee
 
 
 class MildomIE(MildomBaseIE):
