import itertools
import json

from .common import InfoExtractor
from ..utils import (
    float_or_none,
    int_or_none,
    traverse_obj,
    try_get,
    unified_timestamp,
    url_or_none,
)


<<<<<<< HEAD
class BannedVideoBaseIE(InfoExtractor):
=======
class BannedVideoIE(InfoExtractor):
    _VALID_URL = r'https?://(?:www\.)?banned\.video/watch\?id=(?P<id>[0-f]{24})'
    _TESTS = [{
        'url': 'https://banned.video/watch?id=5e7a859644e02200c6ef5f11',
        'md5': '14b6e81d41beaaee2215cd75c6ed56e4',
        'info_dict': {
            'id': '5e7a859644e02200c6ef5f11',
            'ext': 'mp4',
            'title': 'China Discovers Origin of Corona Virus: Issues Emergency Statement',
            'thumbnail': r're:^https?://(?:www\.)?assets\.infowarsmedia.com/images/',
            'description': 'md5:560d96f02abbebe6c6b78b47465f6b28',
            'upload_date': '20200324',
            'timestamp': 1585087895,
        },
    }]

>>>>>>> add96eb9
    _GRAPHQL_GETMETADATA_QUERY = '''
query GetVideoAndComments($id: String!) {
    getVideo(id: $id) {
        streamUrl
        directUrl
        unlisted
        live
        tags {
            name
        }
        title
        summary
        playCount
        largeImage
        videoDuration
        channel {
            _id
            title
        }
        createdAt
    }
    getVideoComments(id: $id, limit: 999999, offset: 0) {
        _id
        content
        user {
            _id
            username
        }
        voteCount {
            positive
        }
        createdAt
        replyCount
    }
}'''

    _GRAPHQL_GETCOMMENTSREPLIES_QUERY = '''
query GetCommentReplies($id: String!) {
    getCommentReplies(id: $id, limit: 999999, offset: 0) {
        _id
        content
        user {
            _id
            username
        }
        voteCount {
            positive
        }
        createdAt
        replyCount
    }
}'''

    _GRAPHQL_GETCHANNEL_QUERY = '''
query GetChannel($id: String!) {
    getChannelByIdOrTitle(id: $id) {
      _id
      title
      summary
      avatar
      coverImage
    }
}'''

    _GRAPHQL_GETCHANNELVIDEOS_QUERY = '''
query GetChannelVideos($id: String!, $limit: Float, $offset: Float) {
  getChannel(id: $id) {
    videos(limit: $limit, offset: $offset) {
      ...DisplayVideoFields
    }
  }
}

fragment DisplayVideoFields on Video {
  _id
}'''

    _GRAPHQL_GETPLAYLIST_QUERY = '''
query GetPlaylist($id: String!) {
    getPlaylist(id: $id) {
      title
      summary
    }
  }'''

    _GRAPHQL_GETPLAYLISTVIDEOS_QUERY = '''
query GetPlaylistVideos($id: String!, $limit: Float, $offset: Float) {
  getPlaylist(id: $id) {
    videos(limit: $limit, offset: $offset) {
      ...DisplayVideoFields
    }
  }
}

fragment DisplayVideoFields on Video {
  _id
}'''

    _GRAPHQL_QUERIES = {
        'GetVideoAndComments': _GRAPHQL_GETMETADATA_QUERY,
        'GetCommentReplies': _GRAPHQL_GETCOMMENTSREPLIES_QUERY,
        'GetChannel': _GRAPHQL_GETCHANNEL_QUERY,
        'GetChannelVideos': _GRAPHQL_GETCHANNELVIDEOS_QUERY,
        'GetPlaylist': _GRAPHQL_GETPLAYLIST_QUERY,
        'GetPlaylistVideos': _GRAPHQL_GETPLAYLISTVIDEOS_QUERY,
    }

    _API_HEADERS = {
        'apollographql-client-name': 'banned-web',
        'apollographql-client-version': '1.3',
        'Content-Type': 'application/json; charset=utf-8',
        'Origin': 'https://banned.video',
        'User-Agent': 'bannedVideoFrontEnd',
    }

<<<<<<< HEAD
    def _call_api(self, video_id, operation, note, variables=None):
        return self._download_json(
            'https://api.banned.video/graphql', video_id, note=note,
            headers=self._API_HEADERS, data=json.dumps({
                'variables': variables or {'id': video_id},
=======
    def _call_api(self, video_id, id_var, operation, note):
        return self._download_json(
            'https://api.infowarsmedia.com/graphql', video_id, note=note,
            headers={
                'Content-Type': 'application/json; charset=utf-8',
            }, data=json.dumps({
                'variables': {'id': id_var},
>>>>>>> add96eb9
                'operationName': operation,
                'query': self._GRAPHQL_QUERIES[operation],
            }).encode('utf8')).get('data')

    def _paginate(self, playlist_id, query):
        for i in itertools.count(0):
            page_json = self._call_api(
                playlist_id, query, f'Downloading playlist page {i + 1}',
                {'id': playlist_id, 'limit': 1000, 'offset': 1000 * i})

            videos = traverse_obj(page_json, (..., 'videos', ...), expected_type=dict)

            for v in videos:
                yield v['_id']

            if not videos:
                return


class BannedVideoIE(BannedVideoBaseIE):
    _VALID_URL = r'https?://(?:www\.)?banned\.video/watch\?id=(?P<id>[0-f]{24})'
    _TESTS = [{
        'url': 'https://banned.video/watch?id=5e7a859644e02200c6ef5f11',
        'md5': '14b6e81d41beaaee2215cd75c6ed56e4',
        'info_dict': {
            'id': '5e7a859644e02200c6ef5f11',
            'ext': 'mp4',
            'title': 'China Discovers Origin of Corona Virus: Issues Emergency Statement',
            'thumbnail': r're:^https?://(?:www\.)?assets\.infowarsmedia.com/images/',
            'description': 'md5:560d96f02abbebe6c6b78b47465f6b28',
            'upload_date': '20200324',
            'timestamp': 1585087895,
        }
    }]

    def _get_comments(self, video_id, comments, comment_data):
        yield from comments
        for comment in comment_data.copy():
            comment_id = comment.get('_id')
            if comment.get('replyCount') > 0:
                reply_json = self._call_api(
                    video_id, 'GetCommentReplies', f'Downloading replies for comment {comment_id}',
                    {'id': comment_id})
                for reply in reply_json.get('getCommentReplies'):
                    yield self._parse_comment(reply, comment_id)

    @staticmethod
    def _parse_comment(comment_data, parent):
        return {
            'id': comment_data.get('_id'),
            'text': comment_data.get('content'),
            'author': try_get(comment_data, lambda x: x['user']['username']),
            'author_id': try_get(comment_data, lambda x: x['user']['_id']),
            'timestamp': unified_timestamp(comment_data.get('createdAt')),
            'parent': parent,
            'like_count': try_get(comment_data, lambda x: x['voteCount']['positive']),
        }

    def _real_extract(self, url):
        video_id = self._match_id(url)
        video_json = self._call_api(video_id, 'GetVideoAndComments', 'Downloading video metadata')
        video_info = video_json['getVideo']
        is_live = video_info.get('live')
        comments = [self._parse_comment(comment, 'root') for comment in video_json.get('getVideoComments')]

        formats = [{
            'format_id': 'direct',
            'quality': 1,
            'url': video_info.get('directUrl'),
            'ext': 'mp4',
        }] if url_or_none(video_info.get('directUrl')) else []
        if video_info.get('streamUrl'):
            formats.extend(self._extract_m3u8_formats(
                video_info.get('streamUrl'), video_id, 'mp4',
                entry_protocol='m3u8_native', m3u8_id='hls', live=True))

        return {
            'id': video_id,
            'title': video_info.get('title')[:-1],
            'formats': formats,
            'is_live': is_live,
            'description': video_info.get('summary'),
            'channel': try_get(video_info, lambda x: x['channel']['title']),
            'channel_id': try_get(video_info, lambda x: x['channel']['_id']),
            'view_count': int_or_none(video_info.get('playCount')),
            'thumbnail': url_or_none(video_info.get('largeImage')),
            'duration': float_or_none(video_info.get('videoDuration')),
            'timestamp': unified_timestamp(video_info.get('createdAt')),
            'tags': [tag.get('name') for tag in video_info.get('tags')],
            'availability': self._availability(is_unlisted=video_info.get('unlisted')),
            'comments': comments,
<<<<<<< HEAD
            '__post_extractor': self.extract_comments(video_id, comments, video_json.get('getVideoComments'))
        }


class BannedVideoChannelIE(BannedVideoBaseIE):
    _VALID_URL = r'https?://(?:www\.)?banned\.video/channel/(?P<id>[\w-]+)'
    _TESTS = [{
        'url': 'https://banned.video/channel/war-room-with-owen-shroyer',
        'playlist_mincount': 9810,
        'info_dict': {
            'id': '5b9301172abf762e22bc22fd',
            'title': 'War Room With Owen Shroyer',
            'description': 'md5:821d45563613ec1f5a2b68046d13e2ff',
            'thumbnail': 'https://download.assets.video/images/acb63e7e-d23f-4901-9bac-cf3edda8eb89-large.png',
        },
    }, {
        'url': 'https://banned.video/channel/the-best-of-tucker-carlson-',
        'playlist_mincount': 21,
        'info_dict': {
            'thumbnail': 'https://download.assets.video/images/b1416a59-4902-480c-979e-246e62c34861-large.jpg',
            'id': '64598c46b1e3f80b32930313',
            'title': 'The Best of Tucker Carlson ',
            'description': 'Channel dedicated to Tucker',
        },
    }]

    def _real_extract(self, url):
        channel_info = self._call_api(
            self._match_id(url), 'GetChannel', 'Downloading channel metadata')['getChannelByIdOrTitle']
        channel_id = channel_info['_id']

        return self.playlist_result(
            [self.url_result(f'https://banned.video/watch?id={id}', url_transparent=True)
             for id in self._paginate(channel_id, 'GetChannelVideos')],
            channel_id, channel_info['title'], channel_info.get('summary'),
            thumbnail=channel_info.get('coverImage'))


class BannedVideoPlaylistIE(BannedVideoBaseIE):
    _VALID_URL = r'https?://(?:www\.)?banned\.video/playlist/(?P<id>[\w-]+)'
    _TESTS = [{
        'url': 'https://banned.video/playlist/5d81058ce2ea200013c01580',
        'playlist_mincount': 1507,
        'info_dict': {
            'title': 'Full Alex Jones Shows',
            'id': '5d81058ce2ea200013c01580',
            'description': '',
        },
    }, {
        'url': 'https://banned.video/playlist/5db8bac40d7a4400199b73ca',
        'playlist_mincount': 92,
        'info_dict': {
            'title': 'Owen Shroyer Man On The Street Interviews',
            'id': '5db8bac40d7a4400199b73ca',
            'description': '',
        },
    }]

    def _real_extract(self, url):
        playlist_id = self._match_id(url)
        playlist_info = self._call_api(playlist_id, 'GetPlaylist', 'Downloading playlist metadata')['getPlaylist']

        return self.playlist_result(
            [self.url_result(f'https://banned.video/watch?id={id}', url_transparent=True)
             for id in self._paginate(playlist_id, 'GetPlaylistVideos')], playlist_id,
            playlist_info['title'], playlist_info.get('summary'))
=======
            '__post_extractor': self.extract_comments(video_id, comments, video_json.get('getVideoComments')),
        }
>>>>>>> add96eb9
<|MERGE_RESOLUTION|>--- conflicted
+++ resolved
@@ -12,26 +12,7 @@
 )
 
 
-<<<<<<< HEAD
 class BannedVideoBaseIE(InfoExtractor):
-=======
-class BannedVideoIE(InfoExtractor):
-    _VALID_URL = r'https?://(?:www\.)?banned\.video/watch\?id=(?P<id>[0-f]{24})'
-    _TESTS = [{
-        'url': 'https://banned.video/watch?id=5e7a859644e02200c6ef5f11',
-        'md5': '14b6e81d41beaaee2215cd75c6ed56e4',
-        'info_dict': {
-            'id': '5e7a859644e02200c6ef5f11',
-            'ext': 'mp4',
-            'title': 'China Discovers Origin of Corona Virus: Issues Emergency Statement',
-            'thumbnail': r're:^https?://(?:www\.)?assets\.infowarsmedia.com/images/',
-            'description': 'md5:560d96f02abbebe6c6b78b47465f6b28',
-            'upload_date': '20200324',
-            'timestamp': 1585087895,
-        },
-    }]
-
->>>>>>> add96eb9
     _GRAPHQL_GETMETADATA_QUERY = '''
 query GetVideoAndComments($id: String!) {
     getVideo(id: $id) {
@@ -147,21 +128,11 @@
         'User-Agent': 'bannedVideoFrontEnd',
     }
 
-<<<<<<< HEAD
     def _call_api(self, video_id, operation, note, variables=None):
         return self._download_json(
             'https://api.banned.video/graphql', video_id, note=note,
             headers=self._API_HEADERS, data=json.dumps({
                 'variables': variables or {'id': video_id},
-=======
-    def _call_api(self, video_id, id_var, operation, note):
-        return self._download_json(
-            'https://api.infowarsmedia.com/graphql', video_id, note=note,
-            headers={
-                'Content-Type': 'application/json; charset=utf-8',
-            }, data=json.dumps({
-                'variables': {'id': id_var},
->>>>>>> add96eb9
                 'operationName': operation,
                 'query': self._GRAPHQL_QUERIES[operation],
             }).encode('utf8')).get('data')
@@ -253,8 +224,7 @@
             'tags': [tag.get('name') for tag in video_info.get('tags')],
             'availability': self._availability(is_unlisted=video_info.get('unlisted')),
             'comments': comments,
-<<<<<<< HEAD
-            '__post_extractor': self.extract_comments(video_id, comments, video_json.get('getVideoComments'))
+            '__post_extractor': self.extract_comments(video_id, comments, video_json.get('getVideoComments')),
         }
 
 
@@ -319,8 +289,4 @@
         return self.playlist_result(
             [self.url_result(f'https://banned.video/watch?id={id}', url_transparent=True)
              for id in self._paginate(playlist_id, 'GetPlaylistVideos')], playlist_id,
-            playlist_info['title'], playlist_info.get('summary'))
-=======
-            '__post_extractor': self.extract_comments(video_id, comments, video_json.get('getVideoComments')),
-        }
->>>>>>> add96eb9
+            playlist_info['title'], playlist_info.get('summary'))