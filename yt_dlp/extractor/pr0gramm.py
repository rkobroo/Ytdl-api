import datetime
import json
import urllib.parse

from .common import InfoExtractor
from ..compat import functools
from ..utils import (
    ExtractorError,
    float_or_none,
    int_or_none,
    make_archive_id,
    mimetype2ext,
    urljoin,
)
from ..utils.traversal import traverse_obj


class Pr0grammIE(InfoExtractor):
    _VALID_URL = r'https?://pr0gramm\.com\/(?:[^/?#]+/)+(?P<id>[\d]+)(?:[/?#:]|$)'
    _TESTS = [{
        'url': 'https://pr0gramm.com/new/video/5466437',
        'info_dict': {
            'id': '5466437',
            'ext': 'mp4',
            'title': 'pr0gramm-5466437 by g11st',
            'tags': ['Neon Genesis Evangelion', 'Touhou Project', 'Fly me to the Moon', 'Marisad', 'Marisa Kirisame', 'video', 'sound', 'Marisa', 'Anime'],
            'uploader': 'g11st',
            'uploader_id': 394718,
            'upload_timestamp': 1671590240,
            'upload_date': '20221221',
            'like_count': int,
            'dislike_count': int,
            'age_limit': 0,
            'thumbnail': r're:^https://thumb\.pr0gramm\.com/.*\.jpg',
            '_old_archive_ids': ['pr0grammstatic 5466437'],
        },
    }, {
        'url': 'https://pr0gramm.com/new/3052805:comment28391322',
        'info_dict': {
            'id': '3052805',
            'ext': 'mp4',
            'title': 'pr0gramm-3052805 by Hansking1',
            'tags': 'count:15',
            'uploader': 'Hansking1',
            'uploader_id': 385563,
            'upload_timestamp': 1552930408,
            'upload_date': '20190318',
            'like_count': int,
            'dislike_count': int,
            'age_limit': 0,
            'thumbnail': r're:^https://thumb\.pr0gramm\.com/.*\.jpg',
            '_old_archive_ids': ['pr0grammstatic 3052805'],
        },
    }, {
        # Requires verified account
        'url': 'https://pr0gramm.com/new/Gianna%20Michaels/5848332',
        'info_dict': {
            'id': '5848332',
            'ext': 'mp4',
            'title': 'pr0gramm-5848332 by erd0pfel',
            'tags': 'count:18',
            'uploader': 'erd0pfel',
            'uploader_id': 349094,
            'upload_timestamp': 1694489652,
            'upload_date': '20230912',
            'like_count': int,
            'dislike_count': int,
            'age_limit': 18,
            'thumbnail': r're:^https://thumb\.pr0gramm\.com/.*\.jpg',
            '_old_archive_ids': ['pr0grammstatic 5848332'],
        },
    }, {
        'url': 'https://pr0gramm.com/top/5895149',
        'info_dict': {
            'id': '5895149',
            'ext': 'mp4',
            'title': 'pr0gramm-5895149 by algoholigSeeManThrower',
            'tags': 'count:19',
            'uploader': 'algoholigSeeManThrower',
            'uploader_id': 457556,
            'upload_timestamp': 1697580902,
            'upload_date': '20231018',
            'like_count': int,
            'dislike_count': int,
            'age_limit': 0,
            'thumbnail': 'https://thumb.pr0gramm.com/2023/10/18/db47bb3db5e1a1b3.jpg',
            '_old_archive_ids': ['pr0grammstatic 5895149'],
        },
    }, {
        'url': 'https://pr0gramm.com/static/5466437',
        'only_matching': True,
    }, {
        'url': 'https://pr0gramm.com/new/rowan%20atkinson%20herr%20bohne/3052805',
        'only_matching': True,
    }, {
        'url': 'https://pr0gramm.com/user/froschler/dafur-ist-man-hier/5091290',
        'only_matching': True,
    }]

    BASE_URL = 'https://pr0gramm.com'

    @functools.cached_property
    def _is_logged_in(self):
        return 'pp' in self._get_cookies(self.BASE_URL)

    @functools.cached_property
    def _maximum_flags(self):
        # We need to guess the flags for the content otherwise the api will raise an error
        # We can guess the maximum allowed flags for the account from the cookies
        # Bitflags are (msbf): pol, nsfp, nsfl, nsfw, sfw
        flags = 0b10001
        if self._is_logged_in:
            flags |= 0b01000
            cookies = self._get_cookies(self.BASE_URL)
            if 'me' not in cookies:
                self._download_webpage(self.BASE_URL, None, 'Refreshing verification information')
<<<<<<< HEAD
            if traverse_obj(cookies, ('me', {lambda x: x.value}, {urllib.parse.unquote}, {json.loads}, 'verified')):
                flags |= 0b0110
=======
            if traverse_obj(cookies, ('me', {lambda x: x.value}, {unquote}, {json.loads}, 'verified')):
                flags |= 0b00110
>>>>>>> 3876429d

        return flags

    def _call_api(self, endpoint, video_id, query={}, note='Downloading API json'):
        data = self._download_json(
            f'https://pr0gramm.com/api/items/{endpoint}',
            video_id, note, query=query, expected_status=403)

        error = traverse_obj(data, ('error', {str}))
        if error in ('nsfwRequired', 'nsflRequired', 'nsfpRequired', 'verificationRequired'):
            if not self._is_logged_in:
                self.raise_login_required()
            raise ExtractorError(f'Unverified account cannot access NSFW/NSFL ({error})', expected=True)
        elif error:
            message = traverse_obj(data, ('msg', {str})) or error
            raise ExtractorError(f'API returned error: {message}', expected=True)

        return data

    @staticmethod
    def _create_source_url(path):
        return urljoin('https://img.pr0gramm.com', path)

    def _real_extract(self, url):
        video_id = self._match_id(url)
        video_info = traverse_obj(
            self._call_api('get', video_id, {'id': video_id, 'flags': self._maximum_flags}),
            ('items', 0, {dict}))

        source = video_info.get('image')
        if not source or not source.endswith('mp4'):
            self.raise_no_formats('Could not extract a video', expected=bool(source), video_id=video_id)

        metadata = self._call_api('info', video_id, {'itemId': video_id}, note='Downloading tags')
        tags = traverse_obj(metadata, ('tags', ..., 'tag', {str}))
        # Sorted by "confidence", higher confidence = earlier in list
        confidences = traverse_obj(metadata, ('tags', ..., 'confidence', ({int}, {float})))
        if confidences:
            tags = [tag for _, tag in sorted(zip(confidences, tags), reverse=True)]

        formats = traverse_obj(video_info, ('variants', ..., {
            'format_id': ('name', {str}),
            'url': ('path', {self._create_source_url}),
            'ext': ('mimeType', {mimetype2ext}),
            'vcodec': ('codec', {str}),
            'width': ('width', {int_or_none}),
            'height': ('height', {int_or_none}),
            'bitrate': ('bitRate', {float_or_none}),
            'filesize': ('fileSize', {int_or_none}),
        })) if video_info.get('variants') else [{
            'ext': 'mp4',
            'format_id': 'source',
            **traverse_obj(video_info, {
                'url': ('image', {self._create_source_url}),
                'width': ('width', {int_or_none}),
                'height': ('height', {int_or_none}),
            }),
        }]

        subtitles = {}
        for subtitle in traverse_obj(video_info, ('subtitles', lambda _, v: v['language'])):
            subtitles.setdefault(subtitle['language'], []).append(traverse_obj(subtitle, {
                'url': ('path', {self._create_source_url}),
                'note': ('label', {str}),
            }))

        return {
            'id': video_id,
            'title': f'pr0gramm-{video_id} by {video_info.get("user")}',
            'tags': tags,
            'formats': formats,
            'subtitles': subtitles,
            'age_limit': 18 if traverse_obj(video_info, ('flags', {0b110.__and__})) else 0,
            '_old_archive_ids': [make_archive_id('Pr0grammStatic', video_id)],
            **traverse_obj(video_info, {
                'uploader': ('user', {str}),
                'uploader_id': ('userId', {int}),
                'like_count': ('up', {int}),
                'dislike_count': ('down', {int}),
                'upload_timestamp': ('created', {int}),
                'upload_date': ('created', {int}, {datetime.date.fromtimestamp}, {lambda x: x.strftime('%Y%m%d')}),
                'thumbnail': ('thumb', {lambda x: urljoin('https://thumb.pr0gramm.com', x)})
            }),
        }<|MERGE_RESOLUTION|>--- conflicted
+++ resolved
@@ -114,13 +114,8 @@
             cookies = self._get_cookies(self.BASE_URL)
             if 'me' not in cookies:
                 self._download_webpage(self.BASE_URL, None, 'Refreshing verification information')
-<<<<<<< HEAD
             if traverse_obj(cookies, ('me', {lambda x: x.value}, {urllib.parse.unquote}, {json.loads}, 'verified')):
-                flags |= 0b0110
-=======
-            if traverse_obj(cookies, ('me', {lambda x: x.value}, {unquote}, {json.loads}, 'verified')):
                 flags |= 0b00110
->>>>>>> 3876429d
 
         return flags
 
