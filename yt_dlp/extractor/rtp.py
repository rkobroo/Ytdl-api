--- conflicted
+++ resolved
@@ -6,7 +6,6 @@
 from .common import InfoExtractor
 from ..utils import (
     ExtractorError,
-    RegexNotFoundError,
     determine_ext,
     join_nonempty,
     js_to_json,
@@ -14,11 +13,7 @@
 
 
 class RTPIE(InfoExtractor):
-<<<<<<< HEAD
-    _VALID_URL = r'https?://(?:(?:(?:www\.)?rtp\.pt/play/(?P<subarea>.*/)?p(?P<program_id>[0-9]+)/)|(?:arquivos\.rtp\.pt/conteudos/))(?P<id>[^/?#]+)/?'
-=======
-    _VALID_URL = r'https?://(?:www\.)?rtp\.pt/play/(?:(?:estudoemcasa|palco|zigzag)/)?p(?P<program_id>[0-9]+)/(?P<id>[^/?#]+)'
->>>>>>> 4a9bc8c3
+    _VALID_URL = r'https?://(?:www\.)?rtp\.pt/play/(?P<subarea>.*/)?p(?P<program_id>[0-9]+)/(?P<id>[^/?#]+)'
     _TESTS = [{
         'url': 'https://www.rtp.pt/play/p9165/e562949/por-do-sol',
         'info_dict': {
@@ -26,17 +21,16 @@
             'ext': 'mp4',
             'title': 'Pôr do Sol Episódio 1',
             'description': 'Madalena Bourbon de Linhaça vive atormentada pelo segredo que esconde desde 1990. Matilde Bourbon de Linhaça sonha fugir com o seu amor proibido. O',
-            'thumbnail': r're:^https?://.*\.(jpg|png)'
+            'thumbnail': r're:^https?://.*\.(jpg|png)',
         },
     }, {
-<<<<<<< HEAD
         'url': 'https://www.rtp.pt/play/p12646/e738493/telejornal',
         'info_dict': {
             'id': 'e738493',
             'ext': 'mp4',
             'title': 'Telejornal de 01 jan 2024 PARTE 1',
             'description': 'A mais rigorosa seleção de notícias, todos os dias às 20h00. De segunda a domingo, João Adelino Faria, José Rodrigues dos Santos e Ana Lourenço',
-            'thumbnail': r're:^https?://.*\.(jpg|png)'
+            'thumbnail': r're:^https?://.*\.(jpg|png)',
         },
     }, {
         'url': 'https://www.rtp.pt/play/p6646/e457262/grande-entrevista',
@@ -45,65 +39,46 @@
             'ext': 'mp4',
             'title': 'Grande Entrevista Episódio 7 - de 19 fev 2020',
             'description': 'Bruno Nogueira - É um dos mais originais humoristas portugueses e de maior êxito! Bruno Nogueira na Grande Entrevista com Vítor Gonçalves.',
-            'thumbnail': r're:^https?://.*\.(jpg|png)'
+            'thumbnail': r're:^https?://.*\.(jpg|png)',
         },
     }, {
-        'url': 'https://www.rtp.pt/play/p8064/e750623/fronteira',
+        'url': 'https://www.rtp.pt/play/p1525/e738522/a-mosca',
         'info_dict': {
-            'id': 'e750623',
+            'id': 'e738522',
             'ext': 'mp4',
-            'title': 'Fronteira de 26 fev 2024',
-            'description': '1970. À aldeia de Fronteira chega um novo chefe de posto da Guarda Fiscal. Com convicções inabaláveis sobre a aplicação da Lei, rapidamente entr',
-            'thumbnail': r're:^https?://.*\.(jpg|png)'
+            'title': 'A Mosca de 02 jan 2024',
+            'description': 'Ano novo, vida nova - Ano novo, vida nova',
+            'thumbnail': r're:^https?://.*\.(jpg|png)',
         },
     }, {
         'url': 'https://www.rtp.pt/play/estudoemcasa/p7776/e539826/portugues-1-ano',
         'info_dict': {
             'id': 'e539826',
             'ext': 'mp4',
-            'title': 'Português - 1.º ano , aula 45 - 27 abr 2021 - Estudo Em Casa - RTP',
+            'title': 'Português - 1.º ano , aula 45 - 27 abr 2021',
             'description': 'A História do Pedrito Coelho, de Beatrix Potter. O dígrafo \'lh\' - A História do Pedrito Coelho, de Beatrix Potter. O dígrafo \'lh\'.',
-            'thumbnail': r're:^https?://.*\.(jpg|png)'
+            'thumbnail': r're:^https?://.*\.(jpg|png)',
         },
     }, {
-        'url': 'https://www.rtp.pt/play/zigzag/p11099/e747372/coelhos-corajosos',
+        'url': 'https://www.rtp.pt/play/zigzag/p13857/e794575/zig-zag-zzz-e-amigos',
         'info_dict': {
-            'id': 'e747372',
+            'id': 'e794575',
             'ext': 'mp4',
-            'title': 'Coelhos Corajosos Episódio 1 - de 12 fev 2024 - Zig Zag Play - RTP',
-            'description': 'Boo e o seu irmão mais velho, Bop, vivem grandes aventuras com os seus amigos, e com os seus quatro irmãos pequeninos. Juntos e com muita coragem, e',
-            'thumbnail': r're:^https?://.*\.(jpg|png)'
+            'title': 'Zig, Zag, Zzz e Amigos Episódio 1 - de 16 set 2024',
+            'description': 'Zig, Zag e Zzz são três amigos inseparáveis que partilham aventuras emocionantes e cheias de imaginação. Exploram o mundo à sua volta e aprendem',
+            'thumbnail': r're:^https?://.*\.(jpg|png)',
         },
     }, {
-        'url': 'https://arquivos.rtp.pt/conteudos/liga-dos-ultimos-152/',
+        'url': 'https://www.rtp.pt/play/palco/p13151/premio-miguel-rovisco-2023-requiem-por-isabel',
         'info_dict': {
-            'id': 'liga-dos-ultimos-152',
+            'id': 'premio-miguel-rovisco-2023-requiem-por-isabel',
             'ext': 'mp4',
-            'title': 'Liga dos Últimos – RTP Arquivos',
-            'description': 'Magazine desportivo, com apresentação de Álvaro Costa e comentários em estúdio do professor Hernâni Gonçalves e do sociólogo João Nuno Coelho. Destaque para os jogos de futebol das equipas dos escalões secundários de Portugal, com momentos dos jogos: Agrário de Lamas vs Pampilhoense e Apúlia vs Fragoso.',
-            'thumbnail': r're:^https?://.*\.(jpg|png)'
+            'title': 'Prémio Miguel Rovisco 23: Requiem Por Isabel de 30 mar 2024',
+            'description': 'Lucrécia foi a atriz mais famosa e requisitada do seu tempo. Este já não é o seu tempo. A debater-se com a decrepitude física e financeira, foi o',
+            'thumbnail': r're:^https?://.*\.(jpg|png)',
         },
     }, {
-        'url': 'https://www.rtp.pt/play/p510/aleixo-fm',
-=======
-        'url': 'https://www.rtp.pt/play/zigzag/p13166/e757904/25-curiosidades-25-de-abril',
-        'md5': '9a81ed53f2b2197cfa7ed455b12f8ade',
-        'info_dict': {
-            'id': 'e757904',
-            'ext': 'mp4',
-            'title': '25 Curiosidades, 25 de Abril',
-            'description': 'Estudar ou não estudar - Em cada um dos episódios descobrimos uma curiosidade acerca de como era viver em Portugal antes da revolução do 25 de abr',
-            'thumbnail': r're:^https?://.*\.jpg',
-        },
-    }, {
-        'url': 'http://www.rtp.pt/play/p831/a-quimica-das-coisas',
->>>>>>> 4a9bc8c3
-        'only_matching': True,
-    }, {
-        'url': 'https://www.rtp.pt/play/estudoemcasa/p7776/portugues-1-ano',
-        'only_matching': True,
-    }, {
-        'url': 'https://www.rtp.pt/play/palco/p13785/l7nnon',
+        'url': 'https://www.rtp.pt/play/p510/e786608/aleixo-fm',
         'only_matching': True,
     }]
 
@@ -127,56 +102,24 @@
         video_id = self._match_id(url)
 
         webpage = self._download_webpage(url, video_id)
-<<<<<<< HEAD
 
+        # Title tag includes relevant data
         title = self._html_search_regex(r'<title>(.+?)</title>', webpage, 'title', default='')
 
         # Raise error if episode is unavailable
         if 'Este episódio não se encontra disponível' in title:
             raise ExtractorError('Episode unavailable', expected=True)
 
-        # Replace irrelevant string in title
-        title = re.sub(r' -  ?RTP Play - RTP', '', title)
+        # Replace irrelevant text in title
+        title = re.sub(r' -  ?(RTP Play|Estudo Em Casa|Zig Zag Play|RTP Palco)( - RTP)?', '', title)
 
-        # Check if it's a program split in parts
+        # Check if it's a episode split in parts
         part = self._html_search_regex(r'section\-parts.*<span.*>(.+?)</span>.*</ul>', webpage, 'part', default=None)
 
-        # Add program part identification to title if it exists
+        # Add episode part identification to title if it exists
         title = join_nonempty(title, part, delim=' ')
 
-        try:
-            # Extract f and config from page
-            f, config = self._search_regex(
-                r'''(?sx)
-                    var\s+f\s*=\s*(?P<f>".*?"|{[^;]+?});\s*
-                    var\s+player1\s+=\s+new\s+RTPPlayer\s*\((?P<config>{(?:(?!\*/).)+?})\);(?!\s*\*/)
-                ''', webpage,
-                'player config', group=('f', 'config'))
-
-            f = self._parse_json(
-                f, video_id,
-                lambda data: self.__unobfuscate(data, video_id=video_id))
-
-            config = self._parse_json(
-                config, video_id,
-                lambda data: self.__unobfuscate(data, video_id=video_id))
-
-            config['file'] = f
-        except RegexNotFoundError:
-            # Estudo em Casa / Zig Zag / RTP Arquivos pages don't include f
-            config = self._search_regex(
-                r'''(?sx)
-                    var\s+player1\s+=\s+new\s+RTPPlayer\s*\((?P<config>{(?:(?!\*/).)+?})\);(?!\s*\*/)
-                ''', webpage,
-                'just player config')
-
-            config = self._parse_json(
-                config, video_id,
-                lambda data: self.__unobfuscate(data, video_id=video_id))
-=======
-        title = self._html_search_meta(
-            'twitter:title', webpage, display_name='title', fatal=True)
-
+        # Extract f and config from page
         f, config = self._search_regex(
             r'''(?sx)
                 (?:var\s+f\s*=\s*(?P<f>".*?"|{[^;]+?});\s*)?
@@ -187,16 +130,16 @@
         config = self._parse_json(
             config, video_id,
             lambda data: self.__unobfuscate(data, video_id=video_id))
+
+        # Estudo em Casa / Zig Zag / Palco subareas don't include f
         f = config['file'] if not f else self._parse_json(
             f, video_id,
             lambda data: self.__unobfuscate(data, video_id=video_id))
->>>>>>> 4a9bc8c3
 
         formats = []
-        file = config.get('file')
-        if isinstance(file, dict):
-            file_hls = file.get('hls')
-            file_fps = file.get('fps')
+        if isinstance(f, dict):
+            file_hls = f.get('hls')
+            file_fps = f.get('fps')
 
             if file_hls is None and file_fps is not None:
                 file_hls = file_fps.replace('drm-fps', 'hls')
@@ -204,16 +147,16 @@
             formats.extend(self._extract_m3u8_formats(
                 file_hls, video_id, 'mp4', 'm3u8_native', m3u8_id='hls'))
         else:
-            ext = determine_ext(file)
+            ext = determine_ext(f)
 
             if ext == 'm3u8':
                 formats.extend(self._extract_m3u8_formats(
-                    file, video_id, 'mp4', 'm3u8_native', m3u8_id='hls'))
+                    f, video_id, 'mp4', 'm3u8_native', m3u8_id='hls'))
 
             else:
                 formats.append({
                     'format_id': 'f',
-                    'url': file,
+                    'url': f,
                     'vcodec': 'none' if config.get('mediaType') == 'audio' else None,
                 })
 
