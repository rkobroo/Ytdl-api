import base64
import binascii
import collections
import datetime as dt
import functools
import itertools
import json
import math
import os.path
import random
import re
import sys
import threading
import time
import traceback
import urllib.parse

from ._base import (
    INNERTUBE_CLIENTS,
    BadgeType,
    GvsPoTokenPolicy,
    PlayerPoTokenPolicy,
    StreamingProtocol,
    YoutubeBaseInfoExtractor,
    _PoTokenContext,
    _split_innertube_client,
    short_client_name,
)
from .pot._director import initialize_pot_director
from .pot.provider import PoTokenContext, PoTokenRequest
from ..openload import PhantomJSwrapper
from ...dependencies import protobug
from ...jsinterp import JSInterpreter, LocalNameSpace
from ...networking.exceptions import HTTPError
from ...utils import (
    NO_DEFAULT,
    ExtractorError,
    LazyList,
    bug_reports_message,
    clean_html,
    datetime_from_str,
    filesize_from_tbr,
    filter_dict,
    float_or_none,
    format_field,
    get_first,
    int_or_none,
    join_nonempty,
    js_to_json,
    mimetype2ext,
    orderedSet,
    parse_codecs,
    parse_count,
    parse_duration,
    parse_iso8601,
    parse_qs,
    qualities,
    remove_end,
    remove_start,
    smuggle_url,
    str_or_none,
    str_to_int,
    strftime_or_none,
    traverse_obj,
    try_call,
    try_get,
    unescapeHTML,
    unified_strdate,
    unsmuggle_url,
    update_url_query,
    url_or_none,
    urljoin,
    variadic,
)
from ...utils.networking import clean_headers, clean_proxies, select_proxy

STREAMING_DATA_CLIENT_NAME = '__yt_dlp_client'
<<<<<<< HEAD
STREAMING_DATA_INITIAL_PO_TOKEN = '__yt_dlp_po_token'
STREAMING_DATA_FETCH_PO_TOKEN = '__yt_dlp_fetch_po_token'
=======
>>>>>>> 5b57b72c
STREAMING_DATA_FETCH_SUBS_PO_TOKEN = '__yt_dlp_fetch_subs_po_token'
STREAMING_DATA_FETCH_GVS_PO_TOKEN = '__yt_dlp_fetch_gvs_po_token'
STREAMING_DATA_PLAYER_TOKEN_PROVIDED = '__yt_dlp_player_token_provided'
STREAMING_DATA_INNERTUBE_CONTEXT = '__yt_dlp_innertube_context'
STREAMING_DATA_IS_PREMIUM_SUBSCRIBER = '__yt_dlp_is_premium_subscriber'

PO_TOKEN_GUIDE_URL = 'https://github.com/yt-dlp/yt-dlp/wiki/PO-Token-Guide'


class YoutubeIE(YoutubeBaseInfoExtractor):
    IE_DESC = 'YouTube'
    _VALID_URL = r'''(?x)^
                     (
                         (?:https?://|//)                                    # http(s):// or protocol-independent URL
                         (?:(?:(?:(?:\w+\.)?[yY][oO][uU][tT][uU][bB][eE](?:-nocookie|kids)?\.com|
                            (?:www\.)?deturl\.com/www\.youtube\.com|
                            (?:www\.)?pwnyoutube\.com|
                            (?:www\.)?hooktube\.com|
                            (?:www\.)?yourepeat\.com|
                            tube\.majestyc\.net|
                            {invidious}|
                            youtube\.googleapis\.com)/                        # the various hostnames, with wildcard subdomains
                         (?:.*?\#/)?                                          # handle anchor (#/) redirect urls
                         (?:                                                  # the various things that can precede the ID:
                             (?:(?:v|embed|e|shorts|live)/(?!videoseries|live_stream))  # v/ or embed/ or e/ or shorts/
                             |(?:                                             # or the v= param in all its forms
                                 (?:(?:watch|movie)(?:_popup)?(?:\.php)?/?)?  # preceding watch(_popup|.php) or nothing (like /?v=xxxx)
                                 (?:\?|\#!?)                                  # the params delimiter ? or # or #!
                                 (?:.*?[&;])??                                # any other preceding param (like /?s=tuff&v=xxxx or ?s=tuff&amp;v=V36LpHqtcDY)
                                 v=
                             )
                         ))
                         |(?:
                            youtu\.be|                                        # just youtu.be/xxxx
                            vid\.plus|                                        # or vid.plus/xxxx
                            zwearz\.com/watch|                                # or zwearz.com/watch/xxxx
                            {invidious}
                         )/
                         |(?:www\.)?cleanvideosearch\.com/media/action/yt/watch\?videoId=
                         )
                     )?                                                       # all until now is optional -> you can pass the naked ID
                     (?P<id>[0-9A-Za-z_-]{{11}})                              # here is it! the YouTube video ID
                     (?(1).+)?                                                # if we found the ID, everything can follow
                     (?:\#|$)'''.format(
        invidious='|'.join(YoutubeBaseInfoExtractor._INVIDIOUS_SITES),
    )
    _EMBED_REGEX = [
        r'''(?x)
            (?:
                <(?:[0-9A-Za-z-]+?)?iframe[^>]+?src=|
                data-video-url=|
                <embed[^>]+?src=|
                embedSWF\(?:\s*|
                <object[^>]+data=|
                new\s+SWFObject\(
            )
            (["\'])
                (?P<url>(?:https?:)?//(?:www\.)?youtube(?:-nocookie)?\.com/
                (?:embed|v|p)/[0-9A-Za-z_-]{11}.*?)
            \1''',
        # https://wordpress.org/plugins/lazy-load-for-videos/
        r'''(?xs)
            <a\s[^>]*\bhref="(?P<url>https://www\.youtube\.com/watch\?v=[0-9A-Za-z_-]{11})"
            \s[^>]*\bclass="[^"]*\blazy-load-youtube''',
    ]
    _RETURN_TYPE = 'video'  # XXX: How to handle multifeed?

    _PLAYER_INFO_RE = (
        r'/s/player/(?P<id>[a-zA-Z0-9_-]{8,})/(?:tv-)?player',
        r'/(?P<id>[a-zA-Z0-9_-]{8,})/player(?:_ias\.vflset(?:/[a-zA-Z]{2,3}_[a-zA-Z]{2,3})?|-plasma-ias-(?:phone|tablet)-[a-z]{2}_[A-Z]{2}\.vflset)/base\.js$',
        r'\b(?P<id>vfl[a-zA-Z0-9_-]+)\b.*?\.js$',
    )
    _formats = {  # NB: Used in YoutubeWebArchiveIE and GoogleDriveIE
        '5': {'ext': 'flv', 'width': 400, 'height': 240, 'acodec': 'mp3', 'abr': 64, 'vcodec': 'h263'},
        '6': {'ext': 'flv', 'width': 450, 'height': 270, 'acodec': 'mp3', 'abr': 64, 'vcodec': 'h263'},
        '13': {'ext': '3gp', 'acodec': 'aac', 'vcodec': 'mp4v'},
        '17': {'ext': '3gp', 'width': 176, 'height': 144, 'acodec': 'aac', 'abr': 24, 'vcodec': 'mp4v'},
        '18': {'ext': 'mp4', 'width': 640, 'height': 360, 'acodec': 'aac', 'abr': 96, 'vcodec': 'h264'},
        '22': {'ext': 'mp4', 'width': 1280, 'height': 720, 'acodec': 'aac', 'abr': 192, 'vcodec': 'h264'},
        '34': {'ext': 'flv', 'width': 640, 'height': 360, 'acodec': 'aac', 'abr': 128, 'vcodec': 'h264'},
        '35': {'ext': 'flv', 'width': 854, 'height': 480, 'acodec': 'aac', 'abr': 128, 'vcodec': 'h264'},
        # itag 36 videos are either 320x180 (BaW_jenozKc) or 320x240 (__2ABJjxzNo), abr varies as well
        '36': {'ext': '3gp', 'width': 320, 'acodec': 'aac', 'vcodec': 'mp4v'},
        '37': {'ext': 'mp4', 'width': 1920, 'height': 1080, 'acodec': 'aac', 'abr': 192, 'vcodec': 'h264'},
        '38': {'ext': 'mp4', 'width': 4096, 'height': 3072, 'acodec': 'aac', 'abr': 192, 'vcodec': 'h264'},
        '43': {'ext': 'webm', 'width': 640, 'height': 360, 'acodec': 'vorbis', 'abr': 128, 'vcodec': 'vp8'},
        '44': {'ext': 'webm', 'width': 854, 'height': 480, 'acodec': 'vorbis', 'abr': 128, 'vcodec': 'vp8'},
        '45': {'ext': 'webm', 'width': 1280, 'height': 720, 'acodec': 'vorbis', 'abr': 192, 'vcodec': 'vp8'},
        '46': {'ext': 'webm', 'width': 1920, 'height': 1080, 'acodec': 'vorbis', 'abr': 192, 'vcodec': 'vp8'},
        '59': {'ext': 'mp4', 'width': 854, 'height': 480, 'acodec': 'aac', 'abr': 128, 'vcodec': 'h264'},
        '78': {'ext': 'mp4', 'width': 854, 'height': 480, 'acodec': 'aac', 'abr': 128, 'vcodec': 'h264'},


        # 3D videos
        '82': {'ext': 'mp4', 'height': 360, 'format_note': '3D', 'acodec': 'aac', 'abr': 128, 'vcodec': 'h264', 'preference': -20},
        '83': {'ext': 'mp4', 'height': 480, 'format_note': '3D', 'acodec': 'aac', 'abr': 128, 'vcodec': 'h264', 'preference': -20},
        '84': {'ext': 'mp4', 'height': 720, 'format_note': '3D', 'acodec': 'aac', 'abr': 192, 'vcodec': 'h264', 'preference': -20},
        '85': {'ext': 'mp4', 'height': 1080, 'format_note': '3D', 'acodec': 'aac', 'abr': 192, 'vcodec': 'h264', 'preference': -20},
        '100': {'ext': 'webm', 'height': 360, 'format_note': '3D', 'acodec': 'vorbis', 'abr': 128, 'vcodec': 'vp8', 'preference': -20},
        '101': {'ext': 'webm', 'height': 480, 'format_note': '3D', 'acodec': 'vorbis', 'abr': 192, 'vcodec': 'vp8', 'preference': -20},
        '102': {'ext': 'webm', 'height': 720, 'format_note': '3D', 'acodec': 'vorbis', 'abr': 192, 'vcodec': 'vp8', 'preference': -20},

        # Apple HTTP Live Streaming
        '91': {'ext': 'mp4', 'height': 144, 'format_note': 'HLS', 'acodec': 'aac', 'abr': 48, 'vcodec': 'h264', 'preference': -10},
        '92': {'ext': 'mp4', 'height': 240, 'format_note': 'HLS', 'acodec': 'aac', 'abr': 48, 'vcodec': 'h264', 'preference': -10},
        '93': {'ext': 'mp4', 'height': 360, 'format_note': 'HLS', 'acodec': 'aac', 'abr': 128, 'vcodec': 'h264', 'preference': -10},
        '94': {'ext': 'mp4', 'height': 480, 'format_note': 'HLS', 'acodec': 'aac', 'abr': 128, 'vcodec': 'h264', 'preference': -10},
        '95': {'ext': 'mp4', 'height': 720, 'format_note': 'HLS', 'acodec': 'aac', 'abr': 256, 'vcodec': 'h264', 'preference': -10},
        '96': {'ext': 'mp4', 'height': 1080, 'format_note': 'HLS', 'acodec': 'aac', 'abr': 256, 'vcodec': 'h264', 'preference': -10},
        '132': {'ext': 'mp4', 'height': 240, 'format_note': 'HLS', 'acodec': 'aac', 'abr': 48, 'vcodec': 'h264', 'preference': -10},
        '151': {'ext': 'mp4', 'height': 72, 'format_note': 'HLS', 'acodec': 'aac', 'abr': 24, 'vcodec': 'h264', 'preference': -10},

        # DASH mp4 video
        '133': {'ext': 'mp4', 'height': 240, 'format_note': 'DASH video', 'vcodec': 'h264'},
        '134': {'ext': 'mp4', 'height': 360, 'format_note': 'DASH video', 'vcodec': 'h264'},
        '135': {'ext': 'mp4', 'height': 480, 'format_note': 'DASH video', 'vcodec': 'h264'},
        '136': {'ext': 'mp4', 'height': 720, 'format_note': 'DASH video', 'vcodec': 'h264'},
        '137': {'ext': 'mp4', 'height': 1080, 'format_note': 'DASH video', 'vcodec': 'h264'},
        '138': {'ext': 'mp4', 'format_note': 'DASH video', 'vcodec': 'h264'},  # Height can vary (https://github.com/ytdl-org/youtube-dl/issues/4559)
        '160': {'ext': 'mp4', 'height': 144, 'format_note': 'DASH video', 'vcodec': 'h264'},
        '212': {'ext': 'mp4', 'height': 480, 'format_note': 'DASH video', 'vcodec': 'h264'},
        '264': {'ext': 'mp4', 'height': 1440, 'format_note': 'DASH video', 'vcodec': 'h264'},
        '298': {'ext': 'mp4', 'height': 720, 'format_note': 'DASH video', 'vcodec': 'h264', 'fps': 60},
        '299': {'ext': 'mp4', 'height': 1080, 'format_note': 'DASH video', 'vcodec': 'h264', 'fps': 60},
        '266': {'ext': 'mp4', 'height': 2160, 'format_note': 'DASH video', 'vcodec': 'h264'},

        # Dash mp4 audio
        '139': {'ext': 'm4a', 'format_note': 'DASH audio', 'acodec': 'aac', 'abr': 48, 'container': 'm4a_dash'},
        '140': {'ext': 'm4a', 'format_note': 'DASH audio', 'acodec': 'aac', 'abr': 128, 'container': 'm4a_dash'},
        '141': {'ext': 'm4a', 'format_note': 'DASH audio', 'acodec': 'aac', 'abr': 256, 'container': 'm4a_dash'},
        '256': {'ext': 'm4a', 'format_note': 'DASH audio', 'acodec': 'aac', 'container': 'm4a_dash'},
        '258': {'ext': 'm4a', 'format_note': 'DASH audio', 'acodec': 'aac', 'container': 'm4a_dash'},
        '325': {'ext': 'm4a', 'format_note': 'DASH audio', 'acodec': 'dtse', 'container': 'm4a_dash'},
        '328': {'ext': 'm4a', 'format_note': 'DASH audio', 'acodec': 'ec-3', 'container': 'm4a_dash'},

        # Dash webm
        '167': {'ext': 'webm', 'height': 360, 'width': 640, 'format_note': 'DASH video', 'container': 'webm', 'vcodec': 'vp8'},
        '168': {'ext': 'webm', 'height': 480, 'width': 854, 'format_note': 'DASH video', 'container': 'webm', 'vcodec': 'vp8'},
        '169': {'ext': 'webm', 'height': 720, 'width': 1280, 'format_note': 'DASH video', 'container': 'webm', 'vcodec': 'vp8'},
        '170': {'ext': 'webm', 'height': 1080, 'width': 1920, 'format_note': 'DASH video', 'container': 'webm', 'vcodec': 'vp8'},
        '218': {'ext': 'webm', 'height': 480, 'width': 854, 'format_note': 'DASH video', 'container': 'webm', 'vcodec': 'vp8'},
        '219': {'ext': 'webm', 'height': 480, 'width': 854, 'format_note': 'DASH video', 'container': 'webm', 'vcodec': 'vp8'},
        '278': {'ext': 'webm', 'height': 144, 'format_note': 'DASH video', 'container': 'webm', 'vcodec': 'vp9'},
        '242': {'ext': 'webm', 'height': 240, 'format_note': 'DASH video', 'vcodec': 'vp9'},
        '243': {'ext': 'webm', 'height': 360, 'format_note': 'DASH video', 'vcodec': 'vp9'},
        '244': {'ext': 'webm', 'height': 480, 'format_note': 'DASH video', 'vcodec': 'vp9'},
        '245': {'ext': 'webm', 'height': 480, 'format_note': 'DASH video', 'vcodec': 'vp9'},
        '246': {'ext': 'webm', 'height': 480, 'format_note': 'DASH video', 'vcodec': 'vp9'},
        '247': {'ext': 'webm', 'height': 720, 'format_note': 'DASH video', 'vcodec': 'vp9'},
        '248': {'ext': 'webm', 'height': 1080, 'format_note': 'DASH video', 'vcodec': 'vp9'},
        '271': {'ext': 'webm', 'height': 1440, 'format_note': 'DASH video', 'vcodec': 'vp9'},
        # itag 272 videos are either 3840x2160 (e.g. RtoitU2A-3E) or 7680x4320 (sLprVF6d7Ug)
        '272': {'ext': 'webm', 'height': 2160, 'format_note': 'DASH video', 'vcodec': 'vp9'},
        '302': {'ext': 'webm', 'height': 720, 'format_note': 'DASH video', 'vcodec': 'vp9', 'fps': 60},
        '303': {'ext': 'webm', 'height': 1080, 'format_note': 'DASH video', 'vcodec': 'vp9', 'fps': 60},
        '308': {'ext': 'webm', 'height': 1440, 'format_note': 'DASH video', 'vcodec': 'vp9', 'fps': 60},
        '313': {'ext': 'webm', 'height': 2160, 'format_note': 'DASH video', 'vcodec': 'vp9'},
        '315': {'ext': 'webm', 'height': 2160, 'format_note': 'DASH video', 'vcodec': 'vp9', 'fps': 60},

        # Dash webm audio
        '171': {'ext': 'webm', 'acodec': 'vorbis', 'format_note': 'DASH audio', 'abr': 128},
        '172': {'ext': 'webm', 'acodec': 'vorbis', 'format_note': 'DASH audio', 'abr': 256},

        # Dash webm audio with opus inside
        '249': {'ext': 'webm', 'format_note': 'DASH audio', 'acodec': 'opus', 'abr': 50},
        '250': {'ext': 'webm', 'format_note': 'DASH audio', 'acodec': 'opus', 'abr': 70},
        '251': {'ext': 'webm', 'format_note': 'DASH audio', 'acodec': 'opus', 'abr': 160},

        # RTMP (unnamed)
        '_rtmp': {'protocol': 'rtmp'},

        # av01 video only formats sometimes served with "unknown" codecs
        '394': {'ext': 'mp4', 'height': 144, 'format_note': 'DASH video', 'vcodec': 'av01.0.00M.08'},
        '395': {'ext': 'mp4', 'height': 240, 'format_note': 'DASH video', 'vcodec': 'av01.0.00M.08'},
        '396': {'ext': 'mp4', 'height': 360, 'format_note': 'DASH video', 'vcodec': 'av01.0.01M.08'},
        '397': {'ext': 'mp4', 'height': 480, 'format_note': 'DASH video', 'vcodec': 'av01.0.04M.08'},
        '398': {'ext': 'mp4', 'height': 720, 'format_note': 'DASH video', 'vcodec': 'av01.0.05M.08'},
        '399': {'ext': 'mp4', 'height': 1080, 'format_note': 'DASH video', 'vcodec': 'av01.0.08M.08'},
        '400': {'ext': 'mp4', 'height': 1440, 'format_note': 'DASH video', 'vcodec': 'av01.0.12M.08'},
        '401': {'ext': 'mp4', 'height': 2160, 'format_note': 'DASH video', 'vcodec': 'av01.0.12M.08'},
    }
    _SUBTITLE_FORMATS = ('json3', 'srv1', 'srv2', 'srv3', 'ttml', 'srt', 'vtt')
    _DEFAULT_CLIENTS = ('tv', 'ios', 'web')
    _DEFAULT_AUTHED_CLIENTS = ('tv', 'web')
    # Premium does not require POT (except for subtitles)
    _DEFAULT_PREMIUM_CLIENTS = ('tv', 'web')

    _GEO_BYPASS = False

    IE_NAME = 'youtube'
    _TESTS = [
        {
            'url': 'https://www.youtube.com/watch?v=BaW_jenozKc&t=1s&end=9',
            'info_dict': {
                'id': 'BaW_jenozKc',
                'ext': 'mp4',
                'title': 'youtube-dl test video "\'/\\ä↭𝕐',
                'channel': 'Philipp Hagemeister',
                'channel_id': 'UCLqxVugv74EIW3VWh2NOa3Q',
                'channel_url': r're:https?://(?:www\.)?youtube\.com/channel/UCLqxVugv74EIW3VWh2NOa3Q',
                'upload_date': '20121002',
                'description': 'md5:8fb536f4877b8a7455c2ec23794dbc22',
                'categories': ['Science & Technology'],
                'tags': ['youtube-dl'],
                'duration': 10,
                'view_count': int,
                'like_count': int,
                'availability': 'public',
                'playable_in_embed': True,
                'thumbnail': 'https://i.ytimg.com/vi/BaW_jenozKc/maxresdefault.jpg',
                'live_status': 'not_live',
                'age_limit': 0,
                'start_time': 1,
                'end_time': 9,
                'comment_count': int,
                'channel_follower_count': int,
                'uploader': 'Philipp Hagemeister',
                'uploader_url': 'https://www.youtube.com/@PhilippHagemeister',
                'uploader_id': '@PhilippHagemeister',
                'heatmap': 'count:100',
                'timestamp': 1349198244,
            },
        },
        {
            'url': '//www.YouTube.com/watch?v=yZIXLfi8CZQ',
            'note': 'Embed-only video (#1746)',
            'info_dict': {
                'id': 'yZIXLfi8CZQ',
                'ext': 'mp4',
                'upload_date': '20120608',
                'title': 'Principal Sexually Assaults A Teacher - Episode 117 - 8th June 2012',
                'description': 'md5:09b78bd971f1e3e289601dfba15ca4f7',
                'age_limit': 18,
            },
            'skip': 'Private video',
        },
        {
            'url': 'https://www.youtube.com/watch?v=BaW_jenozKc&v=yZIXLfi8CZQ',
            'note': 'Use the first video ID in the URL',
            'info_dict': {
                'id': 'BaW_jenozKc',
                'ext': 'mp4',
                'title': 'youtube-dl test video "\'/\\ä↭𝕐',
                'channel': 'Philipp Hagemeister',
                'channel_id': 'UCLqxVugv74EIW3VWh2NOa3Q',
                'channel_url': r're:https?://(?:www\.)?youtube\.com/channel/UCLqxVugv74EIW3VWh2NOa3Q',
                'upload_date': '20121002',
                'description': 'md5:8fb536f4877b8a7455c2ec23794dbc22',
                'categories': ['Science & Technology'],
                'tags': ['youtube-dl'],
                'duration': 10,
                'view_count': int,
                'like_count': int,
                'availability': 'public',
                'playable_in_embed': True,
                'thumbnail': 'https://i.ytimg.com/vi/BaW_jenozKc/maxresdefault.jpg',
                'live_status': 'not_live',
                'age_limit': 0,
                'comment_count': int,
                'channel_follower_count': int,
                'uploader': 'Philipp Hagemeister',
                'uploader_url': 'https://www.youtube.com/@PhilippHagemeister',
                'uploader_id': '@PhilippHagemeister',
                'heatmap': 'count:100',
                'timestamp': 1349198244,
            },
            'params': {
                'skip_download': True,
            },
        },
        {
            'url': 'https://www.youtube.com/watch?v=a9LDPn-MO4I',
            'note': '256k DASH audio (format 141) via DASH manifest',
            'info_dict': {
                'id': 'a9LDPn-MO4I',
                'ext': 'm4a',
                'upload_date': '20121002',
                'description': '',
                'title': 'UHDTV TEST 8K VIDEO.mp4',
            },
            'params': {
                'youtube_include_dash_manifest': True,
                'format': '141',
            },
            'skip': 'format 141 not served anymore',
        },
        # DASH manifest with encrypted signature
        {
            'url': 'https://www.youtube.com/watch?v=IB3lcPjvWLA',
            'info_dict': {
                'id': 'IB3lcPjvWLA',
                'ext': 'm4a',
                'title': 'Afrojack, Spree Wilson - The Spark (Official Music Video) ft. Spree Wilson',
                'description': 'md5:8f5e2b82460520b619ccac1f509d43bf',
                'duration': 244,
                'upload_date': '20131011',
                'abr': 129.495,
                'like_count': int,
                'channel_id': 'UChuZAo1RKL85gev3Eal9_zg',
                'playable_in_embed': True,
                'channel_url': 'https://www.youtube.com/channel/UChuZAo1RKL85gev3Eal9_zg',
                'view_count': int,
                'track': 'The Spark',
                'live_status': 'not_live',
                'thumbnail': 'https://i.ytimg.com/vi_webp/IB3lcPjvWLA/maxresdefault.webp',
                'channel': 'Afrojack',
                'tags': 'count:19',
                'availability': 'public',
                'categories': ['Music'],
                'age_limit': 0,
                'alt_title': 'The Spark',
                'channel_follower_count': int,
                'uploader': 'Afrojack',
                'uploader_url': 'https://www.youtube.com/@Afrojack',
                'uploader_id': '@Afrojack',
                'media_type': 'video',
            },
            'params': {
                'youtube_include_dash_manifest': True,
                'format': '141/bestaudio[ext=m4a]',
            },
        },
        # Age-gate videos. See https://github.com/yt-dlp/yt-dlp/pull/575#issuecomment-888837000
        {
            'note': 'Embed allowed age-gate video; works with web_embedded',
            'url': 'https://youtube.com/watch?v=HtVdAasjOgU',
            'info_dict': {
                'id': 'HtVdAasjOgU',
                'ext': 'mp4',
                'title': 'The Witcher 3: Wild Hunt - The Sword Of Destiny Trailer',
                'description': r're:(?s).{100,}About the Game\n.*?The Witcher 3: Wild Hunt.{100,}',
                'duration': 142,
                'upload_date': '20140605',
                'age_limit': 18,
                'categories': ['Gaming'],
                'thumbnail': 'https://i.ytimg.com/vi_webp/HtVdAasjOgU/maxresdefault.webp',
                'availability': 'needs_auth',
                'channel_url': 'https://www.youtube.com/channel/UCzybXLxv08IApdjdN0mJhEg',
                'like_count': int,
                'channel': 'The Witcher',
                'live_status': 'not_live',
                'tags': 'count:17',
                'channel_id': 'UCzybXLxv08IApdjdN0mJhEg',
                'playable_in_embed': True,
                'view_count': int,
                'channel_follower_count': int,
                'uploader': 'The Witcher',
                'uploader_url': 'https://www.youtube.com/@thewitcher',
                'uploader_id': '@thewitcher',
                'comment_count': int,
                'channel_is_verified': True,
                'heatmap': 'count:100',
                'timestamp': 1401991663,
                'media_type': 'video',
            },
        },
        {
            'note': 'Formerly an age-gate video with embed allowed in public site',
            'url': 'https://youtube.com/watch?v=HsUATh_Nc2U',
            'info_dict': {
                'id': 'HsUATh_Nc2U',
                'ext': 'mp4',
                'title': 'Godzilla 2 (Official Video)',
                'description': 'md5:bf77e03fcae5529475e500129b05668a',
                'upload_date': '20200408',
                'age_limit': 0,
                'availability': 'public',
                'channel_id': 'UCYQT13AtrJC0gsM1far_zJg',
                'channel': 'FlyingKitty',
                'channel_url': 'https://www.youtube.com/channel/UCYQT13AtrJC0gsM1far_zJg',
                'view_count': int,
                'categories': ['Entertainment'],
                'live_status': 'not_live',
                'tags': ['Flyingkitty', 'godzilla 2'],
                'thumbnail': 'https://i.ytimg.com/vi/HsUATh_Nc2U/maxresdefault.jpg',
                'like_count': int,
                'duration': 177,
                'playable_in_embed': True,
                'channel_follower_count': int,
                'uploader': 'FlyingKitty',
                'uploader_url': 'https://www.youtube.com/@FlyingKitty900',
                'uploader_id': '@FlyingKitty900',
                'comment_count': int,
                'channel_is_verified': True,
                'media_type': 'video',
            },
        },
        {
            'note': 'Age-gate video embedable only with clientScreen=EMBED',
            'url': 'https://youtube.com/watch?v=Tq92D6wQ1mg',
            'info_dict': {
                'id': 'Tq92D6wQ1mg',
                'title': '[MMD] Adios - EVERGLOW [+Motion DL]',
                'ext': 'mp4',
                'upload_date': '20191228',
                'description': 'md5:17eccca93a786d51bc67646756894066',
                'age_limit': 18,
                'like_count': int,
                'availability': 'needs_auth',
                'channel_id': 'UC1yoRdFoFJaCY-AGfD9W0wQ',
                'view_count': int,
                'thumbnail': 'https://i.ytimg.com/vi_webp/Tq92D6wQ1mg/sddefault.webp',
                'channel': 'Projekt Melody',
                'live_status': 'not_live',
                'tags': ['mmd', 'dance', 'mikumikudance', 'kpop', 'vtuber'],
                'playable_in_embed': True,
                'categories': ['Entertainment'],
                'duration': 106,
                'channel_url': 'https://www.youtube.com/channel/UC1yoRdFoFJaCY-AGfD9W0wQ',
                'comment_count': int,
                'channel_follower_count': int,
                'uploader': 'Projekt Melody',
                'uploader_url': 'https://www.youtube.com/@ProjektMelody',
                'uploader_id': '@ProjektMelody',
                'timestamp': 1577508724,
            },
            'skip': 'Age-restricted; requires authentication',
        },
        {
            'note': 'Non-Agegated non-embeddable video',
            'url': 'https://youtube.com/watch?v=MeJVWBSsPAY',
            'info_dict': {
                'id': 'MeJVWBSsPAY',
                'ext': 'mp4',
                'title': 'OOMPH! - Such Mich Find Mich (Lyrics)',
                'description': 'Fan Video. Music & Lyrics by OOMPH!.',
                'upload_date': '20130730',
                'track': 'Such mich find mich',
                'age_limit': 0,
                'tags': ['oomph', 'such mich find mich', 'lyrics', 'german industrial', 'musica industrial'],
                'like_count': int,
                'playable_in_embed': False,
                'creator': 'OOMPH!',
                'thumbnail': 'https://i.ytimg.com/vi/MeJVWBSsPAY/sddefault.jpg',
                'view_count': int,
                'alt_title': 'Such mich find mich',
                'duration': 210,
                'channel': 'Herr Lurik',
                'channel_id': 'UCdR3RSDPqub28LjZx0v9-aA',
                'categories': ['Music'],
                'availability': 'public',
                'channel_url': 'https://www.youtube.com/channel/UCdR3RSDPqub28LjZx0v9-aA',
                'live_status': 'not_live',
                'artist': 'OOMPH!',
                'channel_follower_count': int,
                'uploader': 'Herr Lurik',
                'uploader_url': 'https://www.youtube.com/@HerrLurik',
                'uploader_id': '@HerrLurik',
                'media_type': 'video',
            },
        },
        {
            'note': 'Non-bypassable age-gated video',
            'url': 'https://youtube.com/watch?v=Cr381pDsSsA',
            'only_matching': True,
        },
        # video_info is None (https://github.com/ytdl-org/youtube-dl/issues/4421)
        # YouTube Red ad is not captured for creator
        {
            'url': '__2ABJjxzNo',
            'info_dict': {
                'id': '__2ABJjxzNo',
                'ext': 'mp4',
                'duration': 266,
                'upload_date': '20100430',
                'creator': 'deadmau5',
                'description': 'md5:6cbcd3a92ce1bc676fc4d6ab4ace2336',
                'title': 'Deadmau5 - Some Chords (HD)',
                'alt_title': 'Some Chords',
                'availability': 'public',
                'tags': 'count:14',
                'channel_id': 'UCYEK6xds6eo-3tr4xRdflmQ',
                'view_count': int,
                'live_status': 'not_live',
                'channel': 'deadmau5',
                'thumbnail': 'https://i.ytimg.com/vi_webp/__2ABJjxzNo/maxresdefault.webp',
                'like_count': int,
                'track': 'Some Chords',
                'artist': 'deadmau5',
                'playable_in_embed': True,
                'age_limit': 0,
                'channel_url': 'https://www.youtube.com/channel/UCYEK6xds6eo-3tr4xRdflmQ',
                'categories': ['Music'],
                'album': 'Some Chords',
                'channel_follower_count': int,
                'uploader': 'deadmau5',
                'uploader_url': 'https://www.youtube.com/@deadmau5',
                'uploader_id': '@deadmau5',
                'media_type': 'video',
            },
            'expected_warnings': [
                'DASH manifest missing',
            ],
        },
        # Olympics (https://github.com/ytdl-org/youtube-dl/issues/4431)
        {
            'url': 'lqQg6PlCWgI',
            'info_dict': {
                'id': 'lqQg6PlCWgI',
                'ext': 'mp4',
                'duration': 6085,
                'upload_date': '20150827',
                'description': 'md5:04bbbf3ccceb6795947572ca36f45904',
                'title': 'Hockey - Women -  GER-AUS - London 2012 Olympic Games',
                'like_count': int,
                'release_timestamp': 1343767800,
                'playable_in_embed': True,
                'categories': ['Sports'],
                'release_date': '20120731',
                'channel': 'Olympics',
                'tags': ['Hockey', '2012-07-31', '31 July 2012', 'Riverbank Arena', 'Session', 'Olympics', 'Olympic Games', 'London 2012', '2012 Summer Olympics', 'Summer Games'],
                'channel_id': 'UCTl3QQTvqHFjurroKxexy2Q',
                'thumbnail': 'https://i.ytimg.com/vi/lqQg6PlCWgI/maxresdefault.jpg',
                'age_limit': 0,
                'availability': 'public',
                'live_status': 'was_live',
                'view_count': int,
                'channel_url': 'https://www.youtube.com/channel/UCTl3QQTvqHFjurroKxexy2Q',
                'channel_follower_count': int,
                'uploader': 'Olympics',
                'uploader_url': 'https://www.youtube.com/@Olympics',
                'uploader_id': '@Olympics',
                'channel_is_verified': True,
                'timestamp': 1440707674,
                'media_type': 'livestream',
            },
            'params': {
                'skip_download': 'requires avconv',
            },
        },
        # Non-square pixels
        {
            'url': 'https://www.youtube.com/watch?v=_b-2C3KPAM0',
            'info_dict': {
                'id': '_b-2C3KPAM0',
                'ext': 'mp4',
                'stretched_ratio': 16 / 9.,
                'duration': 85,
                'upload_date': '20110310',
                'description': 'made by Wacom from Korea | 字幕&加油添醋 by TY\'s Allen | 感謝heylisa00cavey1001同學熱情提供梗及翻譯',
                'title': '[A-made] 變態妍字幕版 太妍 我就是這樣的人',
                'playable_in_embed': True,
                'channel': '孫ᄋᄅ',
                'age_limit': 0,
                'tags': 'count:11',
                'channel_url': 'https://www.youtube.com/channel/UCS-xxCmRaA6BFdmgDPA_BIw',
                'channel_id': 'UCS-xxCmRaA6BFdmgDPA_BIw',
                'thumbnail': 'https://i.ytimg.com/vi/_b-2C3KPAM0/maxresdefault.jpg',
                'view_count': int,
                'categories': ['People & Blogs'],
                'like_count': int,
                'live_status': 'not_live',
                'availability': 'unlisted',
                'comment_count': int,
                'channel_follower_count': int,
                'uploader': '孫ᄋᄅ',
                'uploader_url': 'https://www.youtube.com/@AllenMeow',
                'uploader_id': '@AllenMeow',
                'timestamp': 1299776999,
                'media_type': 'video',
            },
        },
        # url_encoded_fmt_stream_map is empty string
        {
            'url': 'qEJwOuvDf7I',
            'info_dict': {
                'id': 'qEJwOuvDf7I',
                'ext': 'webm',
                'title': 'Обсуждение судебной практики по выборам 14 сентября 2014 года в Санкт-Петербурге',
                'description': '',
                'upload_date': '20150404',
            },
            'params': {
                'skip_download': 'requires avconv',
            },
            'skip': 'This live event has ended.',
        },
        # Extraction from multiple DASH manifests (https://github.com/ytdl-org/youtube-dl/pull/6097)
        {
            'url': 'https://www.youtube.com/watch?v=FIl7x6_3R5Y',
            'info_dict': {
                'id': 'FIl7x6_3R5Y',
                'ext': 'webm',
                'title': 'md5:7b81415841e02ecd4313668cde88737a',
                'description': 'md5:116377fd2963b81ec4ce64b542173306',
                'duration': 220,
                'upload_date': '20150625',
                'formats': 'mincount:31',
            },
            'skip': 'not actual anymore',
        },
        # DASH manifest with segment_list
        {
            'url': 'https://www.youtube.com/embed/CsmdDsKjzN8',
            'md5': '8ce563a1d667b599d21064e982ab9e31',
            'info_dict': {
                'id': 'CsmdDsKjzN8',
                'ext': 'mp4',
                'upload_date': '20150501',  # According to '<meta itemprop="datePublished"', but in other places it's 20150510
                'description': 'Retransmisión en directo de la XVIII media maratón de Zaragoza.',
                'title': 'Retransmisión XVIII Media maratón Zaragoza 2015',
            },
            'params': {
                'youtube_include_dash_manifest': True,
                'format': '135',  # bestvideo
            },
            'skip': 'This live event has ended.',
        },
        {
            # Multifeed videos (multiple cameras), URL can be of any Camera
            # TODO: fix multifeed titles
            'url': 'https://www.youtube.com/watch?v=zaPI8MvL8pg',
            'info_dict': {
                'id': 'zaPI8MvL8pg',
                'title': 'Terraria 1.2 Live Stream | Let\'s Play - Part 04',
                'description': 'md5:563ccbc698b39298481ca3c571169519',
            },
            'playlist': [{
                'info_dict': {
                    'id': 'j5yGuxZ8lLU',
                    'ext': 'mp4',
                    'title': 'Terraria 1.2 Live Stream | Let\'s Play - Part 04 (Chris)',
                    'description': 'md5:563ccbc698b39298481ca3c571169519',
                    'duration': 10120,
                    'channel_follower_count': int,
                    'channel_url': 'https://www.youtube.com/channel/UCN2XePorRokPB9TEgRZpddg',
                    'availability': 'public',
                    'playable_in_embed': True,
                    'upload_date': '20131105',
                    'categories': ['Gaming'],
                    'live_status': 'was_live',
                    'tags': 'count:24',
                    'release_timestamp': 1383701910,
                    'thumbnail': 'https://i.ytimg.com/vi/j5yGuxZ8lLU/maxresdefault.jpg',
                    'comment_count': int,
                    'age_limit': 0,
                    'like_count': int,
                    'channel_id': 'UCN2XePorRokPB9TEgRZpddg',
                    'channel': 'WiiLikeToPlay',
                    'view_count': int,
                    'release_date': '20131106',
                    'uploader': 'WiiLikeToPlay',
                    'uploader_id': '@WLTP',
                    'uploader_url': 'https://www.youtube.com/@WLTP',
                },
            }, {
                'info_dict': {
                    'id': 'zaPI8MvL8pg',
                    'ext': 'mp4',
                    'title': 'Terraria 1.2 Live Stream | Let\'s Play - Part 04 (Tyson)',
                    'availability': 'public',
                    'channel_url': 'https://www.youtube.com/channel/UCN2XePorRokPB9TEgRZpddg',
                    'channel': 'WiiLikeToPlay',
                    'channel_follower_count': int,
                    'description': 'md5:563ccbc698b39298481ca3c571169519',
                    'duration': 10108,
                    'age_limit': 0,
                    'like_count': int,
                    'tags': 'count:24',
                    'channel_id': 'UCN2XePorRokPB9TEgRZpddg',
                    'release_timestamp': 1383701915,
                    'comment_count': int,
                    'upload_date': '20131105',
                    'thumbnail': 'https://i.ytimg.com/vi/zaPI8MvL8pg/maxresdefault.jpg',
                    'release_date': '20131106',
                    'playable_in_embed': True,
                    'live_status': 'was_live',
                    'categories': ['Gaming'],
                    'view_count': int,
                    'uploader': 'WiiLikeToPlay',
                    'uploader_id': '@WLTP',
                    'uploader_url': 'https://www.youtube.com/@WLTP',
                },
            }, {
                'info_dict': {
                    'id': 'R7r3vfO7Hao',
                    'ext': 'mp4',
                    'title': 'Terraria 1.2 Live Stream | Let\'s Play - Part 04 (Spencer)',
                    'thumbnail': 'https://i.ytimg.com/vi/R7r3vfO7Hao/maxresdefault.jpg',
                    'channel_id': 'UCN2XePorRokPB9TEgRZpddg',
                    'like_count': int,
                    'availability': 'public',
                    'playable_in_embed': True,
                    'upload_date': '20131105',
                    'description': 'md5:563ccbc698b39298481ca3c571169519',
                    'channel_follower_count': int,
                    'tags': 'count:24',
                    'release_date': '20131106',
                    'comment_count': int,
                    'channel_url': 'https://www.youtube.com/channel/UCN2XePorRokPB9TEgRZpddg',
                    'channel': 'WiiLikeToPlay',
                    'categories': ['Gaming'],
                    'release_timestamp': 1383701914,
                    'live_status': 'was_live',
                    'age_limit': 0,
                    'duration': 10128,
                    'view_count': int,
                    'uploader': 'WiiLikeToPlay',
                    'uploader_id': '@WLTP',
                    'uploader_url': 'https://www.youtube.com/@WLTP',
                },
            }],
            'params': {'skip_download': True},
            'skip': 'Not multifeed anymore',
        },
        {
            # Multifeed video with comma in title (see https://github.com/ytdl-org/youtube-dl/issues/8536)
            'url': 'https://www.youtube.com/watch?v=gVfLd0zydlo',
            'info_dict': {
                'id': 'gVfLd0zydlo',
                'title': 'DevConf.cz 2016 Day 2 Workshops 1 14:00 - 15:30',
            },
            'playlist_count': 2,
            'skip': 'Not multifeed anymore',
        },
        {
            'url': 'https://vid.plus/FlRa-iH7PGw',
            'only_matching': True,
        },
        {
            'url': 'https://zwearz.com/watch/9lWxNJF-ufM/electra-woman-dyna-girl-official-trailer-grace-helbig.html',
            'only_matching': True,
        },
        {
            # Title with JS-like syntax "};" (see https://github.com/ytdl-org/youtube-dl/issues/7468)
            # Also tests cut-off URL expansion in video description (see
            # https://github.com/ytdl-org/youtube-dl/issues/1892,
            # https://github.com/ytdl-org/youtube-dl/issues/8164)
            'url': 'https://www.youtube.com/watch?v=lsguqyKfVQg',
            'info_dict': {
                'id': 'lsguqyKfVQg',
                'ext': 'mp4',
                'title': '{dark walk}; Loki/AC/Dishonored; collab w/Elflover21',
                'alt_title': 'Dark Walk',
                'description': 'md5:8085699c11dc3f597ce0410b0dcbb34a',
                'duration': 133,
                'upload_date': '20151119',
                'creator': 'Todd Haberman;\nDaniel Law Heath and Aaron Kaplan',
                'track': 'Dark Walk',
                'artist': 'Todd Haberman;\nDaniel Law Heath and Aaron Kaplan',
                'album': 'Position Music - Production Music Vol. 143 - Dark Walk',
                'thumbnail': 'https://i.ytimg.com/vi_webp/lsguqyKfVQg/maxresdefault.webp',
                'categories': ['Film & Animation'],
                'view_count': int,
                'live_status': 'not_live',
                'channel_url': 'https://www.youtube.com/channel/UCTSRgz5jylBvFt_S7wnsqLQ',
                'channel_id': 'UCTSRgz5jylBvFt_S7wnsqLQ',
                'tags': 'count:13',
                'availability': 'public',
                'channel': 'IronSoulElf',
                'playable_in_embed': True,
                'like_count': int,
                'age_limit': 0,
                'channel_follower_count': int,
                'media_type': 'video',
            },
            'params': {
                'skip_download': True,
            },
        },
        {
            # Tags with '};' (see https://github.com/ytdl-org/youtube-dl/issues/7468)
            'url': 'https://www.youtube.com/watch?v=Ms7iBXnlUO8',
            'only_matching': True,
        },
        {
            # Video with yt:stretch=17:0
            'url': 'https://www.youtube.com/watch?v=Q39EVAstoRM',
            'info_dict': {
                'id': 'Q39EVAstoRM',
                'ext': 'mp4',
                'title': 'Clash Of Clans#14 Dicas De Ataque Para CV 4',
                'description': 'md5:ee18a25c350637c8faff806845bddee9',
                'upload_date': '20151107',
            },
            'params': {
                'skip_download': True,
            },
            'skip': 'This video does not exist.',
        },
        {
            # Video with incomplete 'yt:stretch=16:'
            'url': 'https://www.youtube.com/watch?v=FRhJzUSJbGI',
            'only_matching': True,
        },
        {
            # Video licensed under Creative Commons
            'url': 'https://www.youtube.com/watch?v=M4gD1WSo5mA',
            'info_dict': {
                'id': 'M4gD1WSo5mA',
                'ext': 'mp4',
                'title': 'md5:e41008789470fc2533a3252216f1c1d1',
                'description': 'md5:a677553cf0840649b731a3024aeff4cc',
                'duration': 721,
                'upload_date': '20150128',
                'license': 'Creative Commons Attribution license (reuse allowed)',
                'channel_id': 'UCuLGmD72gJDBwmLw06X58SA',
                'channel_url': 'https://www.youtube.com/channel/UCuLGmD72gJDBwmLw06X58SA',
                'like_count': int,
                'age_limit': 0,
                'tags': ['Copyright (Legal Subject)', 'Law (Industry)', 'William W. Fisher (Author)'],
                'channel': 'The Berkman Klein Center for Internet & Society',
                'availability': 'public',
                'view_count': int,
                'categories': ['Education'],
                'thumbnail': 'https://i.ytimg.com/vi_webp/M4gD1WSo5mA/maxresdefault.webp',
                'live_status': 'not_live',
                'playable_in_embed': True,
                'channel_follower_count': int,
                'chapters': list,
                'uploader': 'The Berkman Klein Center for Internet & Society',
                'uploader_id': '@BKCHarvard',
                'uploader_url': 'https://www.youtube.com/@BKCHarvard',
                'timestamp': 1422422076,
                'media_type': 'video',
            },
            'params': {
                'skip_download': True,
            },
        },
        {
            'url': 'https://www.youtube.com/watch?v=eQcmzGIKrzg',
            'info_dict': {
                'id': 'eQcmzGIKrzg',
                'ext': 'mp4',
                'title': 'Democratic Socialism and Foreign Policy | Bernie Sanders',
                'description': 'md5:13a2503d7b5904ef4b223aa101628f39',
                'duration': 4060,
                'upload_date': '20151120',
                'license': 'Creative Commons Attribution license (reuse allowed)',
                'playable_in_embed': True,
                'tags': 'count:12',
                'like_count': int,
                'channel_id': 'UCH1dpzjCEiGAt8CXkryhkZg',
                'age_limit': 0,
                'availability': 'public',
                'categories': ['News & Politics'],
                'channel': 'Bernie Sanders',
                'thumbnail': 'https://i.ytimg.com/vi_webp/eQcmzGIKrzg/maxresdefault.webp',
                'view_count': int,
                'live_status': 'not_live',
                'channel_url': 'https://www.youtube.com/channel/UCH1dpzjCEiGAt8CXkryhkZg',
                'comment_count': int,
                'channel_follower_count': int,
                'chapters': list,
                'uploader': 'Bernie Sanders',
                'uploader_url': 'https://www.youtube.com/@BernieSanders',
                'uploader_id': '@BernieSanders',
                'channel_is_verified': True,
                'heatmap': 'count:100',
                'timestamp': 1447987198,
                'media_type': 'video',
            },
            'params': {
                'skip_download': True,
            },
        },
        {
            'url': 'https://www.youtube.com/watch?feature=player_embedded&amp;amp;v=V36LpHqtcDY',
            'only_matching': True,
        },
        {
            # YouTube Red paid video (https://github.com/ytdl-org/youtube-dl/issues/10059)
            'url': 'https://www.youtube.com/watch?v=i1Ko8UG-Tdo',
            'only_matching': True,
        },
        {
            # Rental video preview
            'url': 'https://www.youtube.com/watch?v=yYr8q0y5Jfg',
            'info_dict': {
                'id': 'uGpuVWrhIzE',
                'ext': 'mp4',
                'title': 'Piku - Trailer',
                'description': 'md5:c36bd60c3fd6f1954086c083c72092eb',
                'upload_date': '20150811',
                'license': 'Standard YouTube License',
            },
            'params': {
                'skip_download': True,
            },
            'skip': 'This video is not available.',
        },
        {
            # YouTube Red video with episode data
            'url': 'https://www.youtube.com/watch?v=iqKdEhx-dD4',
            'info_dict': {
                'id': 'iqKdEhx-dD4',
                'ext': 'mp4',
                'title': 'Isolation - Mind Field (Ep 1)',
                'description': 'md5:f540112edec5d09fc8cc752d3d4ba3cd',
                'duration': 2085,
                'upload_date': '20170118',
                'series': 'Mind Field',
                'season_number': 1,
                'episode_number': 1,
                'thumbnail': 'https://i.ytimg.com/vi_webp/iqKdEhx-dD4/maxresdefault.webp',
                'tags': 'count:12',
                'view_count': int,
                'availability': 'public',
                'age_limit': 0,
                'channel': 'Vsauce',
                'episode': 'Episode 1',
                'categories': ['Entertainment'],
                'season': 'Season 1',
                'channel_id': 'UC6nSFpj9HTCZ5t-N3Rm3-HA',
                'channel_url': 'https://www.youtube.com/channel/UC6nSFpj9HTCZ5t-N3Rm3-HA',
                'like_count': int,
                'playable_in_embed': True,
                'live_status': 'not_live',
                'channel_follower_count': int,
                'uploader': 'Vsauce',
                'uploader_url': 'https://www.youtube.com/@Vsauce',
                'uploader_id': '@Vsauce',
                'comment_count': int,
                'channel_is_verified': True,
                'timestamp': 1484761047,
                'media_type': 'video',
            },
            'params': {
                'skip_download': True,
            },
            'expected_warnings': [
                'Skipping DASH manifest',
            ],
        },
        {
            # The following content has been identified by the YouTube community
            # as inappropriate or offensive to some audiences.
            'url': 'https://www.youtube.com/watch?v=6SJNVb0GnPI',
            'info_dict': {
                'id': '6SJNVb0GnPI',
                'ext': 'mp4',
                'title': 'Race Differences in Intelligence',
                'description': 'md5:5d161533167390427a1f8ee89a1fc6f1',
                'duration': 965,
                'upload_date': '20140124',
            },
            'params': {
                'skip_download': True,
            },
            'skip': 'This video has been removed for violating YouTube\'s policy on hate speech.',
        },
        {
            # itag 212
            'url': '1t24XAntNCY',
            'only_matching': True,
        },
        {
            # geo restricted to JP
            'url': 'sJL6WA-aGkQ',
            'only_matching': True,
        },
        {
            'url': 'https://invidio.us/watch?v=BaW_jenozKc',
            'only_matching': True,
        },
        {
            'url': 'https://redirect.invidious.io/watch?v=BaW_jenozKc',
            'only_matching': True,
        },
        {
            # from https://nitter.pussthecat.org/YouTube/status/1360363141947944964#m
            'url': 'https://redirect.invidious.io/Yh0AhrY9GjA',
            'only_matching': True,
        },
        {
            # DRM protected
            'url': 'https://www.youtube.com/watch?v=s7_qI6_mIXc',
            'only_matching': True,
        },
        {
            # Video with unsupported adaptive stream type formats
            'url': 'https://www.youtube.com/watch?v=Z4Vy8R84T1U',
            'info_dict': {
                'id': 'Z4Vy8R84T1U',
                'ext': 'mp4',
                'title': 'saman SMAN 53 Jakarta(Sancety) opening COFFEE4th at SMAN 53 Jakarta',
                'description': 'md5:d41d8cd98f00b204e9800998ecf8427e',
                'duration': 433,
                'upload_date': '20130923',
                'formats': 'maxcount:10',
            },
            'params': {
                'skip_download': True,
                'youtube_include_dash_manifest': False,
            },
            'skip': 'not actual anymore',
        },
        {
            # Youtube Music Auto-generated description
            # TODO: fix metadata extraction
            'url': 'https://music.youtube.com/watch?v=MgNrAu2pzNs',
            'info_dict': {
                'id': 'MgNrAu2pzNs',
                'ext': 'mp4',
                'title': 'Voyeur Girl',
                'description': 'md5:7ae382a65843d6df2685993e90a8628f',
                'upload_date': '20190312',
                'artists': ['Stephen'],
                'creators': ['Stephen'],
                'track': 'Voyeur Girl',
                'album': 'it\'s too much love to know my dear',
                'release_date': '20190313',
                'alt_title': 'Voyeur Girl',
                'view_count': int,
                'playable_in_embed': True,
                'like_count': int,
                'categories': ['Music'],
                'channel_url': 'https://www.youtube.com/channel/UC-pWHpBjdGG69N9mM2auIAA',
                'channel': 'Stephen',  # TODO: should be "Stephen - Topic"
                'uploader': 'Stephen',
                'availability': 'public',
                'duration': 169,
                'thumbnail': 'https://i.ytimg.com/vi_webp/MgNrAu2pzNs/maxresdefault.webp',
                'age_limit': 0,
                'channel_id': 'UC-pWHpBjdGG69N9mM2auIAA',
                'tags': 'count:11',
                'live_status': 'not_live',
                'channel_follower_count': int,
                'media_type': 'video',
            },
            'params': {
                'skip_download': True,
            },
        },
        {
            'url': 'https://www.youtubekids.com/watch?v=3b8nCWDgZ6Q',
            'only_matching': True,
        },
        {
            # invalid -> valid video id redirection
            'url': 'DJztXj2GPfl',
            'info_dict': {
                'id': 'DJztXj2GPfk',
                'ext': 'mp4',
                'title': 'Panjabi MC - Mundian To Bach Ke (The Dictator Soundtrack)',
                'description': 'md5:bf577a41da97918e94fa9798d9228825',
                'upload_date': '20090125',
                'artist': 'Panjabi MC',
                'track': 'Beware of the Boys (Mundian to Bach Ke) - Motivo Hi-Lectro Remix',
                'album': 'Beware of the Boys (Mundian To Bach Ke)',
            },
            'params': {
                'skip_download': True,
            },
            'skip': 'Video unavailable',
        },
        {
            # empty description results in an empty string
            'url': 'https://www.youtube.com/watch?v=x41yOUIvK2k',
            'info_dict': {
                'id': 'x41yOUIvK2k',
                'ext': 'mp4',
                'title': 'IMG 3456',
                'description': '',
                'upload_date': '20170613',
                'view_count': int,
                'thumbnail': 'https://i.ytimg.com/vi_webp/x41yOUIvK2k/maxresdefault.webp',
                'like_count': int,
                'channel_id': 'UCo03ZQPBW5U4UC3regpt1nw',
                'tags': [],
                'channel_url': 'https://www.youtube.com/channel/UCo03ZQPBW5U4UC3regpt1nw',
                'availability': 'public',
                'age_limit': 0,
                'categories': ['Pets & Animals'],
                'duration': 7,
                'playable_in_embed': True,
                'live_status': 'not_live',
                'channel': 'l\'Or Vert asbl',
                'channel_follower_count': int,
                'uploader': 'l\'Or Vert asbl',
                'uploader_url': 'https://www.youtube.com/@ElevageOrVert',
                'uploader_id': '@ElevageOrVert',
                'timestamp': 1497343210,
                'media_type': 'video',
            },
            'params': {
                'skip_download': True,
            },
        },
        {
            # with '};' inside yt initial data (see [1])
            # see [2] for an example with '};' inside ytInitialPlayerResponse
            # 1. https://github.com/ytdl-org/youtube-dl/issues/27093
            # 2. https://github.com/ytdl-org/youtube-dl/issues/27216
            'url': 'https://www.youtube.com/watch?v=CHqg6qOn4no',
            'info_dict': {
                'id': 'CHqg6qOn4no',
                'ext': 'mp4',
                'title': 'Part 77   Sort a list of simple types in c#',
                'description': 'md5:b8746fa52e10cdbf47997903f13b20dc',
                'upload_date': '20130831',
                'channel_id': 'UCCTVrRB5KpIiK6V2GGVsR1Q',
                'like_count': int,
                'channel_url': 'https://www.youtube.com/channel/UCCTVrRB5KpIiK6V2GGVsR1Q',
                'live_status': 'not_live',
                'categories': ['Education'],
                'availability': 'public',
                'thumbnail': 'https://i.ytimg.com/vi/CHqg6qOn4no/sddefault.jpg',
                'tags': 'count:12',
                'playable_in_embed': True,
                'age_limit': 0,
                'view_count': int,
                'duration': 522,
                'channel': 'kudvenkat',
                'comment_count': int,
                'channel_follower_count': int,
                'chapters': list,
                'uploader': 'kudvenkat',
                'uploader_url': 'https://www.youtube.com/@Csharp-video-tutorialsBlogspot',
                'uploader_id': '@Csharp-video-tutorialsBlogspot',
                'channel_is_verified': True,
                'heatmap': 'count:100',
                'timestamp': 1377976349,
                'media_type': 'video',
            },
            'params': {
                'skip_download': True,
            },
        },
        {
            # another example of '};' in ytInitialData
            'url': 'https://www.youtube.com/watch?v=gVfgbahppCY',
            'only_matching': True,
        },
        {
            'url': 'https://www.youtube.com/watch_popup?v=63RmMXCd_bQ',
            'only_matching': True,
        },
        {
            # https://github.com/ytdl-org/youtube-dl/pull/28094
            'url': 'OtqTfy26tG0',
            'info_dict': {
                'id': 'OtqTfy26tG0',
                'ext': 'mp4',
                'title': 'Burn Out',
                'description': 'md5:8d07b84dcbcbfb34bc12a56d968b6131',
                'upload_date': '20141120',
                'artist': 'The Cinematic Orchestra',
                'track': 'Burn Out',
                'album': 'Every Day',
                'like_count': int,
                'live_status': 'not_live',
                'alt_title': 'Burn Out',
                'duration': 614,
                'age_limit': 0,
                'view_count': int,
                'channel_url': 'https://www.youtube.com/channel/UCIzsJBIyo8hhpFm1NK0uLgw',
                'creator': 'The Cinematic Orchestra',
                'channel': 'The Cinematic Orchestra',
                'tags': ['The Cinematic Orchestra', 'Every Day', 'Burn Out'],
                'channel_id': 'UCIzsJBIyo8hhpFm1NK0uLgw',
                'availability': 'public',
                'thumbnail': 'https://i.ytimg.com/vi/OtqTfy26tG0/maxresdefault.jpg',
                'categories': ['Music'],
                'playable_in_embed': True,
                'channel_follower_count': int,
                'uploader': 'The Cinematic Orchestra',
                'comment_count': int,
                'media_type': 'video',
            },
            'params': {
                'skip_download': True,
            },
        },
        {
            # controversial video, only works with bpctr when authenticated with cookies
            'url': 'https://www.youtube.com/watch?v=nGC3D_FkCmg',
            'only_matching': True,
        },
        {
            # controversial video, requires bpctr/contentCheckOk
            'url': 'https://www.youtube.com/watch?v=SZJvDhaSDnc',
            'info_dict': {
                'id': 'SZJvDhaSDnc',
                'ext': 'mp4',
                'title': 'San Diego teen commits suicide after bullying over embarrassing video',
                'channel_id': 'UC-SJ6nODDmufqBzPBwCvYvQ',
                'upload_date': '20140716',
                'description': 'md5:acde3a73d3f133fc97e837a9f76b53b7',
                'duration': 170,
                'categories': ['News & Politics'],
                'view_count': int,
                'channel': 'CBS Mornings',
                'tags': ['suicide', 'bullying', 'video', 'cbs', 'news'],
                'thumbnail': 'https://i.ytimg.com/vi/SZJvDhaSDnc/hqdefault.jpg',
                'age_limit': 18,
                'availability': 'needs_auth',
                'channel_url': 'https://www.youtube.com/channel/UC-SJ6nODDmufqBzPBwCvYvQ',
                'like_count': int,
                'live_status': 'not_live',
                'playable_in_embed': True,
                'channel_follower_count': int,
                'uploader': 'CBS Mornings',
                'uploader_url': 'https://www.youtube.com/@CBSMornings',
                'uploader_id': '@CBSMornings',
                'comment_count': int,
                'channel_is_verified': True,
                'timestamp': 1405513526,
            },
            'skip': 'Age-restricted; requires authentication',
        },
        {
            # restricted location, https://github.com/ytdl-org/youtube-dl/issues/28685
            'url': 'cBvYw8_A0vQ',
            'info_dict': {
                'id': 'cBvYw8_A0vQ',
                'ext': 'mp4',
                'title': '4K Ueno Okachimachi  Street  Scenes  上野御徒町歩き',
                'description': 'md5:ea770e474b7cd6722b4c95b833c03630',
                'upload_date': '20201120',
                'duration': 1456,
                'categories': ['Travel & Events'],
                'channel_id': 'UC3o_t8PzBmXf5S9b7GLx1Mw',
                'view_count': int,
                'channel': 'Walk around Japan',
                'tags': ['Ueno Tokyo', 'Okachimachi Tokyo', 'Ameyoko Street', 'Tokyo attraction', 'Travel in Tokyo'],
                'thumbnail': 'https://i.ytimg.com/vi/cBvYw8_A0vQ/hqdefault.jpg',
                'age_limit': 0,
                'availability': 'public',
                'channel_url': 'https://www.youtube.com/channel/UC3o_t8PzBmXf5S9b7GLx1Mw',
                'live_status': 'not_live',
                'playable_in_embed': True,
                'channel_follower_count': int,
                'uploader': 'Walk around Japan',
                'uploader_url': 'https://www.youtube.com/@walkaroundjapan7124',
                'uploader_id': '@walkaroundjapan7124',
                'timestamp': 1605884416,
                'media_type': 'video',
            },
            'params': {
                'skip_download': True,
            },
        }, {
            # Has multiple audio streams
            'url': 'WaOKSUlf4TM',
            'only_matching': True,
        }, {
            # Requires Premium: has format 141 when requested using YTM url
            'url': 'https://music.youtube.com/watch?v=XclachpHxis',
            'only_matching': True,
        }, {
            # multiple subtitles with same lang_code
            'url': 'https://www.youtube.com/watch?v=wsQiKKfKxug',
            'only_matching': True,
        }, {
            # Force use android client fallback
            'url': 'https://www.youtube.com/watch?v=YOelRv7fMxY',
            'info_dict': {
                'id': 'YOelRv7fMxY',
                'title': 'DIGGING A SECRET TUNNEL Part 1',
                'ext': '3gp',
                'upload_date': '20210624',
                'channel_id': 'UCp68_FLety0O-n9QU6phsgw',
                'channel_url': r're:https?://(?:www\.)?youtube\.com/channel/UCp68_FLety0O-n9QU6phsgw',
                'description': 'md5:5d5991195d599b56cd0c4148907eec50',
                'duration': 596,
                'categories': ['Entertainment'],
                'view_count': int,
                'channel': 'colinfurze',
                'tags': ['Colin', 'furze', 'Terry', 'tunnel', 'underground', 'bunker'],
                'thumbnail': 'https://i.ytimg.com/vi/YOelRv7fMxY/maxresdefault.jpg',
                'age_limit': 0,
                'availability': 'public',
                'like_count': int,
                'live_status': 'not_live',
                'playable_in_embed': True,
                'channel_follower_count': int,
                'chapters': list,
                'uploader': 'colinfurze',
                'uploader_url': 'https://www.youtube.com/@colinfurze',
                'uploader_id': '@colinfurze',
                'comment_count': int,
                'channel_is_verified': True,
                'heatmap': 'count:100',
            },
            'params': {
                'format': '17',  # 3gp format available on android
                'extractor_args': {'youtube': {'player_client': ['android']}},
            },
            'skip': 'android client broken',
        },
        {
            # Skip download of additional client configs (remix client config in this case)
            'url': 'https://music.youtube.com/watch?v=MgNrAu2pzNs',
            'only_matching': True,
            'params': {
                'extractor_args': {'youtube': {'player_skip': ['configs']}},
            },
        }, {
            # shorts
            'url': 'https://www.youtube.com/shorts/BGQWPY4IigY',
            'only_matching': True,
        }, {
            'note': 'Storyboards',
            'url': 'https://www.youtube.com/watch?v=5KLPxDtMqe8',
            'info_dict': {
                'id': '5KLPxDtMqe8',
                'ext': 'mhtml',
                'format_id': 'sb0',
                'title': 'Your Brain is Plastic',
                'description': 'md5:89cd86034bdb5466cd87c6ba206cd2bc',
                'upload_date': '20140324',
                'like_count': int,
                'channel_id': 'UCZYTClx2T1of7BRZ86-8fow',
                'channel_url': 'https://www.youtube.com/channel/UCZYTClx2T1of7BRZ86-8fow',
                'view_count': int,
                'thumbnail': 'https://i.ytimg.com/vi/5KLPxDtMqe8/maxresdefault.jpg',
                'playable_in_embed': True,
                'tags': 'count:12',
                'availability': 'public',
                'channel': 'SciShow',
                'live_status': 'not_live',
                'duration': 248,
                'categories': ['Education'],
                'age_limit': 0,
                'channel_follower_count': int,
                'chapters': list,
                'uploader': 'SciShow',
                'uploader_url': 'https://www.youtube.com/@SciShow',
                'uploader_id': '@SciShow',
                'comment_count': int,
                'channel_is_verified': True,
                'heatmap': 'count:100',
                'timestamp': 1395685455,
                'media_type': 'video',
            }, 'params': {'format': 'mhtml', 'skip_download': True},
        }, {
            # Ensure video upload_date is in UTC timezone (video was uploaded 1641170939)
            'url': 'https://www.youtube.com/watch?v=2NUZ8W2llS4',
            'info_dict': {
                'id': '2NUZ8W2llS4',
                'ext': 'mp4',
                'title': 'The NP that test your phone performance 🙂',
                'description': 'md5:144494b24d4f9dfacb97c1bbef5de84d',
                'channel_id': 'UCRqNBSOHgilHfAczlUmlWHA',
                'channel_url': 'https://www.youtube.com/channel/UCRqNBSOHgilHfAczlUmlWHA',
                'duration': 21,
                'view_count': int,
                'age_limit': 0,
                'categories': ['Gaming'],
                'tags': 'count:23',
                'playable_in_embed': True,
                'live_status': 'not_live',
                'upload_date': '20220103',
                'like_count': int,
                'availability': 'public',
                'channel': 'Leon Nguyen',
                'thumbnail': 'https://i.ytimg.com/vi_webp/2NUZ8W2llS4/maxresdefault.webp',
                'comment_count': int,
                'channel_follower_count': int,
                'uploader': 'Leon Nguyen',
                'uploader_url': 'https://www.youtube.com/@LeonNguyen',
                'uploader_id': '@LeonNguyen',
                'heatmap': 'count:100',
                'timestamp': 1641170939,
                'media_type': 'video',
            },
        }, {
            # date text is premiered video, ensure upload date in UTC (published 1641172509)
            'url': 'https://www.youtube.com/watch?v=mzZzzBU6lrM',
            'info_dict': {
                'id': 'mzZzzBU6lrM',
                'ext': 'mp4',
                'title': 'I Met GeorgeNotFound In Real Life...',
                'description': 'md5:978296ec9783a031738b684d4ebf302d',
                'channel_id': 'UC_8NknAFiyhOUaZqHR3lq3Q',
                'channel_url': 'https://www.youtube.com/channel/UC_8NknAFiyhOUaZqHR3lq3Q',
                'duration': 955,
                'view_count': int,
                'age_limit': 0,
                'categories': ['Entertainment'],
                'tags': 'count:26',
                'playable_in_embed': True,
                'live_status': 'not_live',
                'release_timestamp': 1641172509,
                'release_date': '20220103',
                'upload_date': '20220103',
                'like_count': int,
                'availability': 'public',
                'channel': 'Quackity',
                'thumbnail': 'https://i.ytimg.com/vi/mzZzzBU6lrM/maxresdefault.jpg',
                'channel_follower_count': int,
                'uploader': 'Quackity',
                'uploader_id': '@Quackity',
                'uploader_url': 'https://www.youtube.com/@Quackity',
                'comment_count': int,
                'channel_is_verified': True,
                'heatmap': 'count:100',
                'timestamp': 1641172509,
                'media_type': 'video',
            },
        },
        {   # continuous livestream.
            # Upload date was 2022-07-12T05:12:29-07:00, while stream start is 2022-07-12T15:59:30+00:00
            'url': 'https://www.youtube.com/watch?v=jfKfPfyJRdk',
            'info_dict': {
                'id': 'jfKfPfyJRdk',
                'ext': 'mp4',
                'channel_id': 'UCSJ4gkVC6NrvII8umztf0Ow',
                'like_count': int,
                'uploader': 'Lofi Girl',
                'categories': ['Music'],
                'concurrent_view_count': int,
                'playable_in_embed': True,
                'timestamp': 1657627949,
                'release_date': '20220712',
                'channel_url': 'https://www.youtube.com/channel/UCSJ4gkVC6NrvII8umztf0Ow',
                'description': 'md5:452d5c82f72bb7e62a4e0297c3f01c23',
                'age_limit': 0,
                'thumbnail': 'https://i.ytimg.com/vi/jfKfPfyJRdk/maxresdefault.jpg',
                'release_timestamp': 1657641570,
                'uploader_url': 'https://www.youtube.com/@LofiGirl',
                'channel_follower_count': int,
                'channel_is_verified': True,
                'title': r're:^lofi hip hop radio 📚 beats to relax/study to',
                'view_count': int,
                'live_status': 'is_live',
                'media_type': 'livestream',
                'tags': 'count:32',
                'channel': 'Lofi Girl',
                'availability': 'public',
                'upload_date': '20220712',
                'uploader_id': '@LofiGirl',
            },
            'params': {'skip_download': True},
        }, {
            'url': 'https://www.youtube.com/watch?v=tjjjtzRLHvA',
            'info_dict': {
                'id': 'tjjjtzRLHvA',
                'ext': 'mp4',
                'title': 'ハッシュタグ無し };if window.ytcsi',
                'upload_date': '20220323',
                'like_count': int,
                'availability': 'unlisted',
                'channel': 'Lesmiscore',
                'thumbnail': r're:^https?://.*\.jpg',
                'age_limit': 0,
                'categories': ['Music'],
                'view_count': int,
                'description': '',
                'channel_url': 'https://www.youtube.com/channel/UCdqltm_7iv1Vs6kp6Syke5A',
                'channel_id': 'UCdqltm_7iv1Vs6kp6Syke5A',
                'live_status': 'not_live',
                'playable_in_embed': True,
                'channel_follower_count': int,
                'duration': 6,
                'tags': [],
                'uploader_id': '@lesmiscore',
                'uploader': 'Lesmiscore',
                'uploader_url': 'https://www.youtube.com/@lesmiscore',
                'timestamp': 1648005313,
                'media_type': 'short',
            },
        }, {
            # Prefer primary title+description language metadata by default
            # Do not prefer translated description if primary is empty
            'url': 'https://www.youtube.com/watch?v=el3E4MbxRqQ',
            'info_dict': {
                'id': 'el3E4MbxRqQ',
                'ext': 'mp4',
                'title': 'dlp test video 2 - primary sv no desc',
                'description': '',
                'channel': 'cole-dlp-test-acc',
                'tags': [],
                'view_count': int,
                'channel_url': 'https://www.youtube.com/channel/UCiu-3thuViMebBjw_5nWYrA',
                'like_count': int,
                'playable_in_embed': True,
                'availability': 'unlisted',
                'thumbnail': r're:^https?://.*\.jpg',
                'age_limit': 0,
                'duration': 5,
                'live_status': 'not_live',
                'upload_date': '20220908',
                'categories': ['People & Blogs'],
                'channel_id': 'UCiu-3thuViMebBjw_5nWYrA',
                'uploader_url': 'https://www.youtube.com/@coletdjnz',
                'uploader_id': '@coletdjnz',
                'uploader': 'cole-dlp-test-acc',
                'timestamp': 1662677394,
                'media_type': 'video',
            },
            'params': {'skip_download': True},
        }, {
            # Extractor argument: prefer translated title+description
            'url': 'https://www.youtube.com/watch?v=gHKT4uU8Zng',
            'info_dict': {
                'id': 'gHKT4uU8Zng',
                'ext': 'mp4',
                'channel': 'cole-dlp-test-acc',
                'tags': [],
                'duration': 5,
                'live_status': 'not_live',
                'channel_id': 'UCiu-3thuViMebBjw_5nWYrA',
                'upload_date': '20220729',
                'view_count': int,
                'categories': ['People & Blogs'],
                'thumbnail': r're:^https?://.*\.jpg',
                'title': 'dlp test video title translated (fr)',
                'availability': 'public',
                'age_limit': 0,
                'description': 'dlp test video description translated (fr)',
                'playable_in_embed': True,
                'channel_url': 'https://www.youtube.com/channel/UCiu-3thuViMebBjw_5nWYrA',
                'uploader_url': 'https://www.youtube.com/@coletdjnz',
                'uploader_id': '@coletdjnz',
                'uploader': 'cole-dlp-test-acc',
                'timestamp': 1659073275,
                'like_count': int,
                'media_type': 'video',
            },
            'params': {'skip_download': True, 'extractor_args': {'youtube': {'lang': ['fr']}}},
            'expected_warnings': [r'Preferring "fr" translated fields'],
        }, {
            'note': '6 channel audio',
            'url': 'https://www.youtube.com/watch?v=zgdo7-RRjgo',
            'only_matching': True,
        }, {
            'note': 'Multiple HLS formats with same itag',
            'url': 'https://www.youtube.com/watch?v=kX3nB4PpJko',
            'info_dict': {
                'id': 'kX3nB4PpJko',
                'ext': 'mp4',
                'categories': ['Entertainment'],
                'description': 'md5:e8031ff6e426cdb6a77670c9b81f6fa6',
                'live_status': 'not_live',
                'duration': 937,
                'channel_follower_count': int,
                'thumbnail': 'https://i.ytimg.com/vi_webp/kX3nB4PpJko/maxresdefault.webp',
                'title': 'Last To Take Hand Off Jet, Keeps It!',
                'channel': 'MrBeast',
                'playable_in_embed': True,
                'view_count': int,
                'upload_date': '20221112',
                'channel_url': 'https://www.youtube.com/channel/UCX6OQ3DkcsbYNE6H8uQQuVA',
                'age_limit': 0,
                'availability': 'public',
                'channel_id': 'UCX6OQ3DkcsbYNE6H8uQQuVA',
                'like_count': int,
                'tags': [],
                'uploader': 'MrBeast',
                'uploader_url': 'https://www.youtube.com/@MrBeast',
                'uploader_id': '@MrBeast',
                'comment_count': int,
                'channel_is_verified': True,
                'heatmap': 'count:100',
                'media_type': 'video',
            },
            'params': {'extractor_args': {'youtube': {'player_client': ['ios']}}, 'format': '233-1'},
        }, {
            'note': 'Audio formats with Dynamic Range Compression',
            'url': 'https://www.youtube.com/watch?v=Tq92D6wQ1mg',
            'info_dict': {
                'id': 'Tq92D6wQ1mg',
                'ext': 'webm',
                'title': '[MMD] Adios - EVERGLOW [+Motion DL]',
                'channel_url': 'https://www.youtube.com/channel/UC1yoRdFoFJaCY-AGfD9W0wQ',
                'channel_id': 'UC1yoRdFoFJaCY-AGfD9W0wQ',
                'channel_follower_count': int,
                'description': 'md5:17eccca93a786d51bc67646756894066',
                'upload_date': '20191228',
                'tags': ['mmd', 'dance', 'mikumikudance', 'kpop', 'vtuber'],
                'playable_in_embed': True,
                'like_count': int,
                'categories': ['Entertainment'],
                'thumbnail': 'https://i.ytimg.com/vi/Tq92D6wQ1mg/sddefault.jpg',
                'age_limit': 18,
                'channel': 'Projekt Melody',
                'view_count': int,
                'availability': 'needs_auth',
                'comment_count': int,
                'live_status': 'not_live',
                'duration': 106,
                'uploader': 'Projekt Melody',
                'uploader_id': '@ProjektMelody',
                'uploader_url': 'https://www.youtube.com/@ProjektMelody',
                'timestamp': 1577508724,
            },
            'params': {'extractor_args': {'youtube': {'player_client': ['tv_embedded']}}, 'format': '251-drc'},
            'skip': 'Age-restricted; requires authentication',
        },
        {
            'note': 'Support /live/ URL + media type for post-live content',
            'url': 'https://www.youtube.com/live/qVv6vCqciTM',
            'info_dict': {
                'id': 'qVv6vCqciTM',
                'ext': 'mp4',
                'age_limit': 0,
                'comment_count': int,
                'chapters': 'count:13',
                'upload_date': '20221223',
                'thumbnail': 'https://i.ytimg.com/vi/qVv6vCqciTM/maxresdefault.jpg',
                'channel_url': 'https://www.youtube.com/channel/UCIdEIHpS0TdkqRkHL5OkLtA',
                'like_count': int,
                'release_date': '20221223',
                'tags': ['Vtuber', '月ノ美兎', '名取さな', 'にじさんじ', 'クリスマス', '3D配信'],
                'title': '【 #インターネット女クリスマス 】3Dで歌ってはしゃぐインターネットの女たち【月ノ美兎/名取さな】',
                'view_count': int,
                'playable_in_embed': True,
                'duration': 4438,
                'availability': 'public',
                'channel_follower_count': int,
                'channel_id': 'UCIdEIHpS0TdkqRkHL5OkLtA',
                'categories': ['Entertainment'],
                'live_status': 'was_live',
                'media_type': 'livestream',
                'release_timestamp': 1671793345,
                'channel': 'さなちゃんねる',
                'description': 'md5:6aebf95cc4a1d731aebc01ad6cc9806d',
                'uploader': 'さなちゃんねる',
                'uploader_url': 'https://www.youtube.com/@sana_natori',
                'uploader_id': '@sana_natori',
                'channel_is_verified': True,
                'heatmap': 'count:100',
                'timestamp': 1671798112,
            },
        },
        {
            # Fallbacks when webpage and web client is unavailable
            'url': 'https://www.youtube.com/watch?v=wSSmNUl9Snw',
            'info_dict': {
                'id': 'wSSmNUl9Snw',
                'ext': 'mp4',
                # 'categories': ['Science & Technology'],
                'view_count': int,
                'chapters': 'count:2',
                'channel': 'Scott Manley',
                'like_count': int,
                'age_limit': 0,
                # 'availability': 'public',
                'channel_follower_count': int,
                'live_status': 'not_live',
                'upload_date': '20170831',
                'duration': 682,
                'tags': 'count:8',
                'uploader_url': 'https://www.youtube.com/@scottmanley',
                'description': 'md5:f4bed7b200404b72a394c2f97b782c02',
                'uploader': 'Scott Manley',
                'uploader_id': '@scottmanley',
                'title': 'The Computer Hack That Saved Apollo 14',
                'channel_id': 'UCxzC4EngIsMrPmbm6Nxvb-A',
                'thumbnail': r're:^https?://.*\.webp',
                'channel_url': 'https://www.youtube.com/channel/UCxzC4EngIsMrPmbm6Nxvb-A',
                'playable_in_embed': True,
                'comment_count': int,
                'channel_is_verified': True,
                'heatmap': 'count:100',
                'media_type': 'video',
            },
            'params': {
                'extractor_args': {'youtube': {'player_client': ['ios'], 'player_skip': ['webpage']}},
            },
        },
        {
            # uploader_id has non-ASCII characters that are percent-encoded in YT's JSON
            'url': 'https://www.youtube.com/shorts/18NGQq7p3LY',
            'info_dict': {
                'id': '18NGQq7p3LY',
                'ext': 'mp4',
                'title': '아이브 이서 장원영 리즈 삐끼삐끼 챌린지',
                'description': '',
                'uploader': 'ㅇㅇ',
                'uploader_id': '@으아-v1k',
                'uploader_url': 'https://www.youtube.com/@으아-v1k',
                'channel': 'ㅇㅇ',
                'channel_id': 'UCC25oTm2J7ZVoi5TngOHg9g',
                'channel_url': 'https://www.youtube.com/channel/UCC25oTm2J7ZVoi5TngOHg9g',
                'thumbnail': r're:https?://.+/.+\.jpg',
                'playable_in_embed': True,
                'age_limit': 0,
                'duration': 3,
                'timestamp': 1724306170,
                'upload_date': '20240822',
                'availability': 'public',
                'live_status': 'not_live',
                'view_count': int,
                'like_count': int,
                'channel_follower_count': int,
                'categories': ['People & Blogs'],
                'tags': [],
                'media_type': 'short',
            },
        },
    ]

    _WEBPAGE_TESTS = [
        # YouTube <object> embed
        {
            'url': 'http://www.improbable.com/2017/04/03/untrained-modern-youths-and-ancient-masters-in-selfie-portraits/',
            'md5': '873c81d308b979f0e23ee7e620b312a3',
            'info_dict': {
                'id': 'msN87y-iEx0',
                'ext': 'mp4',
                'title': 'Feynman: Mirrors FUN TO IMAGINE 6',
                'upload_date': '20080526',
                'description': 'md5:873c81d308b979f0e23ee7e620b312a3',
                'age_limit': 0,
                'tags': ['feynman', 'mirror', 'science', 'physics', 'imagination', 'fun', 'cool', 'puzzle'],
                'channel_id': 'UCCeo--lls1vna5YJABWAcVA',
                'playable_in_embed': True,
                'thumbnail': 'https://i.ytimg.com/vi/msN87y-iEx0/hqdefault.jpg',
                'like_count': int,
                'comment_count': int,
                'channel': 'Christopher Sykes',
                'live_status': 'not_live',
                'channel_url': 'https://www.youtube.com/channel/UCCeo--lls1vna5YJABWAcVA',
                'availability': 'public',
                'duration': 195,
                'view_count': int,
                'categories': ['Science & Technology'],
                'channel_follower_count': int,
                'uploader': 'Christopher Sykes',
                'uploader_url': 'https://www.youtube.com/@ChristopherSykesDocumentaries',
                'uploader_id': '@ChristopherSykesDocumentaries',
                'heatmap': 'count:100',
                'timestamp': 1211825920,
                'media_type': 'video',
            },
            'params': {
                'skip_download': True,
            },
        },
    ]

    _PLAYER_JS_VARIANT_MAP = {
        'main': 'player_ias.vflset/en_US/base.js',
        'tce': 'player_ias_tce.vflset/en_US/base.js',
        'tv': 'tv-player-ias.vflset/tv-player-ias.js',
        'tv_es6': 'tv-player-es6.vflset/tv-player-es6.js',
        'phone': 'player-plasma-ias-phone-en_US.vflset/base.js',
        'tablet': 'player-plasma-ias-tablet-en_US.vflset/base.js',
    }
    _INVERSE_PLAYER_JS_VARIANT_MAP = {v: k for k, v in _PLAYER_JS_VARIANT_MAP.items()}
    _NSIG_FUNC_CACHE_ID = 'nsig func'
    _DUMMY_STRING = 'dlp_wins'

    @classmethod
    def suitable(cls, url):
        from yt_dlp.utils import parse_qs

        qs = parse_qs(url)
        if qs.get('list', [None])[0]:
            return False
        return super().suitable(url)

    def __init__(self, *args, **kwargs):
        super().__init__(*args, **kwargs)
        self._code_cache = {}
        self._player_cache = {}
        self._pot_director = None

    def _real_initialize(self):
        super()._real_initialize()
        self._pot_director = initialize_pot_director(self)

    def _prepare_live_from_start_formats(self, formats, video_id, live_start_time, url, webpage_url, smuggled_data, is_live):
        lock = threading.Lock()
        start_time = time.time()
        # TODO: only include dash formats
        formats = [f for f in formats if f.get('is_from_start') and f.get('protocol') != 'sabr']

        def refetch_manifest(format_id, delay):
            nonlocal formats, start_time, is_live
            if time.time() <= start_time + delay:
                return

            _, _, _, _, prs, player_url = self._initial_extract(
                url, smuggled_data, webpage_url, 'web', video_id)
            video_details = traverse_obj(prs, (..., 'videoDetails'), expected_type=dict)
            microformats = traverse_obj(
                prs, (..., 'microformat', 'playerMicroformatRenderer'),
                expected_type=dict)
            _, live_status, formats, _ = self._list_formats(video_id, microformats, video_details, prs, player_url)
            is_live = live_status == 'is_live'
            start_time = time.time()

        def mpd_feed(format_id, delay):
            """
            @returns (manifest_url, manifest_stream_number, is_live) or None
            """
            for retry in self.RetryManager(fatal=False):
                with lock:
                    refetch_manifest(format_id, delay)

                f = next((f for f in formats if f['format_id'] == format_id), None)
                if not f:
                    if not is_live:
                        retry.error = f'{video_id}: Video is no longer live'
                    else:
                        retry.error = f'Cannot find refreshed manifest for format {format_id}{bug_reports_message()}'
                    continue

                # Formats from ended premieres will be missing a manifest_url
                # See https://github.com/yt-dlp/yt-dlp/issues/8543
                if not f.get('manifest_url'):
                    break

                return f['manifest_url'], f['manifest_stream_number'], is_live
            return None

        for f in formats:
            f['is_live'] = is_live
            gen = functools.partial(self._live_dash_fragments, video_id, f['format_id'],
                                    live_start_time, mpd_feed, not is_live and f.copy())
            if is_live:
                f['fragments'] = gen
                f['protocol'] = 'http_dash_segments_generator'
            else:
                f['fragments'] = LazyList(gen({}))
                del f['is_from_start']

    def _live_dash_fragments(self, video_id, format_id, live_start_time, mpd_feed, manifestless_orig_fmt, ctx):
        FETCH_SPAN, MAX_DURATION = 5, 432000

        mpd_url, stream_number, is_live = None, None, True

        begin_index = 0
        download_start_time = ctx.get('start') or time.time()

        lack_early_segments = download_start_time - (live_start_time or download_start_time) > MAX_DURATION
        if lack_early_segments:
            self.report_warning(bug_reports_message(
                'Starting download from the last 120 hours of the live stream since '
                'YouTube does not have data before that. If you think this is wrong,'), only_once=True)
            lack_early_segments = True

        known_idx, no_fragment_score, last_segment_url = begin_index, 0, None
        fragments, fragment_base_url = None, None

        def _extract_sequence_from_mpd(refresh_sequence, immediate):
            nonlocal mpd_url, stream_number, is_live, no_fragment_score, fragments, fragment_base_url
            # Obtain from MPD's maximum seq value
            old_mpd_url = mpd_url
            last_error = ctx.pop('last_error', None)
            expire_fast = immediate or (last_error and isinstance(last_error, HTTPError) and last_error.status == 403)
            mpd_url, stream_number, is_live = (mpd_feed(format_id, 5 if expire_fast else 18000)
                                               or (mpd_url, stream_number, False))
            if not refresh_sequence:
                if expire_fast and not is_live:
                    return False, last_seq
                elif old_mpd_url == mpd_url:
                    return True, last_seq
            if manifestless_orig_fmt:
                fmt_info = manifestless_orig_fmt
            else:
                try:
                    fmts, _ = self._extract_mpd_formats_and_subtitles(
                        mpd_url, None, note=False, errnote=False, fatal=False)
                except ExtractorError:
                    fmts = None
                if not fmts:
                    no_fragment_score += 2
                    return False, last_seq
                fmt_info = next(x for x in fmts if x['manifest_stream_number'] == stream_number)
            fragments = fmt_info['fragments']
            fragment_base_url = fmt_info['fragment_base_url']
            assert fragment_base_url

            _last_seq = int(re.search(r'(?:/|^)sq/(\d+)', fragments[-1]['path']).group(1))
            return True, _last_seq

        self.write_debug(f'[{video_id}] Generating fragments for format {format_id}')
        while is_live:
            fetch_time = time.time()
            if no_fragment_score > 30:
                return
            if last_segment_url:
                # Obtain from "X-Head-Seqnum" header value from each segment
                try:
                    urlh = self._request_webpage(
                        last_segment_url, None, note=False, errnote=False, fatal=False)
                except ExtractorError:
                    urlh = None
                last_seq = try_get(urlh, lambda x: int_or_none(x.headers['X-Head-Seqnum']))
                if last_seq is None:
                    no_fragment_score += 2
                    last_segment_url = None
                    continue
            else:
                should_continue, last_seq = _extract_sequence_from_mpd(True, no_fragment_score > 15)
                no_fragment_score += 2
                if not should_continue:
                    continue

            if known_idx > last_seq:
                last_segment_url = None
                continue

            last_seq += 1

            if begin_index < 0 and known_idx < 0:
                # skip from the start when it's negative value
                known_idx = last_seq + begin_index
            if lack_early_segments:
                known_idx = max(known_idx, last_seq - int(MAX_DURATION // fragments[-1]['duration']))
            try:
                for idx in range(known_idx, last_seq):
                    # do not update sequence here or you'll get skipped some part of it
                    should_continue, _ = _extract_sequence_from_mpd(False, False)
                    if not should_continue:
                        known_idx = idx - 1
                        raise ExtractorError('breaking out of outer loop')
                    last_segment_url = urljoin(fragment_base_url, f'sq/{idx}')
                    yield {
                        'url': last_segment_url,
                        'fragment_count': last_seq,
                    }
                if known_idx == last_seq:
                    no_fragment_score += 5
                else:
                    no_fragment_score = 0
                known_idx = last_seq
            except ExtractorError:
                continue

            if manifestless_orig_fmt:
                # Stop at the first iteration if running for post-live manifestless;
                # fragment count no longer increase since it starts
                break

            time.sleep(max(0, FETCH_SPAN + fetch_time - time.time()))

    def _extract_player_url(self, *ytcfgs, webpage=None):
        player_url = traverse_obj(
            ytcfgs, (..., 'PLAYER_JS_URL'), (..., 'WEB_PLAYER_CONTEXT_CONFIGS', ..., 'jsUrl'),
            get_all=False, expected_type=str)
        if not player_url:
            return

        requested_js_variant = self._configuration_arg('player_js_variant', [''])[0] or 'actual'
        if requested_js_variant in self._PLAYER_JS_VARIANT_MAP:
            player_id = self._extract_player_info(player_url)
            original_url = player_url
            player_url = f'/s/player/{player_id}/{self._PLAYER_JS_VARIANT_MAP[requested_js_variant]}'
            if original_url != player_url:
                self.write_debug(
                    f'Forcing "{requested_js_variant}" player JS variant for player {player_id}\n'
                    f'        original url = {original_url}', only_once=True)
        elif requested_js_variant != 'actual':
            self.report_warning(
                f'Invalid player JS variant name "{requested_js_variant}" requested. '
                f'Valid choices are: {", ".join(self._PLAYER_JS_VARIANT_MAP)}', only_once=True)

        return urljoin('https://www.youtube.com', player_url)

    def _download_player_url(self, video_id, fatal=False):
        iframe_webpage = self._download_webpage_with_retries(
            'https://www.youtube.com/iframe_api',
            note='Downloading iframe API JS',
            video_id=video_id, retry_fatal=fatal)

        if iframe_webpage:
            player_version = self._search_regex(
                r'player\\?/([0-9a-fA-F]{8})\\?/', iframe_webpage, 'player version', fatal=fatal)
            if player_version:
                return f'https://www.youtube.com/s/player/{player_version}/player_ias.vflset/en_US/base.js'

    def _player_js_cache_key(self, player_url):
        player_id = self._extract_player_info(player_url)
        player_path = remove_start(urllib.parse.urlparse(player_url).path, f'/s/player/{player_id}/')
        variant = self._INVERSE_PLAYER_JS_VARIANT_MAP.get(player_path) or next((
            v for k, v in self._INVERSE_PLAYER_JS_VARIANT_MAP.items()
            if re.fullmatch(re.escape(k).replace('en_US', r'[a-zA-Z0-9_]+'), player_path)), None)
        if not variant:
            self.write_debug(
                f'Unable to determine player JS variant\n'
                f'        player = {player_url}', only_once=True)
            variant = re.sub(r'[^a-zA-Z0-9]', '_', remove_end(player_path, '.js'))
        return join_nonempty(player_id, variant)

    def _signature_cache_id(self, example_sig):
        """ Return a string representation of a signature """
        return '.'.join(str(len(part)) for part in example_sig.split('.'))

    @classmethod
    def _extract_player_info(cls, player_url):
        for player_re in cls._PLAYER_INFO_RE:
            id_m = re.search(player_re, player_url)
            if id_m:
                break
        else:
            raise ExtractorError(f'Cannot identify player {player_url!r}')
        return id_m.group('id')

    def _load_player(self, video_id, player_url, fatal=True):
        player_js_key = self._player_js_cache_key(player_url)
        if player_js_key not in self._code_cache:
            code = self._download_webpage(
                player_url, video_id, fatal=fatal,
                note=f'Downloading player {player_js_key}',
                errnote=f'Download of {player_js_key} failed')
            if code:
                self._code_cache[player_js_key] = code
        return self._code_cache.get(player_js_key)

    def _extract_signature_function(self, video_id, player_url, example_sig):
        # Read from filesystem cache
        func_id = join_nonempty(
            self._player_js_cache_key(player_url), self._signature_cache_id(example_sig))
        assert os.path.basename(func_id) == func_id

        self.write_debug(f'Extracting signature function {func_id}')
        cache_spec, code = self.cache.load('youtube-sigfuncs', func_id, min_ver='2025.03.31'), None

        if not cache_spec:
            code = self._load_player(video_id, player_url)
        if code:
            res = self._parse_sig_js(code, player_url)
            test_string = ''.join(map(chr, range(len(example_sig))))
            cache_spec = [ord(c) for c in res(test_string)]
            self.cache.store('youtube-sigfuncs', func_id, cache_spec)

        return lambda s: ''.join(s[i] for i in cache_spec)

    def _print_sig_code(self, func, example_sig):
        if not self.get_param('youtube_print_sig_code'):
            return

        def gen_sig_code(idxs):
            def _genslice(start, end, step):
                starts = '' if start == 0 else str(start)
                ends = (':%d' % (end + step)) if end + step >= 0 else ':'
                steps = '' if step == 1 else (':%d' % step)
                return f's[{starts}{ends}{steps}]'

            step = None
            # Quelch pyflakes warnings - start will be set when step is set
            start = '(Never used)'
            for i, prev in zip(idxs[1:], idxs[:-1]):
                if step is not None:
                    if i - prev == step:
                        continue
                    yield _genslice(start, prev, step)
                    step = None
                    continue
                if i - prev in [-1, 1]:
                    step = i - prev
                    start = prev
                    continue
                else:
                    yield 's[%d]' % prev
            if step is None:
                yield 's[%d]' % i
            else:
                yield _genslice(start, i, step)

        test_string = ''.join(map(chr, range(len(example_sig))))
        cache_res = func(test_string)
        cache_spec = [ord(c) for c in cache_res]
        expr_code = ' + '.join(gen_sig_code(cache_spec))
        signature_id_tuple = '({})'.format(', '.join(str(len(p)) for p in example_sig.split('.')))
        code = (f'if tuple(len(p) for p in s.split(\'.\')) == {signature_id_tuple}:\n'
                f'    return {expr_code}\n')
        self.to_screen('Extracted signature function:\n' + code)

    def _parse_sig_js(self, jscode, player_url):
        # Examples where `sig` is funcname:
        # sig=function(a){a=a.split(""); ... ;return a.join("")};
        # ;c&&(c=sig(decodeURIComponent(c)),a.set(b,encodeURIComponent(c)));return a};
        # {var l=f,m=h.sp,n=sig(decodeURIComponent(h.s));l.set(m,encodeURIComponent(n))}
        # sig=function(J){J=J.split(""); ... ;return J.join("")};
        # ;N&&(N=sig(decodeURIComponent(N)),J.set(R,encodeURIComponent(N)));return J};
        # {var H=u,k=f.sp,v=sig(decodeURIComponent(f.s));H.set(k,encodeURIComponent(v))}
        funcname = self._search_regex(
            (r'\b(?P<var>[a-zA-Z0-9_$]+)&&\((?P=var)=(?P<sig>[a-zA-Z0-9_$]{2,})\(decodeURIComponent\((?P=var)\)\)',
             r'(?P<sig>[a-zA-Z0-9_$]+)\s*=\s*function\(\s*(?P<arg>[a-zA-Z0-9_$]+)\s*\)\s*{\s*(?P=arg)\s*=\s*(?P=arg)\.split\(\s*""\s*\)\s*;\s*[^}]+;\s*return\s+(?P=arg)\.join\(\s*""\s*\)',
             r'(?:\b|[^a-zA-Z0-9_$])(?P<sig>[a-zA-Z0-9_$]{2,})\s*=\s*function\(\s*a\s*\)\s*{\s*a\s*=\s*a\.split\(\s*""\s*\)(?:;[a-zA-Z0-9_$]{2}\.[a-zA-Z0-9_$]{2}\(a,\d+\))?',
             # Old patterns
             r'\b[cs]\s*&&\s*[adf]\.set\([^,]+\s*,\s*encodeURIComponent\s*\(\s*(?P<sig>[a-zA-Z0-9$]+)\(',
             r'\b[a-zA-Z0-9]+\s*&&\s*[a-zA-Z0-9]+\.set\([^,]+\s*,\s*encodeURIComponent\s*\(\s*(?P<sig>[a-zA-Z0-9$]+)\(',
             r'\bm=(?P<sig>[a-zA-Z0-9$]{2,})\(decodeURIComponent\(h\.s\)\)',
             # Obsolete patterns
             r'("|\')signature\1\s*,\s*(?P<sig>[a-zA-Z0-9$]+)\(',
             r'\.sig\|\|(?P<sig>[a-zA-Z0-9$]+)\(',
             r'yt\.akamaized\.net/\)\s*\|\|\s*.*?\s*[cs]\s*&&\s*[adf]\.set\([^,]+\s*,\s*(?:encodeURIComponent\s*\()?\s*(?P<sig>[a-zA-Z0-9$]+)\(',
             r'\b[cs]\s*&&\s*[adf]\.set\([^,]+\s*,\s*(?P<sig>[a-zA-Z0-9$]+)\(',
             r'\bc\s*&&\s*[a-zA-Z0-9]+\.set\([^,]+\s*,\s*\([^)]*\)\s*\(\s*(?P<sig>[a-zA-Z0-9$]+)\('),
            jscode, 'Initial JS player signature function name', group='sig')

        varname, global_list = self._interpret_player_js_global_var(jscode, player_url)
        jsi = JSInterpreter(jscode)
        initial_function = jsi.extract_function(funcname, filter_dict({varname: global_list}))
        return lambda s: initial_function([s])

    def _cached(self, func, *cache_id):
        def inner(*args, **kwargs):
            if cache_id not in self._player_cache:
                try:
                    self._player_cache[cache_id] = func(*args, **kwargs)
                except ExtractorError as e:
                    self._player_cache[cache_id] = e
                except Exception as e:
                    self._player_cache[cache_id] = ExtractorError(traceback.format_exc(), cause=e)

            ret = self._player_cache[cache_id]
            if isinstance(ret, Exception):
                raise ret
            return ret
        return inner

    def _load_player_data_from_cache(self, name, player_url):
        cache_id = (f'youtube-{name}', self._player_js_cache_key(player_url))

        if data := self._player_cache.get(cache_id):
            return data

        data = self.cache.load(*cache_id, min_ver='2025.03.31')
        if data:
            self._player_cache[cache_id] = data

        return data

    def _store_player_data_to_cache(self, name, player_url, data):
        cache_id = (f'youtube-{name}', self._player_js_cache_key(player_url))
        if cache_id not in self._player_cache:
            self.cache.store(*cache_id, data)
            self._player_cache[cache_id] = data

    def _decrypt_signature(self, s, video_id, player_url):
        """Turn the encrypted s field into a working signature"""
        extract_sig = self._cached(
            self._extract_signature_function, 'sig', player_url, self._signature_cache_id(s))
        func = extract_sig(video_id, player_url, s)
        self._print_sig_code(func, s)
        return func(s)

    def _decrypt_nsig(self, s, video_id, player_url):
        """Turn the encrypted n field into a working signature"""
        if player_url is None:
            raise ExtractorError('Cannot decrypt nsig without player_url')
        player_url = urljoin('https://www.youtube.com', player_url)

        try:
            jsi, player_id, func_code = self._extract_n_function_code(video_id, player_url)
        except ExtractorError as e:
            raise ExtractorError('Unable to extract nsig function code', cause=e)
        if self.get_param('youtube_print_sig_code'):
            self.to_screen(f'Extracted nsig function from {player_id}:\n{func_code[1]}\n')

        try:
            extract_nsig = self._cached(self._extract_n_function_from_code, self._NSIG_FUNC_CACHE_ID, player_url)
            ret = extract_nsig(jsi, func_code)(s)
        except JSInterpreter.Exception as e:
            try:
                jsi = PhantomJSwrapper(self, timeout=5000)
            except ExtractorError:
                raise e
            self.report_warning(
                f'Native nsig extraction failed: Trying with PhantomJS\n'
                f'         n = {s} ; player = {player_url}', video_id)
            self.write_debug(e, only_once=True)

            args, func_body = func_code
            ret = jsi.execute(
                f'console.log(function({", ".join(args)}) {{ {func_body} }}({s!r}));',
                video_id=video_id, note='Executing signature code').strip()

        self.write_debug(f'Decrypted nsig {s} => {ret}')
        # Only cache nsig func JS code to disk if successful, and only once
        self._store_player_data_to_cache('nsig', player_url, func_code)
        return ret

    def _extract_n_function_name(self, jscode, player_url=None):
        varname, global_list = self._interpret_player_js_global_var(jscode, player_url)
        if debug_str := traverse_obj(global_list, (lambda _, v: v.endswith('-_w8_'), any)):
            pattern = r'''(?x)
                \{\s*return\s+%s\[%d\]\s*\+\s*(?P<argname>[a-zA-Z0-9_$]+)\s*\}
            ''' % (re.escape(varname), global_list.index(debug_str))
            if match := re.search(pattern, jscode):
                pattern = r'''(?x)
                    \{\s*\)%s\(\s*
                    (?:
                        (?P<funcname_a>[a-zA-Z0-9_$]+)\s*noitcnuf\s*
                        |noitcnuf\s*=\s*(?P<funcname_b>[a-zA-Z0-9_$]+)(?:\s+rav)?
                    )[;\n]
                ''' % re.escape(match.group('argname')[::-1])
                if match := re.search(pattern, jscode[match.start()::-1]):
                    a, b = match.group('funcname_a', 'funcname_b')
                    return (a or b)[::-1]
            self.write_debug(join_nonempty(
                'Initial search was unable to find nsig function name',
                player_url and f'        player = {player_url}', delim='\n'), only_once=True)

        # Examples (with placeholders nfunc, narray, idx):
        # *  .get("n"))&&(b=nfunc(b)
        # *  .get("n"))&&(b=narray[idx](b)
        # *  b=String.fromCharCode(110),c=a.get(b))&&c=narray[idx](c)
        # *  a.D&&(b="nn"[+a.D],c=a.get(b))&&(c=narray[idx](c),a.set(b,c),narray.length||nfunc("")
        # *  a.D&&(PL(a),b=a.j.n||null)&&(b=narray[0](b),a.set("n",b),narray.length||nfunc("")
        # *  a.D&&(b="nn"[+a.D],vL(a),c=a.j[b]||null)&&(c=narray[idx](c),a.set(b,c),narray.length||nfunc("")
        # *  J.J="";J.url="";J.Z&&(R="nn"[+J.Z],mW(J),N=J.K[R]||null)&&(N=narray[idx](N),J.set(R,N))}};
        funcname, idx = self._search_regex(
            r'''(?x)
            (?:
                \.get\("n"\)\)&&\(b=|
                (?:
                    b=String\.fromCharCode\(110\)|
                    (?P<str_idx>[a-zA-Z0-9_$.]+)&&\(b="nn"\[\+(?P=str_idx)\]
                )
                (?:
                    ,[a-zA-Z0-9_$]+\(a\))?,c=a\.
                    (?:
                        get\(b\)|
                        [a-zA-Z0-9_$]+\[b\]\|\|null
                    )\)&&\(c=|
                \b(?P<var>[a-zA-Z0-9_$]+)=
            )(?P<nfunc>[a-zA-Z0-9_$]+)(?:\[(?P<idx>\d+)\])?\([a-zA-Z]\)
            (?(var),[a-zA-Z0-9_$]+\.set\((?:"n+"|[a-zA-Z0-9_$]+)\,(?P=var)\))''',
            jscode, 'n function name', group=('nfunc', 'idx'), default=(None, None))
        if not funcname:
            self.report_warning(join_nonempty(
                'Falling back to generic n function search',
                player_url and f'         player = {player_url}', delim='\n'), only_once=True)
            return self._search_regex(
                r'''(?xs)
                ;\s*(?P<name>[a-zA-Z0-9_$]+)\s*=\s*function\([a-zA-Z0-9_$]+\)
                \s*\{(?:(?!};).)+?return\s*(?P<q>["'])[\w-]+_w8_(?P=q)\s*\+\s*[a-zA-Z0-9_$]+''',
                jscode, 'Initial JS player n function name', group='name')
        elif not idx:
            return funcname

        return json.loads(js_to_json(self._search_regex(
            rf'var {re.escape(funcname)}\s*=\s*(\[.+?\])\s*[,;]', jscode,
            f'Initial JS player n function list ({funcname}.{idx})')))[int(idx)]

    def _interpret_player_js_global_var(self, jscode, player_url):
        """Returns tuple of: variable name string, variable value list"""
        extract_global_var = self._cached(self._search_regex, 'js global array', player_url)
        varcode, varname, varvalue = extract_global_var(
            r'''(?x)
                (?P<q1>["\'])use\s+strict(?P=q1);\s*
                (?P<code>
                    var\s+(?P<name>[a-zA-Z0-9_$]+)\s*=\s*
                    (?P<value>
                        (?P<q2>["\'])(?:(?!(?P=q2)).|\\.)+(?P=q2)
                        \.split\((?P<q3>["\'])(?:(?!(?P=q3)).)+(?P=q3)\)
                        |\[\s*(?:(?P<q4>["\'])(?:(?!(?P=q4)).|\\.)*(?P=q4)\s*,?\s*)+\]
                    )
                )[;,]
            ''', jscode, 'global variable', group=('code', 'name', 'value'), default=(None, None, None))
        if not varcode:
            self.write_debug(join_nonempty(
                'No global array variable found in player JS',
                player_url and f'        player = {player_url}', delim='\n'), only_once=True)
            return None, None

        jsi = JSInterpreter(varcode)
        interpret_global_var = self._cached(jsi.interpret_expression, 'js global list', player_url)
        return varname, interpret_global_var(varvalue, LocalNameSpace(), allow_recursion=10)

    def _fixup_n_function_code(self, argnames, nsig_code, jscode, player_url):
        # Fixup global array
        varname, global_list = self._interpret_player_js_global_var(jscode, player_url)
        if varname and global_list:
            nsig_code = f'var {varname}={json.dumps(global_list)}; {nsig_code}'
        else:
            varname = self._DUMMY_STRING
            global_list = []

        # Fixup typeof check
        undefined_idx = global_list.index('undefined') if 'undefined' in global_list else r'\d+'
        fixed_code = re.sub(
            fr'''(?x)
                ;\s*if\s*\(\s*typeof\s+[a-zA-Z0-9_$]+\s*===?\s*(?:
                    (["\'])undefined\1|
                    {re.escape(varname)}\[{undefined_idx}\]
                )\s*\)\s*return\s+{re.escape(argnames[0])};
            ''', ';', nsig_code)
        if fixed_code == nsig_code:
            self.write_debug(join_nonempty(
                'No typeof statement found in nsig function code',
                player_url and f'        player = {player_url}', delim='\n'), only_once=True)

        # Fixup global funcs
        jsi = JSInterpreter(fixed_code)
        cache_id = (self._NSIG_FUNC_CACHE_ID, player_url)
        try:
            self._cached(
                self._extract_n_function_from_code, *cache_id)(jsi, (argnames, fixed_code))(self._DUMMY_STRING)
        except JSInterpreter.Exception:
            self._player_cache.pop(cache_id, None)

        global_funcnames = jsi._undefined_varnames
        debug_names = []
        jsi = JSInterpreter(jscode)
        for func_name in global_funcnames:
            try:
                func_args, func_code = jsi.extract_function_code(func_name)
                fixed_code = f'var {func_name} = function({", ".join(func_args)}) {{ {func_code} }}; {fixed_code}'
                debug_names.append(func_name)
            except Exception:
                self.report_warning(join_nonempty(
                    f'Unable to extract global nsig function {func_name} from player JS',
                    player_url and f'        player = {player_url}', delim='\n'), only_once=True)

        if debug_names:
            self.write_debug(f'Extracted global nsig functions: {", ".join(debug_names)}')

        return argnames, fixed_code

    def _extract_n_function_code(self, video_id, player_url):
        player_id = self._extract_player_info(player_url)
        func_code = self._load_player_data_from_cache('nsig', player_url)
        jscode = func_code or self._load_player(video_id, player_url)
        jsi = JSInterpreter(jscode)

        if func_code:
            return jsi, player_id, func_code

        func_name = self._extract_n_function_name(jscode, player_url=player_url)

        # XXX: Work around (a) global array variable, (b) `typeof` short-circuit, (c) global functions
        func_code = self._fixup_n_function_code(*jsi.extract_function_code(func_name), jscode, player_url)

        return jsi, player_id, func_code

    def _extract_n_function_from_code(self, jsi, func_code):
        func = jsi.extract_function_from_code(*func_code)

        def extract_nsig(s):
            try:
                ret = func([s])
            except JSInterpreter.Exception:
                raise
            except Exception as e:
                raise JSInterpreter.Exception(traceback.format_exc(), cause=e)

            if ret.startswith('enhanced_except_') or ret.endswith(s):
                raise JSInterpreter.Exception('Signature function returned an exception')
            return ret

        return extract_nsig

    def _extract_signature_timestamp(self, video_id, player_url, ytcfg=None, fatal=False):
        """
        Extract signatureTimestamp (sts)
        Required to tell API what sig/player version is in use.
        """
        if sts := traverse_obj(ytcfg, ('STS', {int_or_none})):
            return sts

        if not player_url:
            error_msg = 'Cannot extract signature timestamp without player url'
            if fatal:
                raise ExtractorError(error_msg)
            self.report_warning(error_msg)
            return None

        sts = self._load_player_data_from_cache('sts', player_url)
        if sts:
            return sts

        if code := self._load_player(video_id, player_url, fatal=fatal):
            sts = int_or_none(self._search_regex(
                r'(?:signatureTimestamp|sts)\s*:\s*(?P<sts>[0-9]{5})', code,
                'JS player signature timestamp', group='sts', fatal=fatal))
            if sts:
                self._store_player_data_to_cache('sts', player_url, sts)

        return sts

    def _mark_watched(self, video_id, player_responses):
        # cpn generation algorithm is reverse engineered from base.js.
        # In fact it works even with dummy cpn.
        CPN_ALPHABET = 'abcdefghijklmnopqrstuvwxyzABCDEFGHIJKLMNOPQRSTUVWXYZ0123456789-_'
        cpn = ''.join(CPN_ALPHABET[random.randint(0, 256) & 63] for _ in range(16))

        for is_full, key in enumerate(('videostatsPlaybackUrl', 'videostatsWatchtimeUrl')):
            label = 'fully ' if is_full else ''
            url = get_first(player_responses, ('playbackTracking', key, 'baseUrl'),
                            expected_type=url_or_none)
            if not url:
                self.report_warning(f'Unable to mark {label}watched')
                return
            parsed_url = urllib.parse.urlparse(url)
            qs = urllib.parse.parse_qs(parsed_url.query)

            # # more consistent results setting it to right before the end
            video_length = [str(float((qs.get('len') or ['1.5'])[0]) - 1)]

            qs.update({
                'ver': ['2'],
                'cpn': [cpn],
                'cmt': video_length,
                'el': 'detailpage',  # otherwise defaults to "shorts"
            })

            if is_full:
                # these seem to mark watchtime "history" in the real world
                # they're required, so send in a single value
                qs.update({
                    'st': 0,
                    'et': video_length,
                })

            url = urllib.parse.urlunparse(
                parsed_url._replace(query=urllib.parse.urlencode(qs, True)))

            self._download_webpage(
                url, video_id, f'Marking {label}watched',
                'Unable to mark watched', fatal=False)

    @classmethod
    def _extract_from_webpage(cls, url, webpage):
        # Invidious Instances
        # https://github.com/yt-dlp/yt-dlp/issues/195
        # https://github.com/iv-org/invidious/pull/1730
        mobj = re.search(
            r'<link rel="alternate" href="(?P<url>https://www\.youtube\.com/watch\?v=[0-9A-Za-z_-]{11})"',
            webpage)
        if mobj:
            yield cls.url_result(mobj.group('url'), cls)
            raise cls.StopExtraction

        yield from super()._extract_from_webpage(url, webpage)

        # lazyYT YouTube embed
        for id_ in re.findall(r'class="lazyYT" data-youtube-id="([^"]+)"', webpage):
            yield cls.url_result(unescapeHTML(id_), cls, id_)

        # Wordpress "YouTube Video Importer" plugin
        for m in re.findall(r'''(?x)<div[^>]+
                class=(?P<q1>[\'"])[^\'"]*\byvii_single_video_player\b[^\'"]*(?P=q1)[^>]+
                data-video_id=(?P<q2>[\'"])([^\'"]+)(?P=q2)''', webpage):
            yield cls.url_result(m[-1], cls, m[-1])

    @classmethod
    def extract_id(cls, url):
        video_id = cls.get_temp_id(url)
        if not video_id:
            raise ExtractorError(f'Invalid URL: {url}')
        return video_id

    def _extract_chapters_from_json(self, data, duration):
        chapter_list = traverse_obj(
            data, (
                'playerOverlays', 'playerOverlayRenderer', 'decoratedPlayerBarRenderer',
                'decoratedPlayerBarRenderer', 'playerBar', 'chapteredPlayerBarRenderer', 'chapters',
            ), expected_type=list)

        return self._extract_chapters_helper(
            chapter_list,
            start_function=lambda chapter: float_or_none(
                traverse_obj(chapter, ('chapterRenderer', 'timeRangeStartMillis')), scale=1000),
            title_function=lambda chapter: traverse_obj(
                chapter, ('chapterRenderer', 'title', 'simpleText'), expected_type=str),
            duration=duration)

    def _extract_chapters_from_engagement_panel(self, data, duration):
        content_list = traverse_obj(
            data,
            ('engagementPanels', ..., 'engagementPanelSectionListRenderer', 'content', 'macroMarkersListRenderer', 'contents'),
            expected_type=list)
        chapter_time = lambda chapter: parse_duration(self._get_text(chapter, 'timeDescription'))
        chapter_title = lambda chapter: self._get_text(chapter, 'title')

        return next(filter(None, (
            self._extract_chapters_helper(traverse_obj(contents, (..., 'macroMarkersListItemRenderer')),
                                          chapter_time, chapter_title, duration)
            for contents in content_list)), [])

    def _extract_heatmap(self, data):
        return traverse_obj(data, (
            'frameworkUpdates', 'entityBatchUpdate', 'mutations',
            lambda _, v: v['payload']['macroMarkersListEntity']['markersList']['markerType'] == 'MARKER_TYPE_HEATMAP',
            'payload', 'macroMarkersListEntity', 'markersList', 'markers', ..., {
                'start_time': ('startMillis', {float_or_none(scale=1000)}),
                'end_time': {lambda x: (int(x['startMillis']) + int(x['durationMillis'])) / 1000},
                'value': ('intensityScoreNormalized', {float_or_none}),
            })) or None

    def _extract_comment(self, entities, parent=None):
        comment_entity_payload = get_first(entities, ('payload', 'commentEntityPayload', {dict}))
        if not (comment_id := traverse_obj(comment_entity_payload, ('properties', 'commentId', {str}))):
            return

        toolbar_entity_payload = get_first(entities, ('payload', 'engagementToolbarStateEntityPayload', {dict}))
        time_text = traverse_obj(comment_entity_payload, ('properties', 'publishedTime', {str})) or ''

        return {
            'id': comment_id,
            'parent': parent or 'root',
            **traverse_obj(comment_entity_payload, {
                'text': ('properties', 'content', 'content', {str}),
                'like_count': ('toolbar', 'likeCountA11y', {parse_count}),
                'author_id': ('author', 'channelId', {self.ucid_or_none}),
                'author': ('author', 'displayName', {str}),
                'author_thumbnail': ('author', 'avatarThumbnailUrl', {url_or_none}),
                'author_is_uploader': ('author', 'isCreator', {bool}),
                'author_is_verified': ('author', 'isVerified', {bool}),
                'author_url': ('author', 'channelCommand', 'innertubeCommand', (
                    ('browseEndpoint', 'canonicalBaseUrl'), ('commandMetadata', 'webCommandMetadata', 'url'),
                ), {urljoin('https://www.youtube.com')}),
            }, get_all=False),
            'is_favorited': (None if toolbar_entity_payload is None else
                             toolbar_entity_payload.get('heartState') == 'TOOLBAR_HEART_STATE_HEARTED'),
            '_time_text': time_text,  # FIXME: non-standard, but we need a way of showing that it is an estimate.
            'timestamp': self._parse_time_text(time_text),
        }

    def _extract_comment_old(self, comment_renderer, parent=None):
        comment_id = comment_renderer.get('commentId')
        if not comment_id:
            return

        info = {
            'id': comment_id,
            'text': self._get_text(comment_renderer, 'contentText'),
            'like_count': self._get_count(comment_renderer, 'voteCount'),
            'author_id': traverse_obj(comment_renderer, ('authorEndpoint', 'browseEndpoint', 'browseId', {self.ucid_or_none})),
            'author': self._get_text(comment_renderer, 'authorText'),
            'author_thumbnail': traverse_obj(comment_renderer, ('authorThumbnail', 'thumbnails', -1, 'url', {url_or_none})),
            'parent': parent or 'root',
        }

        # Timestamp is an estimate calculated from the current time and time_text
        time_text = self._get_text(comment_renderer, 'publishedTimeText') or ''
        timestamp = self._parse_time_text(time_text)

        info.update({
            # FIXME: non-standard, but we need a way of showing that it is an estimate.
            '_time_text': time_text,
            'timestamp': timestamp,
        })

        info['author_url'] = urljoin(
            'https://www.youtube.com', traverse_obj(comment_renderer, ('authorEndpoint', (
                ('browseEndpoint', 'canonicalBaseUrl'), ('commandMetadata', 'webCommandMetadata', 'url'))),
                expected_type=str, get_all=False))

        author_is_uploader = traverse_obj(comment_renderer, 'authorIsChannelOwner')
        if author_is_uploader is not None:
            info['author_is_uploader'] = author_is_uploader

        comment_abr = traverse_obj(
            comment_renderer, ('actionButtons', 'commentActionButtonsRenderer'), expected_type=dict)
        if comment_abr is not None:
            info['is_favorited'] = 'creatorHeart' in comment_abr

        badges = self._extract_badges([traverse_obj(comment_renderer, 'authorCommentBadge')])
        if self._has_badge(badges, BadgeType.VERIFIED):
            info['author_is_verified'] = True

        is_pinned = traverse_obj(comment_renderer, 'pinnedCommentBadge')
        if is_pinned:
            info['is_pinned'] = True

        return info

    def _comment_entries(self, root_continuation_data, ytcfg, video_id, parent=None, tracker=None):

        get_single_config_arg = lambda c: self._configuration_arg(c, [''])[0]

        def extract_header(contents):
            _continuation = None
            for content in contents:
                comments_header_renderer = traverse_obj(content, 'commentsHeaderRenderer')
                expected_comment_count = self._get_count(
                    comments_header_renderer, 'countText', 'commentsCount')

                if expected_comment_count is not None:
                    tracker['est_total'] = expected_comment_count
                    self.to_screen(f'Downloading ~{expected_comment_count} comments')
                comment_sort_index = int(get_single_config_arg('comment_sort') != 'top')  # 1 = new, 0 = top

                sort_menu_item = try_get(
                    comments_header_renderer,
                    lambda x: x['sortMenu']['sortFilterSubMenuRenderer']['subMenuItems'][comment_sort_index], dict) or {}
                sort_continuation_ep = sort_menu_item.get('serviceEndpoint') or {}

                _continuation = self._extract_continuation_ep_data(sort_continuation_ep) or self._extract_continuation(sort_menu_item)
                if not _continuation:
                    continue

                sort_text = str_or_none(sort_menu_item.get('title'))
                if not sort_text:
                    sort_text = 'top comments' if comment_sort_index == 0 else 'newest first'
                self.to_screen(f'Sorting comments by {sort_text.lower()}')
                break
            return _continuation

        def extract_thread(contents, entity_payloads):
            if not parent:
                tracker['current_page_thread'] = 0
            for content in contents:
                if not parent and tracker['total_parent_comments'] >= max_parents:
                    yield
                comment_thread_renderer = try_get(content, lambda x: x['commentThreadRenderer'])

                # old comment format
                if not entity_payloads:
                    comment_renderer = get_first(
                        (comment_thread_renderer, content), [['commentRenderer', ('comment', 'commentRenderer')]],
                        expected_type=dict, default={})

                    comment = self._extract_comment_old(comment_renderer, parent)

                # new comment format
                else:
                    view_model = (
                        traverse_obj(comment_thread_renderer, ('commentViewModel', 'commentViewModel', {dict}))
                        or traverse_obj(content, ('commentViewModel', {dict})))
                    comment_keys = traverse_obj(view_model, (('commentKey', 'toolbarStateKey'), {str}))
                    if not comment_keys:
                        continue
                    entities = traverse_obj(entity_payloads, lambda _, v: v['entityKey'] in comment_keys)
                    comment = self._extract_comment(entities, parent)
                    if comment:
                        comment['is_pinned'] = traverse_obj(view_model, ('pinnedText', {str})) is not None

                if not comment:
                    continue
                comment_id = comment['id']

                if comment.get('is_pinned'):
                    tracker['pinned_comment_ids'].add(comment_id)
                # Sometimes YouTube may break and give us infinite looping comments.
                # See: https://github.com/yt-dlp/yt-dlp/issues/6290
                if comment_id in tracker['seen_comment_ids']:
                    if comment_id in tracker['pinned_comment_ids'] and not comment.get('is_pinned'):
                        # Pinned comments may appear a second time in newest first sort
                        # See: https://github.com/yt-dlp/yt-dlp/issues/6712
                        continue
                    self.report_warning(
                        'Detected YouTube comments looping. Stopping comment extraction '
                        f'{"for this thread" if parent else ""} as we probably cannot get any more.')
                    yield
                else:
                    tracker['seen_comment_ids'].add(comment['id'])

                tracker['running_total'] += 1
                tracker['total_reply_comments' if parent else 'total_parent_comments'] += 1
                yield comment

                # Attempt to get the replies
                comment_replies_renderer = try_get(
                    comment_thread_renderer, lambda x: x['replies']['commentRepliesRenderer'], dict)

                if comment_replies_renderer:
                    tracker['current_page_thread'] += 1
                    comment_entries_iter = self._comment_entries(
                        comment_replies_renderer, ytcfg, video_id,
                        parent=comment.get('id'), tracker=tracker)
                    yield from itertools.islice(comment_entries_iter, min(
                        max_replies_per_thread, max(0, max_replies - tracker['total_reply_comments'])))

        # Keeps track of counts across recursive calls
        if not tracker:
            tracker = {
                'running_total': 0,
                'est_total': None,
                'current_page_thread': 0,
                'total_parent_comments': 0,
                'total_reply_comments': 0,
                'seen_comment_ids': set(),
                'pinned_comment_ids': set(),
            }

        # TODO: Deprecated
        # YouTube comments have a max depth of 2
        max_depth = int_or_none(get_single_config_arg('max_comment_depth'))
        if max_depth:
            self._downloader.deprecated_feature('[youtube] max_comment_depth extractor argument is deprecated. '
                                                'Set max replies in the max-comments extractor argument instead')
        if max_depth == 1 and parent:
            return

        max_comments, max_parents, max_replies, max_replies_per_thread, *_ = (
            int_or_none(p, default=sys.maxsize) for p in self._configuration_arg('max_comments') + [''] * 4)

        continuation = self._extract_continuation(root_continuation_data)

        response = None
        is_forced_continuation = False
        is_first_continuation = parent is None
        if is_first_continuation and not continuation:
            # Sometimes you can get comments by generating the continuation yourself,
            # even if YouTube initially reports them being disabled - e.g. stories comments.
            # Note: if the comment section is actually disabled, YouTube may return a response with
            # required check_get_keys missing. So we will disable that check initially in this case.
            continuation = self._build_api_continuation_query(self._generate_comment_continuation(video_id))
            is_forced_continuation = True

        continuation_items_path = (
            'onResponseReceivedEndpoints', ..., ('reloadContinuationItemsCommand', 'appendContinuationItemsAction'), 'continuationItems')
        for page_num in itertools.count(0):
            if not continuation:
                break
            headers = self.generate_api_headers(ytcfg=ytcfg, visitor_data=self._extract_visitor_data(response))
            comment_prog_str = f"({tracker['running_total']}/~{tracker['est_total']})"
            if page_num == 0:
                if is_first_continuation:
                    note_prefix = 'Downloading comment section API JSON'
                else:
                    note_prefix = '    Downloading comment API JSON reply thread %d %s' % (
                        tracker['current_page_thread'], comment_prog_str)
            else:
                note_prefix = '{}Downloading comment{} API JSON page {} {}'.format(
                    '       ' if parent else '', ' replies' if parent else '',
                    page_num, comment_prog_str)

            # Do a deep check for incomplete data as sometimes YouTube may return no comments for a continuation
            # Ignore check if YouTube says the comment count is 0.
            check_get_keys = None
            if not is_forced_continuation and not (tracker['est_total'] == 0 and tracker['running_total'] == 0):
                check_get_keys = [[*continuation_items_path, ..., (
                    'commentsHeaderRenderer' if is_first_continuation else ('commentThreadRenderer', 'commentViewModel', 'commentRenderer'))]]
            try:
                response = self._extract_response(
                    item_id=None, query=continuation,
                    ep='next', ytcfg=ytcfg, headers=headers, note=note_prefix,
                    check_get_keys=check_get_keys)
            except ExtractorError as e:
                # Ignore incomplete data error for replies if retries didn't work.
                # This is to allow any other parent comments and comment threads to be downloaded.
                # See: https://github.com/yt-dlp/yt-dlp/issues/4669
                if 'incomplete data' in str(e).lower() and parent:
                    if self.get_param('ignoreerrors') in (True, 'only_download'):
                        self.report_warning(
                            'Received incomplete data for a comment reply thread and retrying did not help. '
                            'Ignoring to let other comments be downloaded. Pass --no-ignore-errors to not ignore.')
                        return
                    else:
                        raise ExtractorError(
                            'Incomplete data received for comment reply thread. '
                            'Pass --ignore-errors to ignore and allow rest of comments to download.',
                            expected=True)
                raise
            is_forced_continuation = False
            continuation = None
            mutations = traverse_obj(response, ('frameworkUpdates', 'entityBatchUpdate', 'mutations', ..., {dict}))
            for continuation_items in traverse_obj(response, continuation_items_path, expected_type=list, default=[]):
                if is_first_continuation:
                    continuation = extract_header(continuation_items)
                    is_first_continuation = False
                    if continuation:
                        break
                    continue

                for entry in extract_thread(continuation_items, mutations):
                    if not entry:
                        return
                    yield entry
                continuation = self._extract_continuation({'contents': continuation_items})
                if continuation:
                    break

        message = self._get_text(root_continuation_data, ('contents', ..., 'messageRenderer', 'text'), max_runs=1)
        if message and not parent and tracker['running_total'] == 0:
            self.report_warning(f'Youtube said: {message}', video_id=video_id, only_once=True)
            raise self.CommentsDisabled

    @staticmethod
    def _generate_comment_continuation(video_id):
        """
        Generates initial comment section continuation token from given video id
        """
        token = f'\x12\r\x12\x0b{video_id}\x18\x062\'"\x11"\x0b{video_id}0\x00x\x020\x00B\x10comments-section'
        return base64.b64encode(token.encode()).decode()

    def _get_comments(self, ytcfg, video_id, contents, webpage):
        """Entry for comment extraction"""
        def _real_comment_extract(contents):
            renderer = next((
                item for item in traverse_obj(contents, (..., 'itemSectionRenderer'), default={})
                if item.get('sectionIdentifier') == 'comment-item-section'), None)
            yield from self._comment_entries(renderer, ytcfg, video_id)

        max_comments = int_or_none(self._configuration_arg('max_comments', [''])[0])
        return itertools.islice(_real_comment_extract(contents), 0, max_comments)

    @staticmethod
    def _get_checkok_params():
        return {'contentCheckOk': True, 'racyCheckOk': True}

    @classmethod
    def _generate_player_context(cls, sts=None, reload_playback_token=None):
        content_playback_context = {
            'html5Preference': 'HTML5_PREF_WANTS',
        }

        if sts is not None:
            content_playback_context['signatureTimestamp'] = sts

        playback_context = {
            'contentPlaybackContext': content_playback_context,
        }

        if reload_playback_token:
            playback_context['reloadPlaybackContext'] = {
                'reloadPlaybackParams': {'token': reload_playback_token},
            }

        return {
            'playbackContext': playback_context,
            **cls._get_checkok_params(),
        }

    def _get_config_po_token(self, client: str, context: _PoTokenContext):
        po_token_strs = self._configuration_arg('po_token', [], ie_key=YoutubeIE, casesense=True)
        for token_str in po_token_strs:
            po_token_meta, sep, po_token = token_str.partition('+')
            if not sep:
                self.report_warning(
                    f'Invalid po_token configuration format. '
                    f'Expected "CLIENT.CONTEXT+PO_TOKEN", got "{token_str}"', only_once=True)
                continue

            po_token_client, sep, po_token_context = po_token_meta.partition('.')
            if po_token_client.lower() != client:
                continue

            if not sep:
                # TODO(future): deprecate the old format?
                self.write_debug(
                    f'po_token configuration for {client} client is missing a context; assuming GVS. '
                    'You can provide a context with the format "CLIENT.CONTEXT+PO_TOKEN"',
                    only_once=True)
                po_token_context = _PoTokenContext.GVS.value

            if po_token_context.lower() != context.value:
                continue

            # Clean and validate the PO Token. This will strip invalid characters off
            # (e.g. additional url params the user may accidentally include)
            try:
                return base64.urlsafe_b64encode(base64.urlsafe_b64decode(urllib.parse.unquote(po_token))).decode()
            except (binascii.Error, ValueError):
                self.report_warning(
                    f'Invalid po_token configuration for {client} client: '
                    f'{po_token_context} PO Token should be a base64url-encoded string.',
                    only_once=True)
                continue

    def fetch_po_token(self, client='web', context: _PoTokenContext = _PoTokenContext.GVS, ytcfg=None, visitor_data=None,
                       data_sync_id=None, session_index=None, player_url=None, video_id=None, webpage=None,
                       required=False, bypass_cache=None, **kwargs):
        """
        Fetch a PO Token for a given client and context. This function will validate required parameters for a given context and client.

        EXPERIMENTAL: This method is unstable and may change or be removed without notice.

        @param client: The client to fetch the PO Token for.
        @param context: The context in which the PO Token is used.
        @param ytcfg: The ytcfg for the client.
        @param visitor_data: visitor data.
        @param data_sync_id: data sync ID.
        @param session_index: session index.
        @param player_url: player URL.
        @param video_id: video ID.
        @param webpage: video webpage.
        @param required: Whether the PO Token is required (i.e. try to fetch unless policy is "never").
        @param bypass_cache: Whether to bypass the cache.
        @param kwargs: Additional arguments to pass down. May be more added in the future.
        @return: The fetched PO Token. None if it could not be fetched.
        """

        # TODO(future): This validation should be moved into pot framework.
        #  Some sort of middleware or validation provider perhaps?

        # GVS WebPO Token is bound to visitor_data / Visitor ID when logged out.
        # Must have visitor_data for it to function.
        if player_url and context == _PoTokenContext.GVS and not visitor_data and not self.is_authenticated:
            self.report_warning(
                f'Unable to fetch GVS PO Token for {client} client: Missing required Visitor Data. '
                f'You may need to pass Visitor Data with --extractor-args "youtube:visitor_data=XXX"')
            return

        if context == _PoTokenContext.PLAYER and not video_id:
            self.report_warning(
                f'Unable to fetch Player PO Token for {client} client: Missing required Video ID')
            return

        config_po_token = self._get_config_po_token(client, context)
        if config_po_token and not bypass_cache:
            # GVS WebPO token is bound to data_sync_id / account Session ID when logged in.
            if player_url and context == _PoTokenContext.GVS and not data_sync_id and self.is_authenticated:
                self.report_warning(
                    f'Got a GVS PO Token for {client} client, but missing Data Sync ID for account. Formats may not work.'
                    f'You may need to pass a Data Sync ID with --extractor-args "youtube:data_sync_id=XXX"')

            self.write_debug(f'{video_id}: Retrieved a {context.value} PO Token for {client} client from config')
            return config_po_token

        # Require GVS WebPO Token if logged in for external fetching
        if player_url and context == _PoTokenContext.GVS and not data_sync_id and self.is_authenticated:
            self.report_warning(
                f'Unable to fetch GVS PO Token for {client} client: Missing required Data Sync ID for account. '
                f'You may need to pass a Data Sync ID with --extractor-args "youtube:data_sync_id=XXX"')
            return

        po_token = self._fetch_po_token(
            client=client,
            context=context.value,
            ytcfg=ytcfg,
            visitor_data=visitor_data,
            data_sync_id=data_sync_id,
            session_index=session_index,
            player_url=player_url,
            video_id=video_id,
            video_webpage=webpage,
            bypass_cache=bypass_cache,
            required=required,
            **kwargs,
        )

        if po_token:
            self.write_debug(f'{video_id}: Retrieved a {context.value} PO Token for {client} client')
            return po_token

    def _fetch_po_token(self, client, **kwargs):
        context = kwargs.get('context')

        # Avoid fetching PO Tokens when not required
        fetch_pot_policy = self._configuration_arg('fetch_pot', [''], ie_key=YoutubeIE)[0]
        if fetch_pot_policy not in ('never', 'auto', 'always'):
            fetch_pot_policy = 'auto'
        if (
            fetch_pot_policy == 'never'
            or (
                fetch_pot_policy == 'auto'
                and not kwargs.get('required', False)
            )
        ):
            return None

        headers = self.get_param('http_headers').copy()
        proxies = self._downloader.proxies.copy()
        clean_headers(headers)
        clean_proxies(proxies, headers)

        innertube_host = self._select_api_hostname(None, default_client=client)

        pot_request = PoTokenRequest(
            context=PoTokenContext(context),
            innertube_context=traverse_obj(kwargs, ('ytcfg', 'INNERTUBE_CONTEXT')),
            innertube_host=innertube_host,
            internal_client_name=client,
            session_index=kwargs.get('session_index'),
            player_url=kwargs.get('player_url'),
            video_webpage=kwargs.get('video_webpage'),
            is_authenticated=self.is_authenticated,
            visitor_data=kwargs.get('visitor_data'),
            data_sync_id=kwargs.get('data_sync_id'),
            video_id=kwargs.get('video_id'),
            request_cookiejar=self._downloader.cookiejar,

            # All requests that would need to be proxied should be in the
            # context of www.youtube.com or the innertube host
            request_proxy=(
                select_proxy('https://www.youtube.com', proxies)
                or select_proxy(f'https://{innertube_host}', proxies)
            ),
            request_headers=headers,
            request_timeout=self.get_param('socket_timeout'),
            request_verify_tls=not self.get_param('nocheckcertificate'),
            request_source_address=self.get_param('source_address'),

            bypass_cache=kwargs.get('bypass_cache', False),
        )

        return self._pot_director.get_po_token(pot_request)

    @staticmethod
    def _is_agegated(player_response):
        if traverse_obj(player_response, ('playabilityStatus', 'desktopLegacyAgeGateReason')):
            return True

        reasons = traverse_obj(player_response, ('playabilityStatus', ('status', 'reason')))
        AGE_GATE_REASONS = (
            'confirm your age', 'age-restricted', 'inappropriate',  # reason
            'age_verification_required', 'age_check_required',  # status
        )
        return any(expected in reason for expected in AGE_GATE_REASONS for reason in reasons)

    @staticmethod
    def _is_unplayable(player_response):
        return traverse_obj(player_response, ('playabilityStatus', 'status')) == 'UNPLAYABLE'

<<<<<<< HEAD
    def _extract_player_response(self, client, video_id, master_ytcfg, player_ytcfg, player_url, initial_pr, visitor_data, data_sync_id, po_token, reload_playback_token):
=======
    def _extract_player_response(self, client, video_id, webpage_ytcfg, player_ytcfg, player_url, initial_pr, visitor_data, data_sync_id, po_token):
>>>>>>> 5b57b72c
        headers = self.generate_api_headers(
            ytcfg=player_ytcfg,
            default_client=client,
            visitor_data=visitor_data,
            session_index=self._extract_session_index(webpage_ytcfg, player_ytcfg),
            delegated_session_id=(
                self._parse_data_sync_id(data_sync_id)[0]
                or self._extract_delegated_session_id(webpage_ytcfg, initial_pr, player_ytcfg)
            ),
            user_session_id=(
                self._parse_data_sync_id(data_sync_id)[1]
                or self._extract_user_session_id(webpage_ytcfg, initial_pr, player_ytcfg)
            ),
        )

        yt_query = {
            'videoId': video_id,
        }

        default_pp = traverse_obj(
            INNERTUBE_CLIENTS, (_split_innertube_client(client)[0], 'PLAYER_PARAMS', {str}))
        if player_params := self._configuration_arg('player_params', [default_pp], casesense=True)[0]:
            yt_query['params'] = player_params

        if po_token:
            yt_query['serviceIntegrityDimensions'] = {'poToken': po_token}

<<<<<<< HEAD
        sts = self._extract_signature_timestamp(video_id, player_url, master_ytcfg, fatal=False) if player_url else None
        yt_query.update(self._generate_player_context(sts, reload_playback_token))

=======
        sts = self._extract_signature_timestamp(video_id, player_url, webpage_ytcfg, fatal=False) if player_url else None
        yt_query.update(self._generate_player_context(sts))
>>>>>>> 5b57b72c
        return self._extract_response(
            item_id=video_id, ep='player', query=yt_query,
            ytcfg=player_ytcfg, headers=headers, fatal=True,
            default_client=client,
            note='Downloading {} player API JSON'.format(client.replace('_', ' ').strip()),
        ) or None

    def _get_requested_clients(self, url, smuggled_data, is_premium_subscriber):
        requested_clients = []
        excluded_clients = []
        default_clients = (
            self._DEFAULT_PREMIUM_CLIENTS if is_premium_subscriber
            else self._DEFAULT_AUTHED_CLIENTS if self.is_authenticated
            else self._DEFAULT_CLIENTS
        )
        allowed_clients = sorted(
            (client for client in INNERTUBE_CLIENTS if client[:1] != '_'),
            key=lambda client: INNERTUBE_CLIENTS[client]['priority'], reverse=True)
        for client in self._configuration_arg('player_client'):
            if client == 'default':
                requested_clients.extend(default_clients)
            elif client == 'all':
                requested_clients.extend(allowed_clients)
            elif client.startswith('-'):
                excluded_clients.append(client[1:])
            elif client not in allowed_clients:
                self.report_warning(f'Skipping unsupported client "{client}"')
            else:
                requested_clients.append(client)
        if not requested_clients:
            requested_clients.extend(default_clients)
        for excluded_client in excluded_clients:
            if excluded_client in requested_clients:
                requested_clients.remove(excluded_client)
        if not requested_clients:
            raise ExtractorError('No player clients have been requested', expected=True)

        if self.is_authenticated:
            if (smuggled_data.get('is_music_url') or self.is_music_url(url)) and 'web_music' not in requested_clients:
                requested_clients.append('web_music')

            unsupported_clients = [
                client for client in requested_clients if not INNERTUBE_CLIENTS[client]['SUPPORTS_COOKIES']
            ]
            for client in unsupported_clients:
                self.report_warning(f'Skipping client "{client}" since it does not support cookies', only_once=True)
                requested_clients.remove(client)

        return orderedSet(requested_clients)

    def _invalid_player_response(self, pr, video_id):
        # YouTube may return a different video player response than expected.
        # See: https://github.com/TeamNewPipe/NewPipe/issues/8713
        if (pr_id := traverse_obj(pr, ('videoDetails', 'videoId'))) != video_id:
            return pr_id

<<<<<<< HEAD
    def _extract_player_responses(self, clients, video_id, webpage, master_ytcfg, reload_playback_token):
=======
    def _extract_player_responses(self, clients, video_id, webpage, webpage_client, webpage_ytcfg, is_premium_subscriber):
>>>>>>> 5b57b72c
        initial_pr = None
        if webpage:
            initial_pr = self._search_json(
                self._YT_INITIAL_PLAYER_RESPONSE_RE, webpage,
                f'{webpage_client} client initial player response', video_id, fatal=False)

        prs = []
        deprioritized_prs = []

        if initial_pr and not self._invalid_player_response(initial_pr, video_id):
            # Android player_response does not have microFormats which are needed for
            # extraction of some data. So we return the initial_pr with formats
            # stripped out even if not requested by the user
            # See: https://github.com/yt-dlp/yt-dlp/issues/501
            prs.append({**initial_pr, 'streamingData': None})

        all_clients = set(clients)
        clients = clients[::-1]

        def append_client(*client_names):
            """ Append the first client name that exists but not already used """
            for client_name in client_names:
                actual_client = _split_innertube_client(client_name)[0]
                if actual_client in INNERTUBE_CLIENTS:
                    if actual_client not in all_clients:
                        clients.append(client_name)
                        all_clients.add(actual_client)
                        return

        tried_iframe_fallback = False
        player_url = visitor_data = data_sync_id = None
        skipped_clients = {}
        while clients:
            deprioritize_pr = False
            client, base_client, variant = _split_innertube_client(clients.pop())
            player_ytcfg = webpage_ytcfg if client == webpage_client else {}
            if 'configs' not in self._configuration_arg('player_skip') and client != webpage_client:
                player_ytcfg = self._download_ytcfg(client, video_id) or player_ytcfg

            player_url = player_url or self._extract_player_url(webpage_ytcfg, player_ytcfg, webpage=webpage)
            require_js_player = self._get_default_ytcfg(client).get('REQUIRE_JS_PLAYER')
            if 'js' in self._configuration_arg('player_skip'):
                require_js_player = False
                player_url = None

            if not player_url and not tried_iframe_fallback and require_js_player:
                player_url = self._download_player_url(video_id)
                tried_iframe_fallback = True

<<<<<<< HEAD
            pr = initial_pr if client == 'web' and not reload_playback_token else None
=======
            pr = None
            if client == webpage_client and 'player_response' not in self._configuration_arg('webpage_skip'):
                pr = initial_pr
>>>>>>> 5b57b72c

            visitor_data = visitor_data or self._extract_visitor_data(webpage_ytcfg, initial_pr, player_ytcfg)
            data_sync_id = data_sync_id or self._extract_data_sync_id(webpage_ytcfg, initial_pr, player_ytcfg)

            fetch_po_token_args = {
                'client': client,
                'visitor_data': visitor_data,
                'video_id': video_id,
                'data_sync_id': data_sync_id if self.is_authenticated else None,
                'player_url': player_url if require_js_player else None,
                'webpage': webpage,
                'session_index': self._extract_session_index(webpage_ytcfg, player_ytcfg),
                'ytcfg': player_ytcfg or self._get_default_ytcfg(client),
            }

            # Don't need a player PO token for WEB if using player response from webpage
            player_pot_policy: PlayerPoTokenPolicy = self._get_default_ytcfg(client)['PLAYER_PO_TOKEN_POLICY']
            player_po_token = None if pr else self.fetch_po_token(
                context=_PoTokenContext.PLAYER, **fetch_po_token_args,
                required=player_pot_policy.required or player_pot_policy.recommended)

            fetch_gvs_po_token_func = functools.partial(
<<<<<<< HEAD
                self.fetch_po_token,
                context=_PoTokenContext.GVS,
                **fetch_po_token_args,
            )

            gvs_po_token = fetch_gvs_po_token_func()
=======
                self.fetch_po_token, context=_PoTokenContext.GVS, **fetch_po_token_args)
>>>>>>> 5b57b72c

            fetch_subs_po_token_func = functools.partial(
                self.fetch_po_token, context=_PoTokenContext.SUBS, **fetch_po_token_args)

            try:
                pr = pr or self._extract_player_response(
                    client, video_id,
                    webpage_ytcfg=player_ytcfg or webpage_ytcfg,
                    player_ytcfg=player_ytcfg,
                    player_url=player_url,
                    initial_pr=initial_pr,
                    visitor_data=visitor_data,
                    data_sync_id=data_sync_id,
                    po_token=player_po_token,
                    reload_playback_token=reload_playback_token)
            except ExtractorError as e:
                self.report_warning(e)
                continue

            if pr_id := self._invalid_player_response(pr, video_id):
                skipped_clients[client] = pr_id
            elif pr:
                # Save client details for introspection later
                innertube_context = traverse_obj(player_ytcfg or self._get_default_ytcfg(client), 'INNERTUBE_CONTEXT')
                sd = pr.setdefault('streamingData', {})
                sd[STREAMING_DATA_CLIENT_NAME] = client
                sd[STREAMING_DATA_FETCH_GVS_PO_TOKEN] = fetch_gvs_po_token_func
                sd[STREAMING_DATA_PLAYER_TOKEN_PROVIDED] = bool(player_po_token)
                sd[STREAMING_DATA_INNERTUBE_CONTEXT] = innertube_context
                sd[STREAMING_DATA_FETCH_SUBS_PO_TOKEN] = fetch_subs_po_token_func
<<<<<<< HEAD
                sd[STREAMING_DATA_FETCH_PO_TOKEN] = fetch_gvs_po_token_func
                for f in traverse_obj(sd, (('formats', 'adaptiveFormats'), ..., {dict})):
                    f[STREAMING_DATA_CLIENT_NAME] = client
                    f[STREAMING_DATA_INITIAL_PO_TOKEN] = gvs_po_token
                    f[STREAMING_DATA_INNERTUBE_CONTEXT] = innertube_context
                    f[STREAMING_DATA_FETCH_PO_TOKEN] = fetch_gvs_po_token_func
=======
                sd[STREAMING_DATA_IS_PREMIUM_SUBSCRIBER] = is_premium_subscriber
                for f in traverse_obj(sd, (('formats', 'adaptiveFormats'), ..., {dict})):
                    f[STREAMING_DATA_CLIENT_NAME] = client
                    f[STREAMING_DATA_FETCH_GVS_PO_TOKEN] = fetch_gvs_po_token_func
                    f[STREAMING_DATA_IS_PREMIUM_SUBSCRIBER] = is_premium_subscriber
                    f[STREAMING_DATA_PLAYER_TOKEN_PROVIDED] = bool(player_po_token)
>>>>>>> 5b57b72c
                if deprioritize_pr:
                    deprioritized_prs.append(pr)
                else:
                    prs.append(pr)

            # web_embedded can work around age-gate and age-verification for some embeddable videos
            if self._is_agegated(pr) and variant != 'web_embedded':
                append_client(f'web_embedded.{base_client}')
            # Unauthenticated users will only get web_embedded client formats if age-gated
            if self._is_agegated(pr) and not self.is_authenticated:
                self.to_screen(
                    f'{video_id}: This video is age-restricted; some formats may be missing '
                    f'without authentication. {self._youtube_login_hint}', only_once=True)

            # EU countries require age-verification for accounts to access age-restricted videos
            # If account is not age-verified, _is_agegated() will be truthy for non-embedded clients
            embedding_is_disabled = variant == 'web_embedded' and self._is_unplayable(pr)
            if self.is_authenticated and (self._is_agegated(pr) or embedding_is_disabled):
                self.to_screen(
                    f'{video_id}: This video is age-restricted and YouTube is requiring '
                    'account age-verification; some formats may be missing', only_once=True)
                # tv_embedded can work around the age-verification requirement for embeddable videos
                # web_creator may work around age-verification for all videos but requires PO token
                append_client('tv_embedded', 'web_creator')

            status = traverse_obj(pr, ('playabilityStatus', 'status', {str}))
            if status not in ('OK', 'LIVE_STREAM_OFFLINE', 'AGE_CHECK_REQUIRED', 'AGE_VERIFICATION_REQUIRED'):
                self.write_debug(f'{video_id}: {client} player response playability status: {status}')

        prs.extend(deprioritized_prs)

        if skipped_clients:
            self.report_warning(
                f'Skipping player responses from {"/".join(skipped_clients)} clients '
                f'(got player responses for video "{"/".join(set(skipped_clients.values()))}" instead of "{video_id}")')
            if not prs:
                raise ExtractorError(
                    'All player responses are invalid. Your IP is likely being blocked by Youtube', expected=True)
        elif not prs:
            raise ExtractorError('Failed to extract any player response')
        return prs, player_url

    def _needs_live_processing(self, live_status, duration):
        if ((live_status == 'is_live' and self.get_param('live_from_start'))
                or (live_status == 'post_live' and (duration or 0) > 2 * 3600)):
            return live_status

    def _report_pot_format_skipped(self, video_id, client_name, proto):
        msg = (
            f'{video_id}: {client_name} client {proto} formats require a GVS PO Token which was not provided. '
            'They will be skipped as they may yield HTTP Error 403. '
            f'You can manually pass a GVS PO Token for this client with --extractor-args "youtube:po_token={client_name}.gvs+XXX". '
            f'For more information, refer to  {PO_TOKEN_GUIDE_URL} . '
            'To enable these broken formats anyway, pass --extractor-args "youtube:formats=missing_pot"')

        # Only raise a warning for non-default clients, to not confuse users.
        # iOS HLS formats still work without PO Token, so we don't need to warn about them.
        if client_name in (*self._DEFAULT_CLIENTS, *self._DEFAULT_AUTHED_CLIENTS):
            self.write_debug(msg, only_once=True)
        else:
            self.report_warning(msg, only_once=True)

    def _report_pot_subtitles_skipped(self, video_id, client_name, msg=None):
        msg = msg or (
            f'{video_id}: Some {client_name} client subtitles require a PO Token which was not provided. '
            'They will be discarded since they are not downloadable as-is. '
            f'You can manually pass a Subtitles PO Token for this client with '
            f'--extractor-args "youtube:po_token={client_name}.subs+XXX" . '
            f'For more information, refer to  {PO_TOKEN_GUIDE_URL}')

        subs_wanted = any((
            self.get_param('writesubtitles'),
            self.get_param('writeautomaticsub'),
            self.get_param('listsubtitles')))

        # Only raise a warning for non-default clients, to not confuse users.
        if not subs_wanted or client_name in (*self._DEFAULT_CLIENTS, *self._DEFAULT_AUTHED_CLIENTS):
            self.write_debug(msg, only_once=True)
        else:
            self.report_warning(msg, only_once=True)

    def _process_n_param(self, gvs_url, video_id, player_url, proto='https'):
        query = parse_qs(gvs_url)
        if query.get('n'):
            try:
                decrypt_nsig = self._cached(self._decrypt_nsig, 'nsig', query['n'][0])
                return update_url_query(gvs_url, {
                    'n': decrypt_nsig(query['n'][0], video_id, player_url),
                })
            except ExtractorError as e:
                if player_url:
                    self.report_warning(
                        f'nsig extraction failed: Some {proto} formats may be missing\n'
                        f'         n = {query["n"][0]} ; player = {player_url}\n'
                        f'         {bug_reports_message(before="")}',
                        video_id=video_id, only_once=True)
                    self.write_debug(e, only_once=True)
                else:
                    self.report_warning(
                        f'Cannot decrypt nsig without player_url: Some {proto} formats may be missing',
                        video_id=video_id, only_once=True)
                return None
        return gvs_url

    def _reload_sabr_config(self, video_id, client_name, reload_playback_token):
        # xxx: may also update client info?
        url = 'https://www.youtube.com/watch?v=' + video_id
        _, _, prs, player_url = self._download_player_responses(url, {}, video_id, url, reload_playback_token)
        video_details = traverse_obj(prs, (..., 'videoDetails'), expected_type=dict)
        microformats = traverse_obj(
            prs, (..., 'microformat', 'playerMicroformatRenderer'),
            expected_type=dict)
        _, live_status, formats, _ = self._list_formats(video_id, microformats, video_details, prs, player_url)

        for f in formats:
            if f.get('protocol') == 'sabr':
                sabr_config = f['_sabr_config']
                if sabr_config['client_name'] == client_name:
                    return f['url'], sabr_config['video_playback_ustreamer_config']

        raise ExtractorError('No SABR formats found', expected=True)

    def _extract_formats_and_subtitles(self, video_id, player_responses, player_url, live_status, duration):
        CHUNK_SIZE = 10 << 20
        PREFERRED_LANG_VALUE = 10
        original_language = None
        itags, stream_ids = collections.defaultdict(set), []
        itag_qualities, res_qualities = {}, {0: None}
        subtitles = {}
        q = qualities([
            # Normally tiny is the smallest video-only formats. But
            # audio-only formats with unknown quality may get tagged as tiny
            'tiny',
            'audio_quality_ultralow', 'audio_quality_low', 'audio_quality_medium', 'audio_quality_high',  # Audio only formats
            'small', 'medium', 'large', 'hd720', 'hd1080', 'hd1440', 'hd2160', 'hd2880', 'highres',
        ])
        format_types = self._configuration_arg('formats')
        all_formats = 'duplicate' in format_types
        if self._configuration_arg('include_duplicate_formats'):
            all_formats = True
            self._downloader.deprecated_feature('[youtube] include_duplicate_formats extractor argument is deprecated. '
                                                'Use formats=duplicate extractor argument instead')

        def build_fragments(f):
            return LazyList({
                'url': update_url_query(f['url'], {
                    'range': f'{range_start}-{min(range_start + CHUNK_SIZE - 1, f["filesize"])}',
                }),
            } for range_start in range(0, f['filesize'], CHUNK_SIZE))

<<<<<<< HEAD
        for pr in player_responses:
            streaming_data = traverse_obj(pr, 'streamingData')
            if not streaming_data:
                continue
            client_name = streaming_data.get(STREAMING_DATA_CLIENT_NAME)
            po_token = streaming_data.get(STREAMING_DATA_INITIAL_PO_TOKEN)
            fetch_po_token = streaming_data.get(STREAMING_DATA_FETCH_PO_TOKEN)
            innertube_context = streaming_data.get(STREAMING_DATA_INNERTUBE_CONTEXT)
            streaming_formats = traverse_obj(streaming_data, (('formats', 'adaptiveFormats'), ...))

            def get_stream_id(fmt_stream):
                return str_or_none(fmt_stream.get('itag')), traverse_obj(fmt_stream, 'audioTrack', 'id'), fmt_stream.get('isDrc')

            def process_format_stream(fmt_stream, proto):
                nonlocal itag_qualities, res_qualities, original_language
                itag = str_or_none(fmt_stream.get('itag'))
                audio_track = fmt_stream.get('audioTrack') or {}
                quality = fmt_stream.get('quality')
                height = int_or_none(fmt_stream.get('height'))
                if quality == 'tiny' or not quality:
                    quality = fmt_stream.get('audioQuality', '').lower() or quality
                # The 3gp format (17) in android client has a quality of "small",
                # but is actually worse than other formats
                if itag == '17':
                    quality = 'tiny'
                if quality:
                    if itag:
                        itag_qualities[itag] = quality
                    if height:
                        res_qualities[height] = quality

                display_name = audio_track.get('displayName') or ''
                is_original = 'original' in display_name.lower()
                is_descriptive = 'descriptive' in display_name.lower()
                is_default = audio_track.get('audioIsDefault')
                language_code = audio_track.get('id', '').split('.')[0]
                if language_code and (is_original or (is_default and not original_language)):
                    original_language = language_code

                has_drm = bool(fmt_stream.get('drmFamilies'))

                if has_drm:
                    msg = f'Some {client_name} client {proto} formats have been skipped as they are DRM protected. '
                    if client_name == 'tv':
=======
        def gvs_pot_required(policy, is_premium_subscriber, has_player_token):
            return (
                policy.required
                and not (policy.not_required_with_player_token and has_player_token)
                and not (policy.not_required_for_premium and is_premium_subscriber))

        # save pots per client to avoid fetching again
        gvs_pots = {}

        for fmt in streaming_formats:
            client_name = fmt[STREAMING_DATA_CLIENT_NAME]
            if fmt.get('targetDurationSec'):
                continue

            itag = str_or_none(fmt.get('itag'))
            audio_track = fmt.get('audioTrack') or {}
            stream_id = (itag, audio_track.get('id'), fmt.get('isDrc'))
            if not all_formats:
                if stream_id in stream_ids:
                    continue

            quality = fmt.get('quality')
            height = int_or_none(fmt.get('height'))
            if quality == 'tiny' or not quality:
                quality = fmt.get('audioQuality', '').lower() or quality
            # The 3gp format (17) in android client has a quality of "small",
            # but is actually worse than other formats
            if itag == '17':
                quality = 'tiny'
            if quality:
                if itag:
                    itag_qualities[itag] = quality
                if height:
                    res_qualities[height] = quality

            display_name = audio_track.get('displayName') or ''
            is_original = 'original' in display_name.lower()
            is_descriptive = 'descriptive' in display_name.lower()
            is_default = audio_track.get('audioIsDefault')
            language_code = audio_track.get('id', '').split('.')[0]
            if language_code and (is_original or (is_default and not original_language)):
                original_language = language_code

            has_drm = bool(fmt.get('drmFamilies'))

            # FORMAT_STREAM_TYPE_OTF(otf=1) requires downloading the init fragment
            # (adding `&sq=0` to the URL) and parsing emsg box to determine the
            # number of fragment that would subsequently requested with (`&sq=N`)
            if fmt.get('type') == 'FORMAT_STREAM_TYPE_OTF' and not has_drm:
                continue

            if has_drm:
                msg = f'Some {client_name} client https formats have been skipped as they are DRM protected. '
                if client_name == 'tv':
                    msg += (
                        f'{"Your account" if self.is_authenticated else "The current session"} may have '
                        f'an experiment that applies DRM to all videos on the tv client. '
                        f'See  https://github.com/yt-dlp/yt-dlp/issues/12563  for more details.'
                    )
                self.report_warning(msg, video_id, only_once=True)

            fmt_url = fmt.get('url')
            if not fmt_url:
                sc = urllib.parse.parse_qs(fmt.get('signatureCipher'))
                fmt_url = url_or_none(try_get(sc, lambda x: x['url'][0]))
                encrypted_sig = try_get(sc, lambda x: x['s'][0])
                if not all((sc, fmt_url, player_url, encrypted_sig)):
                    msg = f'Some {client_name} client https formats have been skipped as they are missing a url. '
                    if client_name in ('web', 'web_safari'):
                        msg += 'YouTube is forcing SABR streaming for this client. '
                    else:
>>>>>>> 5b57b72c
                        msg += (
                            f'{"Your account" if self.is_authenticated else "The current session"} may have '
                            f'an experiment that applies DRM to all videos on the tv client. '
                            f'See  https://github.com/yt-dlp/yt-dlp/issues/12563  for more details.'
                        )
                    self.report_warning(msg, video_id, only_once=True)

                tbr = float_or_none(fmt_stream.get('averageBitrate') or fmt_stream.get('bitrate'), 1000)
                format_duration = traverse_obj(fmt_stream, ('approxDurationMs', {float_or_none(scale=1000)}))
                # Some formats may have much smaller duration than others (possibly damaged during encoding)
                # E.g. 2-nOtRESiUc Ref: https://github.com/yt-dlp/yt-dlp/issues/2823
                # Make sure to avoid false positives with small duration differences.
                # E.g. __2ABJjxzNo, ySuUZEjARPY
                is_damaged = try_call(lambda: format_duration < duration // 2)
                if is_damaged:
                    self.report_warning(
                        f'Some {client_name} client {proto} formats are possibly damaged. They will be deprioritized', video_id, only_once=True)

                # Clients that require PO Token return videoplayback URLs that may return 403
                require_po_token = (
                    not po_token
                    and _PoTokenContext.GVS in self._get_default_ytcfg(client_name)['PO_TOKEN_REQUIRED_CONTEXTS']
                    and itag not in ['18'])  # these formats do not require PO Token

                if require_po_token and 'missing_pot' not in self._configuration_arg('formats'):
                    self._report_pot_format_skipped(video_id, client_name, proto)
                    return None

                name = fmt_stream.get('qualityLabel') or quality.replace('audio_quality_', '') or ''
                fps = int_or_none(fmt_stream.get('fps')) or 0
                dct = {
                    'asr': int_or_none(fmt_stream.get('audioSampleRate')),
                    'filesize': int_or_none(fmt_stream.get('contentLength')),
                    'format_id': f'{itag}{"-drc" if fmt_stream.get("isDrc") else ""}',
                    'format_note': join_nonempty(
                        join_nonempty(display_name, is_default and ' (default)', delim=''),
                        name, fmt_stream.get('isDrc') and 'DRC',
                        try_get(fmt_stream, lambda x: x['projectionType'].replace('RECTANGULAR', '').lower()),
                        try_get(fmt_stream, lambda x: x['spatialAudioType'].replace('SPATIAL_AUDIO_TYPE_', '').lower()),
                        is_damaged and 'DAMAGED', require_po_token and 'MISSING POT',
                        (self.get_param('verbose') or all_formats) and short_client_name(client_name),
                        delim=', '),
                    # Format 22 is likely to be damaged. See https://github.com/yt-dlp/yt-dlp/issues/3372
                    'source_preference': (-5 if itag == '22' else -1) + (100 if 'Premium' in name else 0),
                    'fps': fps if fps > 1 else None,  # For some formats, fps is wrongly returned as 1
                    'audio_channels': fmt_stream.get('audioChannels'),
                    'height': height,
                    'quality': q(quality) - bool(fmt_stream.get('isDrc')) / 2,
                    'has_drm': has_drm,
                    'tbr': tbr,
                    'filesize_approx': filesize_from_tbr(tbr, format_duration),
                    'width': int_or_none(fmt_stream.get('width')),
                    'language': join_nonempty(language_code, 'desc' if is_descriptive else '') or None,
                    'language_preference': PREFERRED_LANG_VALUE if is_original else 5 if is_default else -10 if is_descriptive else -1,
                    # Strictly de-prioritize damaged and 3gp formats
                    'preference': -10 if is_damaged else -2 if itag == '17' else None,
                }
                mime_mobj = re.match(
                    r'((?:[^/]+)/(?:[^;]+))(?:;\s*codecs="([^"]+)")?', fmt_stream.get('mimeType') or '')
                if mime_mobj:
                    dct['ext'] = mimetype2ext(mime_mobj.group(1))
                    dct.update(parse_codecs(mime_mobj.group(2)))

<<<<<<< HEAD
                single_stream = 'none' in (dct.get('acodec'), dct.get('vcodec'))
                if single_stream and dct.get('ext'):
                    dct['container'] = dct['ext'] + '_dash'

                return dct

            def process_sabr_formats_and_subtitles():
                proto = 'sabr'
                server_abr_streaming_url = (self._process_n_param
                                            (streaming_data.get('serverAbrStreamingUrl'), video_id, player_url, proto))
                video_playback_ustreamer_config = traverse_obj(
                    pr, ('playerConfig', 'mediaCommonConfig', 'mediaUstreamerRequestConfig', 'videoPlaybackUstreamerConfig'))

                if not server_abr_streaming_url or not video_playback_ustreamer_config:
                    return

                if protobug is None:
                    self.report_warning(
                        f'{video_id}: {client_name} client {proto} formats will be skipped as protobug is not installed.',
                        only_once=True)
                    return

                sabr_config = {
                    'video_playback_ustreamer_config': video_playback_ustreamer_config,
                    'po_token': po_token,
                    'fetch_po_token_fn': fetch_po_token,
                    'client_name': client_name,
                    'client_info': traverse_obj(innertube_context, 'client'),
                    'reload_config_fn': functools.partial(self._reload_sabr_config, video_id, client_name),
                    'video_id': video_id,
                    'live_status': live_status,
=======
            fetch_po_token_func = fmt[STREAMING_DATA_FETCH_GVS_PO_TOKEN]
            pot_policy: GvsPoTokenPolicy = self._get_default_ytcfg(client_name)['GVS_PO_TOKEN_POLICY'][StreamingProtocol.HTTPS]

            require_po_token = (
                itag not in ['18']
                and gvs_pot_required(
                    pot_policy, fmt[STREAMING_DATA_IS_PREMIUM_SUBSCRIBER],
                    fmt[STREAMING_DATA_PLAYER_TOKEN_PROVIDED]))

            po_token = (
                gvs_pots.get(client_name)
                or fetch_po_token_func(required=require_po_token or pot_policy.recommended))

            if po_token:
                fmt_url = update_url_query(fmt_url, {'pot': po_token})
                if client_name not in gvs_pots:
                    gvs_pots[client_name] = po_token

            if not po_token and require_po_token and 'missing_pot' not in self._configuration_arg('formats'):
                self._report_pot_format_skipped(video_id, client_name, 'https')
                continue

            name = fmt.get('qualityLabel') or quality.replace('audio_quality_', '') or ''
            fps = int_or_none(fmt.get('fps')) or 0
            dct = {
                'asr': int_or_none(fmt.get('audioSampleRate')),
                'filesize': int_or_none(fmt.get('contentLength')),
                'format_id': f'{itag}{"-drc" if fmt.get("isDrc") else ""}',
                'format_note': join_nonempty(
                    join_nonempty(display_name, is_default and ' (default)', delim=''),
                    name, fmt.get('isDrc') and 'DRC',
                    try_get(fmt, lambda x: x['projectionType'].replace('RECTANGULAR', '').lower()),
                    try_get(fmt, lambda x: x['spatialAudioType'].replace('SPATIAL_AUDIO_TYPE_', '').lower()),
                    is_damaged and 'DAMAGED', require_po_token and not po_token and 'MISSING POT',
                    (self.get_param('verbose') or all_formats) and short_client_name(client_name),
                    delim=', '),
                # Format 22 is likely to be damaged. See https://github.com/yt-dlp/yt-dlp/issues/3372
                'source_preference': (-5 if itag == '22' else -1) + (100 if 'Premium' in name else 0),
                'fps': fps if fps > 1 else None,  # For some formats, fps is wrongly returned as 1
                'audio_channels': fmt.get('audioChannels'),
                'height': height,
                'quality': q(quality) - bool(fmt.get('isDrc')) / 2,
                'has_drm': has_drm,
                'tbr': tbr,
                'filesize_approx': filesize_from_tbr(tbr, format_duration),
                'url': fmt_url,
                'width': int_or_none(fmt.get('width')),
                'language': join_nonempty(language_code, 'desc' if is_descriptive else '') or None,
                'language_preference': PREFERRED_LANG_VALUE if is_original else 5 if is_default else -10 if is_descriptive else -1,
                # Strictly de-prioritize damaged and 3gp formats
                'preference': -10 if is_damaged else -2 if itag == '17' else None,
            }
            mime_mobj = re.match(
                r'((?:[^/]+)/(?:[^;]+))(?:;\s*codecs="([^"]+)")?', fmt.get('mimeType') or '')
            if mime_mobj:
                dct['ext'] = mimetype2ext(mime_mobj.group(1))
                dct.update(parse_codecs(mime_mobj.group(2)))
            if itag:
                itags[itag].add(('https', dct.get('language')))
                stream_ids.append(stream_id)
            single_stream = 'none' in (dct.get('acodec'), dct.get('vcodec'))
            if single_stream and dct.get('ext'):
                dct['container'] = dct['ext'] + '_dash'

            if (all_formats or 'dashy' in format_types) and dct['filesize']:
                yield {
                    **dct,
                    'format_id': f'{dct["format_id"]}-dashy' if all_formats else dct['format_id'],
                    'protocol': 'http_dash_segments',
                    'fragments': build_fragments(dct),
>>>>>>> 5b57b72c
                }

<<<<<<< HEAD
                for fmt_stream in streaming_formats:
                    stream_id = get_stream_id(fmt_stream)
                    if not all_formats:
                        if stream_id in stream_ids:
                            continue

                    fmt = process_format_stream(fmt_stream, proto)
                    if not fmt:
                        continue

                    caption_track = fmt_stream.get('captionTrack')

                    fmt.update({
                        'is_from_start': live_status == 'is_live' and self.get_param('live_from_start'),
                        'url': server_abr_streaming_url,
                        'protocol': 'sabr',
                    })

                    fmt['_sabr_config'] = {
                        **sabr_config,
                        'itag': stream_id[0],
                        'xtags': fmt_stream.get('xtags'),
                        'last_modified': fmt_stream.get('lastModified'),
                        'target_duration_sec': fmt_stream.get('targetDurationSec'),
                    }

                    single_stream = 'none' in (fmt.get('acodec'), fmt.get('vcodec'))

                    nonlocal subtitles
                    if caption_track:
                        # TODO: proper live subtitle extraction
                        subtitles = self._merge_subtitles({str(stream_id[0]): [fmt]}, subtitles)
                    elif single_stream:
                        if stream_id[0]:
                            itags[stream_id[0]].add((proto, fmt.get('language')))
                            stream_ids.append(stream_id)
                        yield fmt

            def process_https_formats():
                proto = 'https'
                for fmt_stream in streaming_formats:
                    if fmt_stream.get('targetDurationSec'):
                        continue

                    # FORMAT_STREAM_TYPE_OTF(otf=1) requires downloading the init fragment
                    # (adding `&sq=0` to the URL) and parsing emsg box to determine the
                    # number of fragment that would subsequently requested with (`&sq=N`)
                    if fmt_stream.get('type') == 'FORMAT_STREAM_TYPE_OTF' and not bool(fmt_stream.get('drmFamilies')):
                        continue

                    stream_id = get_stream_id(fmt_stream)
                    if not all_formats:
                        if stream_id in stream_ids:
                            continue

                    fmt = process_format_stream(fmt_stream, proto)
                    if not fmt:
                        continue

                    fmt_url = fmt_stream.get('url')
                    if not fmt_url:
                        sc = urllib.parse.parse_qs(fmt_stream.get('signatureCipher'))
                        fmt_url = url_or_none(try_get(sc, lambda x: x['url'][0]))
                        encrypted_sig = try_get(sc, lambda x: x['s'][0])
                        if not all((sc, fmt_url, player_url, encrypted_sig)):
                            continue
                        try:
                            fmt_url += '&{}={}'.format(
                                traverse_obj(sc, ('sp', -1)) or 'signature',
                                self._decrypt_signature(encrypted_sig, video_id, player_url),
                            )
                        except ExtractorError as e:
                            self.report_warning(
                                f'Signature extraction failed: Some formats may be missing\n'
                                f'         player = {player_url}\n'
                                f'         {bug_reports_message(before="")}',
                                video_id=video_id, only_once=True)
                            self.write_debug(
                                f'{video_id}: Signature extraction failure info:\n'
                                f'         encrypted sig = {encrypted_sig}\n'
                                f'         player = {player_url}')
                            self.write_debug(e, only_once=True)
                            continue

                    fmt_url = self._process_n_param(fmt_url, video_id, player_url, proto)
                    if not fmt_url:
                        continue

                    if po_token:
                        fmt_url = update_url_query(fmt_url, {'pot': po_token})

                    fmt['url'] = fmt_url

                    if stream_id[0]:
                        itags[stream_id[0]].add((proto, fmt.get('language')))
                        stream_ids.append(stream_id)

                    if (all_formats or 'dashy' in format_types) and fmt['filesize']:
                        yield {
                            **fmt,
                            'format_id': f'{fmt["format_id"]}-dashy' if all_formats else fmt['format_id'],
                            'protocol': 'http_dash_segments',
                            'fragments': build_fragments(fmt),
                        }
                    if all_formats or 'dashy' not in format_types:
                        fmt['downloader_options'] = {'http_chunk_size': CHUNK_SIZE}
                        yield fmt

            yield from process_https_formats()
            yield from process_sabr_formats_and_subtitles()

            needs_live_processing = self._needs_live_processing(live_status, duration)
            skip_bad_formats = 'incomplete' not in format_types
            if self._configuration_arg('include_incomplete_formats'):
                skip_bad_formats = False
                self._downloader.deprecated_feature('[youtube] include_incomplete_formats extractor argument is deprecated. '
                                                    'Use formats=incomplete extractor argument instead')

            skip_manifests = set(self._configuration_arg('skip'))
            if (not self.get_param('youtube_include_hls_manifest', True)
                    or needs_live_processing == 'is_live'  # These will be filtered out by YoutubeDL anyway
                    or (needs_live_processing and skip_bad_formats)):
                skip_manifests.add('hls')

            if not self.get_param('youtube_include_dash_manifest', True):
                skip_manifests.add('dash')
            if self._configuration_arg('include_live_dash'):
                self._downloader.deprecated_feature('[youtube] include_live_dash extractor argument is deprecated. '
                                                    'Use formats=incomplete extractor argument instead')
            elif skip_bad_formats and live_status == 'is_live' and needs_live_processing != 'is_live':
                skip_manifests.add('dash')

            def process_manifest_format(f, proto, client_name, itag, po_token):
                key = (proto, f.get('language'))
                if not all_formats and key in itags[itag]:
                    return False

                if f.get('source_preference') is None:
                    f['source_preference'] = -1

                # Clients that require PO Token return videoplayback URLs that may return 403
                # hls does not currently require PO Token
                if (
                    not po_token
                    and _PoTokenContext.GVS in self._get_default_ytcfg(client_name)['PO_TOKEN_REQUIRED_CONTEXTS']
                    and proto != 'hls'
                ):
                    if 'missing_pot' not in self._configuration_arg('formats'):
                        self._report_pot_format_skipped(video_id, client_name, proto)
                        return False
                    f['format_note'] = join_nonempty(f.get('format_note'), 'MISSING POT', delim=' ')
                    f['source_preference'] -= 20

                # XXX: Check if IOS HLS formats are affected by player PO token enforcement; temporary
                # See https://github.com/yt-dlp/yt-dlp/issues/13511
                if proto == 'hls' and client_name == 'ios':
                    f['__needs_testing'] = True

                itags[itag].add(key)

                if itag and all_formats:
                    f['format_id'] = f'{itag}-{proto}'
                elif any(p != proto for p, _ in itags[itag]):
                    f['format_id'] = f'{itag}-{proto}'
                elif itag:
                    f['format_id'] = itag

                if original_language and f.get('language') == original_language:
                    f['format_note'] = join_nonempty(f.get('format_note'), '(default)', delim=' ')
                    f['language_preference'] = PREFERRED_LANG_VALUE

                if itag in ('616', '235'):
                    f['format_note'] = join_nonempty(f.get('format_note'), 'Premium', delim=' ')
                    f['source_preference'] += 100

                f['quality'] = q(itag_qualities.get(try_get(f, lambda f: f['format_id'].split('-')[0]), -1))
                if f['quality'] == -1 and f.get('height'):
                    f['quality'] = q(res_qualities[min(res_qualities, key=lambda x: abs(x - f['height']))])
                if self.get_param('verbose') or all_formats:
                    f['format_note'] = join_nonempty(
                        f.get('format_note'), short_client_name(client_name), delim=', ')
                if f.get('fps') and f['fps'] <= 1:
                    del f['fps']

                if proto == 'hls' and f.get('has_drm'):
                    f['has_drm'] = 'maybe'
                    f['source_preference'] -= 5
                return True

            hls_manifest_url = 'hls' not in skip_manifests and streaming_data.get('hlsManifestUrl')
=======
        needs_live_processing = self._needs_live_processing(live_status, duration)
        skip_bad_formats = 'incomplete' not in format_types
        if self._configuration_arg('include_incomplete_formats'):
            skip_bad_formats = False
            self._downloader.deprecated_feature('[youtube] include_incomplete_formats extractor argument is deprecated. '
                                                'Use formats=incomplete extractor argument instead')

        skip_manifests = set(self._configuration_arg('skip'))
        if (not self.get_param('youtube_include_hls_manifest', True)
                or needs_live_processing == 'is_live'  # These will be filtered out by YoutubeDL anyway
                or (needs_live_processing and skip_bad_formats)):
            skip_manifests.add('hls')

        if not self.get_param('youtube_include_dash_manifest', True):
            skip_manifests.add('dash')
        if self._configuration_arg('include_live_dash'):
            self._downloader.deprecated_feature('[youtube] include_live_dash extractor argument is deprecated. '
                                                'Use formats=incomplete extractor argument instead')
        elif skip_bad_formats and live_status == 'is_live' and needs_live_processing != 'is_live':
            skip_manifests.add('dash')

        def process_manifest_format(f, proto, client_name, itag, missing_pot):
            key = (proto, f.get('language'))
            if not all_formats and key in itags[itag]:
                return False

            if f.get('source_preference') is None:
                f['source_preference'] = -1

            if missing_pot:
                f['format_note'] = join_nonempty(f.get('format_note'), 'MISSING POT', delim=' ')
                f['source_preference'] -= 20

            # XXX: Check if IOS HLS formats are affected by PO token enforcement; temporary
            # See https://github.com/yt-dlp/yt-dlp/issues/13511
            if proto == 'hls' and client_name == 'ios':
                f['__needs_testing'] = True

            itags[itag].add(key)

            if itag and all_formats:
                f['format_id'] = f'{itag}-{proto}'
            elif any(p != proto for p, _ in itags[itag]):
                f['format_id'] = f'{itag}-{proto}'
            elif itag:
                f['format_id'] = itag

            if original_language and f.get('language') == original_language:
                f['format_note'] = join_nonempty(f.get('format_note'), '(default)', delim=' ')
                f['language_preference'] = PREFERRED_LANG_VALUE

            if itag in ('616', '235'):
                f['format_note'] = join_nonempty(f.get('format_note'), 'Premium', delim=' ')
                f['source_preference'] += 100

            f['quality'] = q(itag_qualities.get(try_get(f, lambda f: f['format_id'].split('-')[0]), -1))
            if f['quality'] == -1 and f.get('height'):
                f['quality'] = q(res_qualities[min(res_qualities, key=lambda x: abs(x - f['height']))])
            if self.get_param('verbose') or all_formats:
                f['format_note'] = join_nonempty(
                    f.get('format_note'), short_client_name(client_name), delim=', ')
            if f.get('fps') and f['fps'] <= 1:
                del f['fps']

            if proto == 'hls' and f.get('has_drm'):
                f['has_drm'] = 'maybe'
                f['source_preference'] -= 5
            return True

        subtitles = {}
        for sd in streaming_data:
            client_name = sd[STREAMING_DATA_CLIENT_NAME]
            fetch_pot_func = sd[STREAMING_DATA_FETCH_GVS_PO_TOKEN]
            is_premium_subscriber = sd[STREAMING_DATA_IS_PREMIUM_SUBSCRIBER]
            has_player_token = sd[STREAMING_DATA_PLAYER_TOKEN_PROVIDED]

            hls_manifest_url = 'hls' not in skip_manifests and sd.get('hlsManifestUrl')
>>>>>>> 5b57b72c
            if hls_manifest_url:
                pot_policy: GvsPoTokenPolicy = self._get_default_ytcfg(
                    client_name)['GVS_PO_TOKEN_POLICY'][StreamingProtocol.HLS]
                require_po_token = gvs_pot_required(pot_policy, is_premium_subscriber, has_player_token)
                po_token = gvs_pots.get(client_name, fetch_pot_func(required=require_po_token or pot_policy.recommended))
                if po_token:
                    hls_manifest_url = hls_manifest_url.rstrip('/') + f'/pot/{po_token}'
                    if client_name not in gvs_pots:
                        gvs_pots[client_name] = po_token
                if require_po_token and not po_token and 'missing_pot' not in self._configuration_arg('formats'):
                    self._report_pot_format_skipped(video_id, client_name, 'hls')
                else:
                    fmts, subs = self._extract_m3u8_formats_and_subtitles(
                        hls_manifest_url, video_id, 'mp4', fatal=False, live=live_status == 'is_live')
                    for sub in traverse_obj(subs, (..., ..., {dict})):
                        # TODO: If HLS video requires a PO Token, do the subs also require pot?
                        # Save client name for debugging
                        sub[STREAMING_DATA_CLIENT_NAME] = client_name
                    subtitles = self._merge_subtitles(subs, subtitles)
                    for f in fmts:
                        if process_manifest_format(f, 'hls', client_name, self._search_regex(
                                r'/itag/(\d+)', f['url'], 'itag', default=None), require_po_token and not po_token):
                            yield f

            dash_manifest_url = 'dash' not in skip_manifests and streaming_data.get('dashManifestUrl')
            if dash_manifest_url:
                pot_policy: GvsPoTokenPolicy = self._get_default_ytcfg(
                    client_name)['GVS_PO_TOKEN_POLICY'][StreamingProtocol.DASH]
                require_po_token = gvs_pot_required(pot_policy, is_premium_subscriber, has_player_token)
                po_token = gvs_pots.get(client_name, fetch_pot_func(required=require_po_token or pot_policy.recommended))
                if po_token:
                    dash_manifest_url = dash_manifest_url.rstrip('/') + f'/pot/{po_token}'
                    if client_name not in gvs_pots:
                        gvs_pots[client_name] = po_token
                if require_po_token and not po_token and 'missing_pot' not in self._configuration_arg('formats'):
                    self._report_pot_format_skipped(video_id, client_name, 'dash')
                else:
                    formats, subs = self._extract_mpd_formats_and_subtitles(dash_manifest_url, video_id, fatal=False)
                    for sub in traverse_obj(subs, (..., ..., {dict})):
                        # TODO: If DASH video requires a PO Token, do the subs also require pot?
                        # Save client name for debugging
                        sub[STREAMING_DATA_CLIENT_NAME] = client_name
                    subtitles = self._merge_subtitles(subs, subtitles)  # Prioritize HLS subs over DASH
                    for f in formats:
                        if process_manifest_format(f, 'dash', client_name, f['format_id'], require_po_token and not po_token):
                            f['filesize'] = int_or_none(self._search_regex(
                                r'/clen/(\d+)', f.get('fragment_base_url') or f['url'], 'file size', default=None))
                            if needs_live_processing:
                                f['is_from_start'] = True

                            yield f
        yield subtitles

    def _extract_storyboard(self, player_responses, duration):
        spec = get_first(
            player_responses, ('storyboards', 'playerStoryboardSpecRenderer', 'spec'), default='').split('|')[::-1]
        base_url = url_or_none(urljoin('https://i.ytimg.com/', spec.pop() or None))
        if not base_url:
            return
        L = len(spec) - 1
        for i, args in enumerate(spec):
            args = args.split('#')
            counts = list(map(int_or_none, args[:5]))
            if len(args) != 8 or not all(counts):
                self.report_warning(f'Malformed storyboard {i}: {"#".join(args)}{bug_reports_message()}')
                continue
            width, height, frame_count, cols, rows = counts
            N, sigh = args[6:]

            url = base_url.replace('$L', str(L - i)).replace('$N', N) + f'&sigh={sigh}'
            fragment_count = frame_count / (cols * rows)
            fragment_duration = duration / fragment_count
            yield {
                'format_id': f'sb{i}',
                'format_note': 'storyboard',
                'ext': 'mhtml',
                'protocol': 'mhtml',
                'acodec': 'none',
                'vcodec': 'none',
                'url': url,
                'width': width,
                'height': height,
                'fps': frame_count / duration,
                'rows': rows,
                'columns': cols,
                'fragments': [{
                    'url': url.replace('$M', str(j)),
                    'duration': min(fragment_duration, duration - (j * fragment_duration)),
                } for j in range(math.ceil(fragment_count))],
            }

<<<<<<< HEAD
    def _download_player_responses(self, url, smuggled_data, video_id, webpage_url, reload_playback_token=None):
=======
    def _download_initial_webpage(self, webpage_url, webpage_client, video_id):
>>>>>>> 5b57b72c
        webpage = None
        if webpage_url and 'webpage' not in self._configuration_arg('player_skip'):
            query = {'bpctr': '9999999999', 'has_verified': '1'}
            pp = (
                self._configuration_arg('player_params', [None], casesense=True)[0]
<<<<<<< HEAD
                or traverse_obj(INNERTUBE_CLIENTS, ('web', 'PLAYER_PARAMS', {str}))
            )
            if pp:
                query['pp'] = pp
            webpage = self._download_webpage_with_retries(webpage_url, video_id, query=query)

        master_ytcfg = self.extract_ytcfg(video_id, webpage) or self._get_default_ytcfg()

        player_responses, player_url = self._extract_player_responses(
            self._get_requested_clients(url, smuggled_data),
            video_id, webpage, master_ytcfg, reload_playback_token)

        return webpage, master_ytcfg, player_responses, player_url
=======
                or traverse_obj(INNERTUBE_CLIENTS, (webpage_client, 'PLAYER_PARAMS', {str}))
            )
            if pp:
                query['pp'] = pp
            webpage = self._download_webpage_with_retries(
                webpage_url, video_id, query=query,
                headers=traverse_obj(self._get_default_ytcfg(webpage_client), {
                    'User-Agent': ('INNERTUBE_CONTEXT', 'client', 'userAgent', {str}),
                }))
        return webpage
>>>>>>> 5b57b72c

    def _list_formats(self, video_id, microformats, video_details, player_responses, player_url, duration=None):
        live_broadcast_details = traverse_obj(microformats, (..., 'liveBroadcastDetails'))
        is_live = get_first(video_details, 'isLive')
        if is_live is None:
            is_live = get_first(live_broadcast_details, 'isLiveNow')
        live_content = get_first(video_details, 'isLiveContent')
        is_upcoming = get_first(video_details, 'isUpcoming')
        post_live = get_first(video_details, 'isPostLiveDvr')
        live_status = ('post_live' if post_live
                       else 'is_live' if is_live
                       else 'is_upcoming' if is_upcoming
                       else 'was_live' if live_content
                       else 'not_live' if False in (is_live, live_content)
                       else None)
        *formats, subtitles = self._extract_formats_and_subtitles(video_id, player_responses, player_url, live_status, duration)

        if all(f.get('has_drm') for f in formats):
            # If there are no formats that definitely don't have DRM, all have DRM
            for f in formats:
                f['has_drm'] = True

        return live_broadcast_details, live_status, formats, subtitles

    def _download_initial_data(self, video_id, webpage, webpage_client, webpage_ytcfg):
        initial_data = None
        if webpage and 'initial_data' not in self._configuration_arg('webpage_skip'):
            initial_data = self.extract_yt_initial_data(video_id, webpage, fatal=False)
            if not traverse_obj(initial_data, 'contents'):
                self.report_warning('Incomplete data received in embedded initial data; re-fetching using API.')
                initial_data = None
        if not initial_data and 'initial_data' not in self._configuration_arg('player_skip'):
            query = {'videoId': video_id}
            query.update(self._get_checkok_params())
            initial_data = self._extract_response(
                item_id=video_id, ep='next', fatal=False,
                ytcfg=webpage_ytcfg, query=query, check_get_keys='contents',
                note='Downloading initial data API JSON', default_client=webpage_client)
        return initial_data

    def _is_premium_subscriber(self, initial_data):
        if not self.is_authenticated or not initial_data:
            return False

        tlr = traverse_obj(
            initial_data, ('topbar', 'desktopTopbarRenderer', 'logo', 'topbarLogoRenderer'))
        return (
            traverse_obj(tlr, ('iconImage', 'iconType')) == 'YOUTUBE_PREMIUM_LOGO'
            or 'premium' in (self._get_text(tlr, 'tooltipText') or '').lower()
        )

    def _initial_extract(self, url, smuggled_data, webpage_url, webpage_client, video_id):
        # This function is also used by live-from-start refresh
        webpage = self._download_initial_webpage(webpage_url, webpage_client, video_id)
        webpage_ytcfg = self.extract_ytcfg(video_id, webpage) or self._get_default_ytcfg(webpage_client)

        initial_data = self._download_initial_data(video_id, webpage, webpage_client, webpage_ytcfg)

        is_premium_subscriber = self._is_premium_subscriber(initial_data)
        if is_premium_subscriber:
            self.write_debug('Detected YouTube Premium subscription')

        player_responses, player_url = self._extract_player_responses(
            self._get_requested_clients(url, smuggled_data, is_premium_subscriber),
            video_id, webpage, webpage_client, webpage_ytcfg, is_premium_subscriber)

        return webpage, webpage_ytcfg, initial_data, is_premium_subscriber, player_responses, player_url

    def _real_extract(self, url):
        url, smuggled_data = unsmuggle_url(url, {})
        video_id = self._match_id(url)

        base_url = self.http_scheme() + '//www.youtube.com/'
        webpage_url = base_url + 'watch?v=' + video_id
        webpage_client = 'web'

        webpage, webpage_ytcfg, initial_data, is_premium_subscriber, player_responses, player_url = self._initial_extract(
            url, smuggled_data, webpage_url, webpage_client, video_id)

        playability_statuses = traverse_obj(
            player_responses, (..., 'playabilityStatus'), expected_type=dict)

        trailer_video_id = get_first(
            playability_statuses,
            ('errorScreen', 'playerLegacyDesktopYpcTrailerRenderer', 'trailerVideoId'),
            expected_type=str)
        if trailer_video_id:
            return self.url_result(
                trailer_video_id, self.ie_key(), trailer_video_id)

        search_meta = ((lambda x: self._html_search_meta(x, webpage, default=None))
                       if webpage else (lambda x: None))

        video_details = traverse_obj(player_responses, (..., 'videoDetails'), expected_type=dict)
        microformats = traverse_obj(
            player_responses, (..., 'microformat', 'playerMicroformatRenderer'),
            expected_type=dict)

        translated_title = self._get_text(microformats, (..., 'title'))
        video_title = ((self._preferred_lang and translated_title)
                       or get_first(video_details, 'title')  # primary
                       or translated_title
                       or search_meta(['og:title', 'twitter:title', 'title']))
        translated_description = self._get_text(microformats, (..., 'description'))
        original_description = get_first(video_details, 'shortDescription')
        video_description = (
            (self._preferred_lang and translated_description)
            # If original description is blank, it will be an empty string.
            # Do not prefer translated description in this case.
            or original_description if original_description is not None else translated_description)

        multifeed_metadata_list = get_first(
            player_responses,
            ('multicamera', 'playerLegacyMulticameraRenderer', 'metadataList'),
            expected_type=str)
        if multifeed_metadata_list and not smuggled_data.get('force_singlefeed'):
            if self.get_param('noplaylist'):
                self.to_screen(f'Downloading just video {video_id} because of --no-playlist')
            else:
                entries = []
                feed_ids = []
                for feed in multifeed_metadata_list.split(','):
                    # Unquote should take place before split on comma (,) since textual
                    # fields may contain comma as well (see
                    # https://github.com/ytdl-org/youtube-dl/issues/8536)
                    feed_data = urllib.parse.parse_qs(
                        urllib.parse.unquote_plus(feed))

                    def feed_entry(name):
                        return try_get(
                            feed_data, lambda x: x[name][0], str)

                    feed_id = feed_entry('id')
                    if not feed_id:
                        continue
                    feed_title = feed_entry('title')
                    title = video_title
                    if feed_title:
                        title += f' ({feed_title})'
                    entries.append({
                        '_type': 'url_transparent',
                        'ie_key': 'Youtube',
                        'url': smuggle_url(
                            '{}watch?v={}'.format(base_url, feed_data['id'][0]),
                            {'force_singlefeed': True}),
                        'title': title,
                    })
                    feed_ids.append(feed_id)
                self.to_screen(
                    'Downloading multifeed video ({}) - add --no-playlist to just download video {}'.format(
                        ', '.join(feed_ids), video_id))
                return self.playlist_result(
                    entries, video_id, video_title, video_description)

        duration = (int_or_none(get_first(video_details, 'lengthSeconds'))
                    or int_or_none(get_first(microformats, 'lengthSeconds'))
                    or parse_duration(search_meta('duration')) or None)

        live_broadcast_details, live_status, formats, automatic_captions = \
            self._list_formats(video_id, microformats, video_details, player_responses, player_url, duration)
        streaming_data = traverse_obj(player_responses, (..., 'streamingData'))
        if live_status == 'post_live':
            self.write_debug(f'{video_id}: Video is in Post-Live Manifestless mode')

        if not formats:
            if not self.get_param('allow_unplayable_formats') and traverse_obj(streaming_data, (..., 'licenseInfos')):
                self.report_drm(video_id)
            pemr = get_first(
                playability_statuses,
                ('errorScreen', 'playerErrorMessageRenderer'), expected_type=dict) or {}
            reason = self._get_text(pemr, 'reason') or get_first(playability_statuses, 'reason')
            subreason = clean_html(self._get_text(pemr, 'subreason') or '')
            if subreason:
                if subreason.startswith('The uploader has not made this video available in your country'):
                    countries = get_first(microformats, 'availableCountries')
                    if not countries:
                        regions_allowed = search_meta('regionsAllowed')
                        countries = regions_allowed.split(',') if regions_allowed else None
                    self.raise_geo_restricted(subreason, countries, metadata_available=True)
                reason += f'. {subreason}'
            if reason:
                if 'sign in' in reason.lower():
                    reason = remove_end(reason, 'This helps protect our community. Learn more')
                    reason = f'{remove_end(reason.strip(), ".")}. {self._youtube_login_hint}'
                elif get_first(playability_statuses, ('errorScreen', 'playerCaptchaViewModel', {dict})):
                    reason += '. YouTube is requiring a captcha challenge before playback'
                elif "This content isn't available, try again later" in reason:
                    reason = (
                        f'{remove_end(reason.strip(), ".")}. {"Your account" if self.is_authenticated else "The current session"} '
                        f'has been rate-limited by YouTube for up to an hour. It is recommended to use `-t sleep` to add a delay '
                        f'between video requests to avoid exceeding the rate limit. For more information, refer to  '
                        f'https://github.com/yt-dlp/yt-dlp/wiki/Extractors#this-content-isnt-available-try-again-later'
                    )
                self.raise_no_formats(reason, expected=True)

        keywords = get_first(video_details, 'keywords', expected_type=list) or []
        if not keywords and webpage:
            keywords = [
                unescapeHTML(m.group('content'))
                for m in re.finditer(self._meta_regex('og:video:tag'), webpage)]
        for keyword in keywords:
            if keyword.startswith('yt:stretch='):
                mobj = re.search(r'(\d+)\s*:\s*(\d+)', keyword)
                if mobj:
                    # NB: float is intentional for forcing float division
                    w, h = (float(v) for v in mobj.groups())
                    if w > 0 and h > 0:
                        ratio = w / h
                        for f in formats:
                            if f.get('vcodec') != 'none':
                                f['stretched_ratio'] = ratio
                        break
        thumbnails = self._extract_thumbnails((video_details, microformats), (..., ..., 'thumbnail'))
        thumbnail_url = search_meta(['og:image', 'twitter:image'])
        if thumbnail_url:
            thumbnails.append({
                'url': thumbnail_url,
            })
        original_thumbnails = thumbnails.copy()

        # The best resolution thumbnails sometimes does not appear in the webpage
        # See: https://github.com/yt-dlp/yt-dlp/issues/340
        # List of possible thumbnails - Ref: <https://stackoverflow.com/a/20542029>
        thumbnail_names = [
            # While the *1,*2,*3 thumbnails are just below their corresponding "*default" variants
            # in resolution, these are not the custom thumbnail. So de-prioritize them
            'maxresdefault', 'hq720', 'sddefault', 'hqdefault', '0', 'mqdefault', 'default',
            'sd1', 'sd2', 'sd3', 'hq1', 'hq2', 'hq3', 'mq1', 'mq2', 'mq3', '1', '2', '3',
        ]
        n_thumbnail_names = len(thumbnail_names)
        thumbnails.extend({
            'url': 'https://i.ytimg.com/vi{webp}/{video_id}/{name}{live}.{ext}'.format(
                video_id=video_id, name=name, ext=ext,
                webp='_webp' if ext == 'webp' else '', live='_live' if live_status == 'is_live' else ''),
        } for name in thumbnail_names for ext in ('webp', 'jpg'))
        for thumb in thumbnails:
            i = next((i for i, t in enumerate(thumbnail_names) if f'/{video_id}/{t}' in thumb['url']), n_thumbnail_names)
            thumb['preference'] = (0 if '.webp' in thumb['url'] else -1) - (2 * i)
        self._remove_duplicate_formats(thumbnails)
        self._downloader._sort_thumbnails(original_thumbnails)

        category = get_first(microformats, 'category') or search_meta('genre')
        channel_id = self.ucid_or_none(str_or_none(
            get_first(video_details, 'channelId')
            or get_first(microformats, 'externalChannelId')
            or search_meta('channelId')))
        owner_profile_url = get_first(microformats, 'ownerProfileUrl')

        live_start_time = parse_iso8601(get_first(live_broadcast_details, 'startTimestamp'))
        live_end_time = parse_iso8601(get_first(live_broadcast_details, 'endTimestamp'))
        if not duration and live_end_time and live_start_time:
            duration = live_end_time - live_start_time

        needs_live_processing = self._needs_live_processing(live_status, duration)

        def is_bad_format(fmt):
            if needs_live_processing and not fmt.get('is_from_start'):
                return True
            elif (live_status == 'is_live' and needs_live_processing != 'is_live'
                    and fmt.get('protocol') == 'http_dash_segments'):
                return True

        for fmt in filter(is_bad_format, formats):
            fmt['preference'] = (fmt.get('preference') or -1) - 10
            fmt['format_note'] = join_nonempty(fmt.get('format_note'), '(Last 2 hours)', delim=' ')

        if needs_live_processing:
            self._prepare_live_from_start_formats(
                formats, video_id, live_start_time, url, webpage_url, smuggled_data, live_status == 'is_live')

        formats.extend(self._extract_storyboard(player_responses, duration))

        channel_handle = self.handle_from_url(owner_profile_url)

        info = {
            'id': video_id,
            'title': video_title,
            'formats': formats,
            'thumbnails': thumbnails,
            # The best thumbnail that we are sure exists. Prevents unnecessary
            # URL checking if user don't care about getting the best possible thumbnail
            'thumbnail': traverse_obj(original_thumbnails, (-1, 'url')),
            'description': video_description,
            'channel_id': channel_id,
            'channel_url': format_field(channel_id, None, 'https://www.youtube.com/channel/%s', default=None),
            'duration': duration,
            'view_count': int_or_none(
                get_first((video_details, microformats), (..., 'viewCount'))
                or search_meta('interactionCount')),
            'average_rating': float_or_none(get_first(video_details, 'averageRating')),
            'age_limit': 18 if (
                get_first(microformats, 'isFamilySafe') is False
                or search_meta('isFamilyFriendly') == 'false'
                or search_meta('og:restrictions:age') == '18+') else 0,
            'webpage_url': webpage_url,
            'categories': [category] if category else None,
            'tags': keywords,
            'playable_in_embed': get_first(playability_statuses, 'playableInEmbed'),
            'live_status': live_status,
            'media_type': (
                'livestream' if get_first(video_details, 'isLiveContent')
                else 'short' if get_first(microformats, 'isShortsEligible')
                else 'video'),
            'release_timestamp': live_start_time,
            '_format_sort_fields': (  # source_preference is lower for potentially damaged formats
                'quality', 'res', 'fps', 'hdr:12', 'source', 'vcodec', 'channels', 'acodec', 'lang', 'proto'),
        }

        def get_lang_code(track):
            return (remove_start(track.get('vssId') or '', '.').replace('.', '-')
                    or track.get('languageCode'))

        def process_language(container, base_url, lang_code, sub_name, client_name, query):
            lang_subs = container.setdefault(lang_code, [])
            for fmt in self._SUBTITLE_FORMATS:
                # xosf=1 results in undesirable text position data for vtt, json3 & srv* subtitles
                # See: https://github.com/yt-dlp/yt-dlp/issues/13654
                query = {**query, 'fmt': fmt, 'xosf': []}
                lang_subs.append({
                    'ext': fmt,
                    'url': urljoin('https://www.youtube.com', update_url_query(base_url, query)),
                    'name': sub_name,
                    STREAMING_DATA_CLIENT_NAME: client_name,
                })

        subtitles = {}
        skipped_subs_clients = set()

        # Only web/mweb clients provide translationLanguages, so include initial_pr in the traversal
        translation_languages = {
            lang['languageCode']: self._get_text(lang['languageName'], max_runs=1)
            for lang in traverse_obj(player_responses, (
                ..., 'captions', 'playerCaptionsTracklistRenderer', 'translationLanguages',
                lambda _, v: v['languageCode'] and v['languageName']))
        }
        # NB: Constructing the full subtitle dictionary is slow
        get_translated_subs = 'translated_subs' not in self._configuration_arg('skip') and (
            self.get_param('writeautomaticsub', False) or self.get_param('listsubtitles'))

        # Filter out initial_pr which does not have streamingData (smuggled client context)
        prs = traverse_obj(player_responses, (
            lambda _, v: v['streamingData'] and v['captions']['playerCaptionsTracklistRenderer']))
        all_captions = traverse_obj(prs, (
            ..., 'captions', 'playerCaptionsTracklistRenderer', 'captionTracks', ..., {dict}))
        need_subs_langs = {get_lang_code(sub) for sub in all_captions if sub.get('kind') != 'asr'}
        need_caps_langs = {
            remove_start(get_lang_code(sub), 'a-')
            for sub in all_captions if sub.get('kind') == 'asr'}

        for pr in prs:
            pctr = pr['captions']['playerCaptionsTracklistRenderer']
            client_name = pr['streamingData'][STREAMING_DATA_CLIENT_NAME]
            innertube_client_name = pr['streamingData'][STREAMING_DATA_INNERTUBE_CONTEXT]['client']['clientName']
            pot_policy: GvsPoTokenPolicy = self._get_default_ytcfg(client_name)['SUBS_PO_TOKEN_POLICY']
            fetch_subs_po_token_func = pr['streamingData'][STREAMING_DATA_FETCH_SUBS_PO_TOKEN]

            pot_params = {}
            already_fetched_pot = False

            for caption_track in traverse_obj(pctr, ('captionTracks', lambda _, v: v['baseUrl'])):
                base_url = caption_track['baseUrl']
                qs = parse_qs(base_url)
                lang_code = get_lang_code(caption_track)
                requires_pot = (
                    # We can detect the experiment for now
                    any(e in traverse_obj(qs, ('exp', ...)) for e in ('xpe', 'xpv'))
                    or (pot_policy.required and not (pot_policy.not_required_for_premium and is_premium_subscriber)))

                if not already_fetched_pot:
                    already_fetched_pot = True
                    if subs_po_token := fetch_subs_po_token_func(required=requires_pot or pot_policy.recommended):
                        pot_params.update({
                            'pot': subs_po_token,
                            'potc': '1',
                            'c': innertube_client_name,
                        })

                if not pot_params and requires_pot:
                    skipped_subs_clients.add(client_name)
                    self._report_pot_subtitles_skipped(video_id, client_name)
                    break

                orig_lang = qs.get('lang', [None])[-1]
                lang_name = self._get_text(caption_track, 'name', max_runs=1)
                if caption_track.get('kind') != 'asr':
                    if not lang_code:
                        continue
                    process_language(
                        subtitles, base_url, lang_code, lang_name, client_name, pot_params)
                    if not caption_track.get('isTranslatable'):
                        continue
                for trans_code, trans_name in translation_languages.items():
                    if not trans_code:
                        continue
                    orig_trans_code = trans_code
                    if caption_track.get('kind') != 'asr' and trans_code != 'und':
                        if not get_translated_subs:
                            continue
                        trans_code += f'-{lang_code}'
                        trans_name += format_field(lang_name, None, ' from %s')
                    if lang_code == f'a-{orig_trans_code}':
                        # Set audio language based on original subtitles
                        for f in formats:
                            if f.get('acodec') != 'none' and not f.get('language'):
                                f['language'] = orig_trans_code
                        # Add an "-orig" label to the original language so that it can be distinguished.
                        # The subs are returned without "-orig" as well for compatibility
                        process_language(
                            automatic_captions, base_url, f'{trans_code}-orig',
                            f'{trans_name} (Original)', client_name, pot_params)
                    # Setting tlang=lang returns damaged subtitles.
                    process_language(
                        automatic_captions, base_url, trans_code, trans_name, client_name,
                        pot_params if orig_lang == orig_trans_code else {'tlang': trans_code, **pot_params})

            # Avoid duplication if we've already got everything we need
            need_subs_langs.difference_update(subtitles)
            need_caps_langs.difference_update(automatic_captions)
            if not (need_subs_langs or need_caps_langs):
                break

        if skipped_subs_clients and (need_subs_langs or need_caps_langs):
            self._report_pot_subtitles_skipped(video_id, True, msg=join_nonempty(
                f'{video_id}: There are missing subtitles languages because a PO token was not provided.',
                need_subs_langs and f'Subtitles for these languages are missing: {", ".join(need_subs_langs)}.',
                need_caps_langs and f'Automatic captions for {len(need_caps_langs)} languages are missing.',
                delim=' '))

        info['automatic_captions'] = automatic_captions
        info['subtitles'] = subtitles

        parsed_url = urllib.parse.urlparse(url)
        for component in [parsed_url.fragment, parsed_url.query]:
            query = urllib.parse.parse_qs(component)
            for k, v in query.items():
                for d_k, s_ks in [('start', ('start', 't')), ('end', ('end',))]:
                    d_k += '_time'
                    if d_k not in info and k in s_ks:
                        info[d_k] = parse_duration(v[0])

        # Youtube Music Auto-generated description
        if (video_description or '').strip().endswith('\nAuto-generated by YouTube.'):
            # XXX: Causes catastrophic backtracking if description has "·"
            # E.g. https://www.youtube.com/watch?v=DoPaAxMQoiI
            # Simulating atomic groups:  (?P<a>[^xy]+)x  =>  (?=(?P<a>[^xy]+))(?P=a)x
            # reduces it, but does not fully fix it. https://regex101.com/r/8Ssf2h/2
            mobj = re.search(
                r'''(?xs)
                    (?=(?P<track>[^\n·]+))(?P=track)·
                    (?=(?P<artist>[^\n]+))(?P=artist)\n+
                    (?=(?P<album>[^\n]+))(?P=album)\n
                    (?:.+?℗\s*(?P<release_year>\d{4})(?!\d))?
                    (?:.+?Released\ on\s*:\s*(?P<release_date>\d{4}-\d{2}-\d{2}))?
                    (.+?\nArtist\s*:\s*
                        (?=(?P<clean_artist>[^\n]+))(?P=clean_artist)\n
                    )?.+\nAuto-generated\ by\ YouTube\.\s*$
                ''', video_description)
            if mobj:
                release_year = mobj.group('release_year')
                release_date = mobj.group('release_date')
                if release_date:
                    release_date = release_date.replace('-', '')
                    if not release_year:
                        release_year = release_date[:4]
                info.update({
                    'album': mobj.group('album'.strip()),
                    'artists': ([a] if (a := mobj.group('clean_artist'))
                                else [a.strip() for a in mobj.group('artist').split('·')]),
                    'track': mobj.group('track').strip(),
                    'release_date': release_date,
                    'release_year': int_or_none(release_year),
                })

        COMMENTS_SECTION_IDS = ('comment-item-section', 'engagement-panel-comments-section')
        info['comment_count'] = traverse_obj(initial_data, (
            'contents', 'twoColumnWatchNextResults', 'results', 'results', 'contents', ..., 'itemSectionRenderer',
            'contents', ..., 'commentsEntryPointHeaderRenderer', 'commentCount',
        ), (
            'engagementPanels', lambda _, v: v['engagementPanelSectionListRenderer']['panelIdentifier'] in COMMENTS_SECTION_IDS,
            'engagementPanelSectionListRenderer', 'header', 'engagementPanelTitleHeaderRenderer', 'contextualInfo',
        ), expected_type=self._get_count, get_all=False)

        try:  # This will error if there is no livechat
            initial_data['contents']['twoColumnWatchNextResults']['conversationBar']['liveChatRenderer']['continuations'][0]['reloadContinuationData']['continuation']
        except (KeyError, IndexError, TypeError):
            pass
        else:
            info.setdefault('subtitles', {})['live_chat'] = [{
                # url is needed to set cookies
                'url': f'https://www.youtube.com/watch?v={video_id}&bpctr=9999999999&has_verified=1',
                'video_id': video_id,
                'ext': 'json',
                'protocol': ('youtube_live_chat' if live_status in ('is_live', 'is_upcoming')
                             else 'youtube_live_chat_replay'),
            }]

        if initial_data:
            info['chapters'] = (
                self._extract_chapters_from_json(initial_data, duration)
                or self._extract_chapters_from_engagement_panel(initial_data, duration)
                or self._extract_chapters_from_description(video_description, duration)
                or None)

            info['heatmap'] = self._extract_heatmap(initial_data)

        contents = traverse_obj(
            initial_data, ('contents', 'twoColumnWatchNextResults', 'results', 'results', 'contents'),
            expected_type=list, default=[])

        vpir = get_first(contents, 'videoPrimaryInfoRenderer')
        if vpir:
            stl = vpir.get('superTitleLink')
            if stl:
                stl = self._get_text(stl)
                if try_get(
                        vpir,
                        lambda x: x['superTitleIcon']['iconType']) == 'LOCATION_PIN':
                    info['location'] = stl
                else:
                    mobj = re.search(r'(.+?)\s*S(\d+)\s*•?\s*E(\d+)', stl)
                    if mobj:
                        info.update({
                            'series': mobj.group(1),
                            'season_number': int(mobj.group(2)),
                            'episode_number': int(mobj.group(3)),
                        })
            for tlb in (try_get(
                    vpir,
                    lambda x: x['videoActions']['menuRenderer']['topLevelButtons'],
                    list) or []):
                tbrs = variadic(
                    traverse_obj(
                        tlb, ('toggleButtonRenderer', ...),
                        ('segmentedLikeDislikeButtonRenderer', ..., 'toggleButtonRenderer')))
                for tbr in tbrs:
                    for getter, regex in [(
                            lambda x: x['defaultText']['accessibility']['accessibilityData'],
                            r'(?P<count>[\d,]+)\s*(?P<type>(?:dis)?like)'), ([
                                lambda x: x['accessibility'],
                                lambda x: x['accessibilityData']['accessibilityData'],
                            ], r'(?P<type>(?:dis)?like) this video along with (?P<count>[\d,]+) other people')]:
                        label = (try_get(tbr, getter, dict) or {}).get('label')
                        if label:
                            mobj = re.match(regex, label)
                            if mobj:
                                info[mobj.group('type') + '_count'] = str_to_int(mobj.group('count'))
                                break

            info['like_count'] = traverse_obj(vpir, (
                'videoActions', 'menuRenderer', 'topLevelButtons', ...,
                'segmentedLikeDislikeButtonViewModel', 'likeButtonViewModel', 'likeButtonViewModel',
                'toggleButtonViewModel', 'toggleButtonViewModel', 'defaultButtonViewModel',
                'buttonViewModel', 'accessibilityText', {parse_count}), get_all=False)

            vcr = traverse_obj(vpir, ('viewCount', 'videoViewCountRenderer'))
            if vcr:
                vc = self._get_count(vcr, 'viewCount')
                # Upcoming premieres with waiting count are treated as live here
                if vcr.get('isLive'):
                    info['concurrent_view_count'] = vc
                elif info.get('view_count') is None:
                    info['view_count'] = vc

        vsir = get_first(contents, 'videoSecondaryInfoRenderer')
        if vsir:
            vor = traverse_obj(vsir, ('owner', 'videoOwnerRenderer'))
            info.update({
                'channel': self._get_text(vor, 'title'),
                'channel_follower_count': self._get_count(vor, 'subscriberCountText')})

            if not channel_handle:
                channel_handle = self.handle_from_url(
                    traverse_obj(vor, (
                        ('navigationEndpoint', ('title', 'runs', ..., 'navigationEndpoint')),
                        (('commandMetadata', 'webCommandMetadata', 'url'), ('browseEndpoint', 'canonicalBaseUrl')),
                        {str}), get_all=False))

            rows = try_get(
                vsir,
                lambda x: x['metadataRowContainer']['metadataRowContainerRenderer']['rows'],
                list) or []
            multiple_songs = False
            for row in rows:
                if try_get(row, lambda x: x['metadataRowRenderer']['hasDividerLine']) is True:
                    multiple_songs = True
                    break
            for row in rows:
                mrr = row.get('metadataRowRenderer') or {}
                mrr_title = mrr.get('title')
                if not mrr_title:
                    continue
                mrr_title = self._get_text(mrr, 'title')
                mrr_contents_text = self._get_text(mrr, ('contents', 0))
                if mrr_title == 'License':
                    info['license'] = mrr_contents_text
                elif not multiple_songs:
                    if mrr_title == 'Album':
                        info['album'] = mrr_contents_text
                    elif mrr_title == 'Artist':
                        info['artists'] = [mrr_contents_text] if mrr_contents_text else None
                    elif mrr_title == 'Song':
                        info['track'] = mrr_contents_text
            owner_badges = self._extract_badges(traverse_obj(vsir, ('owner', 'videoOwnerRenderer', 'badges')))
            if self._has_badge(owner_badges, BadgeType.VERIFIED):
                info['channel_is_verified'] = True

        info.update({
            'uploader': info.get('channel'),
            'uploader_id': channel_handle,
            'uploader_url': format_field(channel_handle, None, 'https://www.youtube.com/%s', default=None),
        })

        # We only want timestamp IF it has time precision AND a timezone
        # Currently the uploadDate in microformats appears to be in US/Pacific timezone.
        timestamp = (
            parse_iso8601(get_first(microformats, 'uploadDate'), timezone=NO_DEFAULT)
            or parse_iso8601(search_meta('uploadDate'), timezone=NO_DEFAULT)
        )
        upload_date = (
            dt.datetime.fromtimestamp(timestamp, dt.timezone.utc).strftime('%Y%m%d') if timestamp else
            (
                unified_strdate(get_first(microformats, 'uploadDate'))
                or unified_strdate(search_meta('uploadDate'))
            ))

        # In the case we cannot get the timestamp:
        # The upload date for scheduled, live and past live streams / premieres in microformats
        # may be different from the stream date. Although not in UTC, we will prefer it in this case.
        # See: https://github.com/yt-dlp/yt-dlp/pull/2223#issuecomment-1008485139
        if not upload_date or (not timestamp and live_status in ('not_live', None)):
            # this should be in UTC, as configured in the cookie/client context
            upload_date = strftime_or_none(
                self._parse_time_text(self._get_text(vpir, 'dateText'))) or upload_date

        info['upload_date'] = upload_date
        info['timestamp'] = timestamp

        if upload_date and live_status not in ('is_live', 'post_live', 'is_upcoming'):
            # Newly uploaded videos' HLS formats are potentially problematic and need to be checked
            # XXX: This is redundant for as long as we are already checking all IOS HLS formats
            upload_datetime = datetime_from_str(upload_date).replace(tzinfo=dt.timezone.utc)
            if upload_datetime >= datetime_from_str('today-2days'):
                for fmt in info['formats']:
                    if fmt.get('protocol') == 'm3u8_native':
                        fmt['__needs_testing'] = True

        for s_k, d_k in [('artists', 'creators'), ('track', 'alt_title')]:
            v = info.get(s_k)
            if v:
                info[d_k] = v

        badges = self._extract_badges(traverse_obj(vpir, 'badges'))

        is_private = (self._has_badge(badges, BadgeType.AVAILABILITY_PRIVATE)
                      or get_first(video_details, 'isPrivate', expected_type=bool))

        info['availability'] = (
            'public' if self._has_badge(badges, BadgeType.AVAILABILITY_PUBLIC)
            else self._availability(
                is_private=is_private,
                needs_premium=(
                    self._has_badge(badges, BadgeType.AVAILABILITY_PREMIUM)
                    or False if initial_data and is_private is not None else None),
                needs_subscription=(
                    self._has_badge(badges, BadgeType.AVAILABILITY_SUBSCRIPTION)
                    or False if initial_data and is_private is not None else None),
                needs_auth=info['age_limit'] >= 18,
                is_unlisted=None if is_private is None else (
                    self._has_badge(badges, BadgeType.AVAILABILITY_UNLISTED)
                    or get_first(microformats, 'isUnlisted', expected_type=bool))))

        info['__post_extractor'] = self.extract_comments(webpage_ytcfg, video_id, contents, webpage)

        self.mark_watched(video_id, player_responses)

        return info<|MERGE_RESOLUTION|>--- conflicted
+++ resolved
@@ -75,11 +75,6 @@
 from ...utils.networking import clean_headers, clean_proxies, select_proxy
 
 STREAMING_DATA_CLIENT_NAME = '__yt_dlp_client'
-<<<<<<< HEAD
-STREAMING_DATA_INITIAL_PO_TOKEN = '__yt_dlp_po_token'
-STREAMING_DATA_FETCH_PO_TOKEN = '__yt_dlp_fetch_po_token'
-=======
->>>>>>> 5b57b72c
 STREAMING_DATA_FETCH_SUBS_PO_TOKEN = '__yt_dlp_fetch_subs_po_token'
 STREAMING_DATA_FETCH_GVS_PO_TOKEN = '__yt_dlp_fetch_gvs_po_token'
 STREAMING_DATA_PLAYER_TOKEN_PROVIDED = '__yt_dlp_player_token_provided'
@@ -3060,11 +3055,7 @@
     def _is_unplayable(player_response):
         return traverse_obj(player_response, ('playabilityStatus', 'status')) == 'UNPLAYABLE'
 
-<<<<<<< HEAD
-    def _extract_player_response(self, client, video_id, master_ytcfg, player_ytcfg, player_url, initial_pr, visitor_data, data_sync_id, po_token, reload_playback_token):
-=======
-    def _extract_player_response(self, client, video_id, webpage_ytcfg, player_ytcfg, player_url, initial_pr, visitor_data, data_sync_id, po_token):
->>>>>>> 5b57b72c
+    def _extract_player_response(self, client, video_id, webpage_ytcfg, player_ytcfg, player_url, initial_pr, visitor_data, data_sync_id, po_token, reload_playback_token):
         headers = self.generate_api_headers(
             ytcfg=player_ytcfg,
             default_client=client,
@@ -3092,14 +3083,8 @@
         if po_token:
             yt_query['serviceIntegrityDimensions'] = {'poToken': po_token}
 
-<<<<<<< HEAD
-        sts = self._extract_signature_timestamp(video_id, player_url, master_ytcfg, fatal=False) if player_url else None
+        sts = self._extract_signature_timestamp(video_id, player_url, webpage_ytcfg, fatal=False) if player_url else None
         yt_query.update(self._generate_player_context(sts, reload_playback_token))
-
-=======
-        sts = self._extract_signature_timestamp(video_id, player_url, webpage_ytcfg, fatal=False) if player_url else None
-        yt_query.update(self._generate_player_context(sts))
->>>>>>> 5b57b72c
         return self._extract_response(
             item_id=video_id, ep='player', query=yt_query,
             ytcfg=player_ytcfg, headers=headers, fatal=True,
@@ -3156,11 +3141,7 @@
         if (pr_id := traverse_obj(pr, ('videoDetails', 'videoId'))) != video_id:
             return pr_id
 
-<<<<<<< HEAD
-    def _extract_player_responses(self, clients, video_id, webpage, master_ytcfg, reload_playback_token):
-=======
-    def _extract_player_responses(self, clients, video_id, webpage, webpage_client, webpage_ytcfg, is_premium_subscriber):
->>>>>>> 5b57b72c
+    def _extract_player_responses(self, clients, video_id, webpage, webpage_client, webpage_ytcfg, is_premium_subscriber, reload_playback_token):
         initial_pr = None
         if webpage:
             initial_pr = self._search_json(
@@ -3210,13 +3191,13 @@
                 player_url = self._download_player_url(video_id)
                 tried_iframe_fallback = True
 
-<<<<<<< HEAD
-            pr = initial_pr if client == 'web' and not reload_playback_token else None
-=======
             pr = None
-            if client == webpage_client and 'player_response' not in self._configuration_arg('webpage_skip'):
+            if (
+                client == webpage_client
+                and 'player_response' not in self._configuration_arg('webpage_skip')
+                and not reload_playback_token
+            ):
                 pr = initial_pr
->>>>>>> 5b57b72c
 
             visitor_data = visitor_data or self._extract_visitor_data(webpage_ytcfg, initial_pr, player_ytcfg)
             data_sync_id = data_sync_id or self._extract_data_sync_id(webpage_ytcfg, initial_pr, player_ytcfg)
@@ -3239,16 +3220,7 @@
                 required=player_pot_policy.required or player_pot_policy.recommended)
 
             fetch_gvs_po_token_func = functools.partial(
-<<<<<<< HEAD
-                self.fetch_po_token,
-                context=_PoTokenContext.GVS,
-                **fetch_po_token_args,
-            )
-
-            gvs_po_token = fetch_gvs_po_token_func()
-=======
                 self.fetch_po_token, context=_PoTokenContext.GVS, **fetch_po_token_args)
->>>>>>> 5b57b72c
 
             fetch_subs_po_token_func = functools.partial(
                 self.fetch_po_token, context=_PoTokenContext.SUBS, **fetch_po_token_args)
@@ -3279,21 +3251,12 @@
                 sd[STREAMING_DATA_PLAYER_TOKEN_PROVIDED] = bool(player_po_token)
                 sd[STREAMING_DATA_INNERTUBE_CONTEXT] = innertube_context
                 sd[STREAMING_DATA_FETCH_SUBS_PO_TOKEN] = fetch_subs_po_token_func
-<<<<<<< HEAD
-                sd[STREAMING_DATA_FETCH_PO_TOKEN] = fetch_gvs_po_token_func
-                for f in traverse_obj(sd, (('formats', 'adaptiveFormats'), ..., {dict})):
-                    f[STREAMING_DATA_CLIENT_NAME] = client
-                    f[STREAMING_DATA_INITIAL_PO_TOKEN] = gvs_po_token
-                    f[STREAMING_DATA_INNERTUBE_CONTEXT] = innertube_context
-                    f[STREAMING_DATA_FETCH_PO_TOKEN] = fetch_gvs_po_token_func
-=======
                 sd[STREAMING_DATA_IS_PREMIUM_SUBSCRIBER] = is_premium_subscriber
                 for f in traverse_obj(sd, (('formats', 'adaptiveFormats'), ..., {dict})):
                     f[STREAMING_DATA_CLIENT_NAME] = client
                     f[STREAMING_DATA_FETCH_GVS_PO_TOKEN] = fetch_gvs_po_token_func
                     f[STREAMING_DATA_IS_PREMIUM_SUBSCRIBER] = is_premium_subscriber
                     f[STREAMING_DATA_PLAYER_TOKEN_PROVIDED] = bool(player_po_token)
->>>>>>> 5b57b72c
                 if deprioritize_pr:
                     deprioritized_prs.append(pr)
                 else:
@@ -3401,7 +3364,7 @@
     def _reload_sabr_config(self, video_id, client_name, reload_playback_token):
         # xxx: may also update client info?
         url = 'https://www.youtube.com/watch?v=' + video_id
-        _, _, prs, player_url = self._download_player_responses(url, {}, video_id, url, reload_playback_token)
+        _, _, _, _, prs, player_url = self._initial_extract(url, {}, url, 'web', video_id, reload_playback_token)
         video_details = traverse_obj(prs, (..., 'videoDetails'), expected_type=dict)
         microformats = traverse_obj(
             prs, (..., 'microformat', 'playerMicroformatRenderer'),
@@ -3444,22 +3407,31 @@
                 }),
             } for range_start in range(0, f['filesize'], CHUNK_SIZE))
 
-<<<<<<< HEAD
+        def gvs_pot_required(policy, is_premium_subscriber, has_player_token):
+            return (
+                policy.required
+                and not (policy.not_required_with_player_token and has_player_token)
+                and not (policy.not_required_for_premium and is_premium_subscriber))
+
+        # save pots per client to avoid fetching again
+        gvs_pots = {}
+
         for pr in player_responses:
             streaming_data = traverse_obj(pr, 'streamingData')
             if not streaming_data:
                 continue
+            fetch_po_token_func = streaming_data[STREAMING_DATA_FETCH_GVS_PO_TOKEN]
+            is_premium_subscriber = streaming_data[STREAMING_DATA_IS_PREMIUM_SUBSCRIBER]
+            player_token_provided = streaming_data[STREAMING_DATA_PLAYER_TOKEN_PROVIDED]
             client_name = streaming_data.get(STREAMING_DATA_CLIENT_NAME)
-            po_token = streaming_data.get(STREAMING_DATA_INITIAL_PO_TOKEN)
-            fetch_po_token = streaming_data.get(STREAMING_DATA_FETCH_PO_TOKEN)
             innertube_context = streaming_data.get(STREAMING_DATA_INNERTUBE_CONTEXT)
             streaming_formats = traverse_obj(streaming_data, (('formats', 'adaptiveFormats'), ...))
 
             def get_stream_id(fmt_stream):
                 return str_or_none(fmt_stream.get('itag')), traverse_obj(fmt_stream, 'audioTrack', 'id'), fmt_stream.get('isDrc')
 
-            def process_format_stream(fmt_stream, proto):
-                nonlocal itag_qualities, res_qualities, original_language
+            def process_format_stream(fmt_stream, proto, missing_pot):
+                nonlocal original_language
                 itag = str_or_none(fmt_stream.get('itag'))
                 audio_track = fmt_stream.get('audioTrack') or {}
                 quality = fmt_stream.get('quality')
@@ -3489,79 +3461,6 @@
                 if has_drm:
                     msg = f'Some {client_name} client {proto} formats have been skipped as they are DRM protected. '
                     if client_name == 'tv':
-=======
-        def gvs_pot_required(policy, is_premium_subscriber, has_player_token):
-            return (
-                policy.required
-                and not (policy.not_required_with_player_token and has_player_token)
-                and not (policy.not_required_for_premium and is_premium_subscriber))
-
-        # save pots per client to avoid fetching again
-        gvs_pots = {}
-
-        for fmt in streaming_formats:
-            client_name = fmt[STREAMING_DATA_CLIENT_NAME]
-            if fmt.get('targetDurationSec'):
-                continue
-
-            itag = str_or_none(fmt.get('itag'))
-            audio_track = fmt.get('audioTrack') or {}
-            stream_id = (itag, audio_track.get('id'), fmt.get('isDrc'))
-            if not all_formats:
-                if stream_id in stream_ids:
-                    continue
-
-            quality = fmt.get('quality')
-            height = int_or_none(fmt.get('height'))
-            if quality == 'tiny' or not quality:
-                quality = fmt.get('audioQuality', '').lower() or quality
-            # The 3gp format (17) in android client has a quality of "small",
-            # but is actually worse than other formats
-            if itag == '17':
-                quality = 'tiny'
-            if quality:
-                if itag:
-                    itag_qualities[itag] = quality
-                if height:
-                    res_qualities[height] = quality
-
-            display_name = audio_track.get('displayName') or ''
-            is_original = 'original' in display_name.lower()
-            is_descriptive = 'descriptive' in display_name.lower()
-            is_default = audio_track.get('audioIsDefault')
-            language_code = audio_track.get('id', '').split('.')[0]
-            if language_code and (is_original or (is_default and not original_language)):
-                original_language = language_code
-
-            has_drm = bool(fmt.get('drmFamilies'))
-
-            # FORMAT_STREAM_TYPE_OTF(otf=1) requires downloading the init fragment
-            # (adding `&sq=0` to the URL) and parsing emsg box to determine the
-            # number of fragment that would subsequently requested with (`&sq=N`)
-            if fmt.get('type') == 'FORMAT_STREAM_TYPE_OTF' and not has_drm:
-                continue
-
-            if has_drm:
-                msg = f'Some {client_name} client https formats have been skipped as they are DRM protected. '
-                if client_name == 'tv':
-                    msg += (
-                        f'{"Your account" if self.is_authenticated else "The current session"} may have '
-                        f'an experiment that applies DRM to all videos on the tv client. '
-                        f'See  https://github.com/yt-dlp/yt-dlp/issues/12563  for more details.'
-                    )
-                self.report_warning(msg, video_id, only_once=True)
-
-            fmt_url = fmt.get('url')
-            if not fmt_url:
-                sc = urllib.parse.parse_qs(fmt.get('signatureCipher'))
-                fmt_url = url_or_none(try_get(sc, lambda x: x['url'][0]))
-                encrypted_sig = try_get(sc, lambda x: x['s'][0])
-                if not all((sc, fmt_url, player_url, encrypted_sig)):
-                    msg = f'Some {client_name} client https formats have been skipped as they are missing a url. '
-                    if client_name in ('web', 'web_safari'):
-                        msg += 'YouTube is forcing SABR streaming for this client. '
-                    else:
->>>>>>> 5b57b72c
                         msg += (
                             f'{"Your account" if self.is_authenticated else "The current session"} may have '
                             f'an experiment that applies DRM to all videos on the tv client. '
@@ -3580,13 +3479,7 @@
                     self.report_warning(
                         f'Some {client_name} client {proto} formats are possibly damaged. They will be deprioritized', video_id, only_once=True)
 
-                # Clients that require PO Token return videoplayback URLs that may return 403
-                require_po_token = (
-                    not po_token
-                    and _PoTokenContext.GVS in self._get_default_ytcfg(client_name)['PO_TOKEN_REQUIRED_CONTEXTS']
-                    and itag not in ['18'])  # these formats do not require PO Token
-
-                if require_po_token and 'missing_pot' not in self._configuration_arg('formats'):
+                if missing_pot and 'missing_pot' not in self._configuration_arg('formats'):
                     self._report_pot_format_skipped(video_id, client_name, proto)
                     return None
 
@@ -3601,7 +3494,7 @@
                         name, fmt_stream.get('isDrc') and 'DRC',
                         try_get(fmt_stream, lambda x: x['projectionType'].replace('RECTANGULAR', '').lower()),
                         try_get(fmt_stream, lambda x: x['spatialAudioType'].replace('SPATIAL_AUDIO_TYPE_', '').lower()),
-                        is_damaged and 'DAMAGED', require_po_token and 'MISSING POT',
+                        is_damaged and 'DAMAGED', missing_pot and 'MISSING POT',
                         (self.get_param('verbose') or all_formats) and short_client_name(client_name),
                         delim=', '),
                     # Format 22 is likely to be damaged. See https://github.com/yt-dlp/yt-dlp/issues/3372
@@ -3625,7 +3518,6 @@
                     dct['ext'] = mimetype2ext(mime_mobj.group(1))
                     dct.update(parse_codecs(mime_mobj.group(2)))
 
-<<<<<<< HEAD
                 single_stream = 'none' in (dct.get('acodec'), dct.get('vcodec'))
                 if single_stream and dct.get('ext'):
                     dct['container'] = dct['ext'] + '_dash'
@@ -3648,97 +3540,35 @@
                         only_once=True)
                     return
 
+                pot_policy: GvsPoTokenPolicy = self._get_default_ytcfg(client_name)['GVS_PO_TOKEN_POLICY'][StreamingProtocol.SABR]
+                require_po_token = gvs_pot_required(pot_policy, is_premium_subscriber, player_token_provided)
+
+                po_token = (
+                    gvs_pots.get(client_name)
+                    or fetch_po_token_func(required=require_po_token or pot_policy.recommended))
+
+                if po_token:
+                    if client_name not in gvs_pots:
+                        gvs_pots[client_name] = po_token
+
                 sabr_config = {
                     'video_playback_ustreamer_config': video_playback_ustreamer_config,
                     'po_token': po_token,
-                    'fetch_po_token_fn': fetch_po_token,
+                    'fetch_po_token_fn': fetch_po_token_func,
                     'client_name': client_name,
                     'client_info': traverse_obj(innertube_context, 'client'),
                     'reload_config_fn': functools.partial(self._reload_sabr_config, video_id, client_name),
                     'video_id': video_id,
                     'live_status': live_status,
-=======
-            fetch_po_token_func = fmt[STREAMING_DATA_FETCH_GVS_PO_TOKEN]
-            pot_policy: GvsPoTokenPolicy = self._get_default_ytcfg(client_name)['GVS_PO_TOKEN_POLICY'][StreamingProtocol.HTTPS]
-
-            require_po_token = (
-                itag not in ['18']
-                and gvs_pot_required(
-                    pot_policy, fmt[STREAMING_DATA_IS_PREMIUM_SUBSCRIBER],
-                    fmt[STREAMING_DATA_PLAYER_TOKEN_PROVIDED]))
-
-            po_token = (
-                gvs_pots.get(client_name)
-                or fetch_po_token_func(required=require_po_token or pot_policy.recommended))
-
-            if po_token:
-                fmt_url = update_url_query(fmt_url, {'pot': po_token})
-                if client_name not in gvs_pots:
-                    gvs_pots[client_name] = po_token
-
-            if not po_token and require_po_token and 'missing_pot' not in self._configuration_arg('formats'):
-                self._report_pot_format_skipped(video_id, client_name, 'https')
-                continue
-
-            name = fmt.get('qualityLabel') or quality.replace('audio_quality_', '') or ''
-            fps = int_or_none(fmt.get('fps')) or 0
-            dct = {
-                'asr': int_or_none(fmt.get('audioSampleRate')),
-                'filesize': int_or_none(fmt.get('contentLength')),
-                'format_id': f'{itag}{"-drc" if fmt.get("isDrc") else ""}',
-                'format_note': join_nonempty(
-                    join_nonempty(display_name, is_default and ' (default)', delim=''),
-                    name, fmt.get('isDrc') and 'DRC',
-                    try_get(fmt, lambda x: x['projectionType'].replace('RECTANGULAR', '').lower()),
-                    try_get(fmt, lambda x: x['spatialAudioType'].replace('SPATIAL_AUDIO_TYPE_', '').lower()),
-                    is_damaged and 'DAMAGED', require_po_token and not po_token and 'MISSING POT',
-                    (self.get_param('verbose') or all_formats) and short_client_name(client_name),
-                    delim=', '),
-                # Format 22 is likely to be damaged. See https://github.com/yt-dlp/yt-dlp/issues/3372
-                'source_preference': (-5 if itag == '22' else -1) + (100 if 'Premium' in name else 0),
-                'fps': fps if fps > 1 else None,  # For some formats, fps is wrongly returned as 1
-                'audio_channels': fmt.get('audioChannels'),
-                'height': height,
-                'quality': q(quality) - bool(fmt.get('isDrc')) / 2,
-                'has_drm': has_drm,
-                'tbr': tbr,
-                'filesize_approx': filesize_from_tbr(tbr, format_duration),
-                'url': fmt_url,
-                'width': int_or_none(fmt.get('width')),
-                'language': join_nonempty(language_code, 'desc' if is_descriptive else '') or None,
-                'language_preference': PREFERRED_LANG_VALUE if is_original else 5 if is_default else -10 if is_descriptive else -1,
-                # Strictly de-prioritize damaged and 3gp formats
-                'preference': -10 if is_damaged else -2 if itag == '17' else None,
-            }
-            mime_mobj = re.match(
-                r'((?:[^/]+)/(?:[^;]+))(?:;\s*codecs="([^"]+)")?', fmt.get('mimeType') or '')
-            if mime_mobj:
-                dct['ext'] = mimetype2ext(mime_mobj.group(1))
-                dct.update(parse_codecs(mime_mobj.group(2)))
-            if itag:
-                itags[itag].add(('https', dct.get('language')))
-                stream_ids.append(stream_id)
-            single_stream = 'none' in (dct.get('acodec'), dct.get('vcodec'))
-            if single_stream and dct.get('ext'):
-                dct['container'] = dct['ext'] + '_dash'
-
-            if (all_formats or 'dashy' in format_types) and dct['filesize']:
-                yield {
-                    **dct,
-                    'format_id': f'{dct["format_id"]}-dashy' if all_formats else dct['format_id'],
-                    'protocol': 'http_dash_segments',
-                    'fragments': build_fragments(dct),
->>>>>>> 5b57b72c
                 }
 
-<<<<<<< HEAD
                 for fmt_stream in streaming_formats:
                     stream_id = get_stream_id(fmt_stream)
                     if not all_formats:
                         if stream_id in stream_ids:
                             continue
 
-                    fmt = process_format_stream(fmt_stream, proto)
+                    fmt = process_format_stream(fmt_stream, proto, missing_pot=require_po_token and not po_token)
                     if not fmt:
                         continue
 
@@ -3787,7 +3617,17 @@
                         if stream_id in stream_ids:
                             continue
 
-                    fmt = process_format_stream(fmt_stream, proto)
+                    pot_policy: GvsPoTokenPolicy = self._get_default_ytcfg(client_name)['GVS_PO_TOKEN_POLICY'][StreamingProtocol.HTTPS]
+
+                    require_po_token = (
+                        stream_id[0] not in ['18']
+                        and gvs_pot_required(pot_policy, is_premium_subscriber, player_token_provided))
+
+                    po_token = (
+                        gvs_pots.get(client_name)
+                        or fetch_po_token_func(required=require_po_token or pot_policy.recommended))
+
+                    fmt = process_format_stream(fmt_stream, proto, missing_pot=require_po_token and not po_token)
                     if not fmt:
                         continue
 
@@ -3822,6 +3662,8 @@
 
                     if po_token:
                         fmt_url = update_url_query(fmt_url, {'pot': po_token})
+                        if client_name not in gvs_pots:
+                            gvs_pots[client_name] = po_token
 
                     fmt['url'] = fmt_url
 
@@ -3864,7 +3706,7 @@
             elif skip_bad_formats and live_status == 'is_live' and needs_live_processing != 'is_live':
                 skip_manifests.add('dash')
 
-            def process_manifest_format(f, proto, client_name, itag, po_token):
+            def process_manifest_format(f, proto, client_name, itag, missing_pot):
                 key = (proto, f.get('language'))
                 if not all_formats and key in itags[itag]:
                     return False
@@ -3872,20 +3714,11 @@
                 if f.get('source_preference') is None:
                     f['source_preference'] = -1
 
-                # Clients that require PO Token return videoplayback URLs that may return 403
-                # hls does not currently require PO Token
-                if (
-                    not po_token
-                    and _PoTokenContext.GVS in self._get_default_ytcfg(client_name)['PO_TOKEN_REQUIRED_CONTEXTS']
-                    and proto != 'hls'
-                ):
-                    if 'missing_pot' not in self._configuration_arg('formats'):
-                        self._report_pot_format_skipped(video_id, client_name, proto)
-                        return False
+                if missing_pot:
                     f['format_note'] = join_nonempty(f.get('format_note'), 'MISSING POT', delim=' ')
                     f['source_preference'] -= 20
 
-                # XXX: Check if IOS HLS formats are affected by player PO token enforcement; temporary
+                # XXX: Check if IOS HLS formats are affected by PO token enforcement; temporary
                 # See https://github.com/yt-dlp/yt-dlp/issues/13511
                 if proto == 'hls' and client_name == 'ios':
                     f['__needs_testing'] = True
@@ -3922,90 +3755,11 @@
                 return True
 
             hls_manifest_url = 'hls' not in skip_manifests and streaming_data.get('hlsManifestUrl')
-=======
-        needs_live_processing = self._needs_live_processing(live_status, duration)
-        skip_bad_formats = 'incomplete' not in format_types
-        if self._configuration_arg('include_incomplete_formats'):
-            skip_bad_formats = False
-            self._downloader.deprecated_feature('[youtube] include_incomplete_formats extractor argument is deprecated. '
-                                                'Use formats=incomplete extractor argument instead')
-
-        skip_manifests = set(self._configuration_arg('skip'))
-        if (not self.get_param('youtube_include_hls_manifest', True)
-                or needs_live_processing == 'is_live'  # These will be filtered out by YoutubeDL anyway
-                or (needs_live_processing and skip_bad_formats)):
-            skip_manifests.add('hls')
-
-        if not self.get_param('youtube_include_dash_manifest', True):
-            skip_manifests.add('dash')
-        if self._configuration_arg('include_live_dash'):
-            self._downloader.deprecated_feature('[youtube] include_live_dash extractor argument is deprecated. '
-                                                'Use formats=incomplete extractor argument instead')
-        elif skip_bad_formats and live_status == 'is_live' and needs_live_processing != 'is_live':
-            skip_manifests.add('dash')
-
-        def process_manifest_format(f, proto, client_name, itag, missing_pot):
-            key = (proto, f.get('language'))
-            if not all_formats and key in itags[itag]:
-                return False
-
-            if f.get('source_preference') is None:
-                f['source_preference'] = -1
-
-            if missing_pot:
-                f['format_note'] = join_nonempty(f.get('format_note'), 'MISSING POT', delim=' ')
-                f['source_preference'] -= 20
-
-            # XXX: Check if IOS HLS formats are affected by PO token enforcement; temporary
-            # See https://github.com/yt-dlp/yt-dlp/issues/13511
-            if proto == 'hls' and client_name == 'ios':
-                f['__needs_testing'] = True
-
-            itags[itag].add(key)
-
-            if itag and all_formats:
-                f['format_id'] = f'{itag}-{proto}'
-            elif any(p != proto for p, _ in itags[itag]):
-                f['format_id'] = f'{itag}-{proto}'
-            elif itag:
-                f['format_id'] = itag
-
-            if original_language and f.get('language') == original_language:
-                f['format_note'] = join_nonempty(f.get('format_note'), '(default)', delim=' ')
-                f['language_preference'] = PREFERRED_LANG_VALUE
-
-            if itag in ('616', '235'):
-                f['format_note'] = join_nonempty(f.get('format_note'), 'Premium', delim=' ')
-                f['source_preference'] += 100
-
-            f['quality'] = q(itag_qualities.get(try_get(f, lambda f: f['format_id'].split('-')[0]), -1))
-            if f['quality'] == -1 and f.get('height'):
-                f['quality'] = q(res_qualities[min(res_qualities, key=lambda x: abs(x - f['height']))])
-            if self.get_param('verbose') or all_formats:
-                f['format_note'] = join_nonempty(
-                    f.get('format_note'), short_client_name(client_name), delim=', ')
-            if f.get('fps') and f['fps'] <= 1:
-                del f['fps']
-
-            if proto == 'hls' and f.get('has_drm'):
-                f['has_drm'] = 'maybe'
-                f['source_preference'] -= 5
-            return True
-
-        subtitles = {}
-        for sd in streaming_data:
-            client_name = sd[STREAMING_DATA_CLIENT_NAME]
-            fetch_pot_func = sd[STREAMING_DATA_FETCH_GVS_PO_TOKEN]
-            is_premium_subscriber = sd[STREAMING_DATA_IS_PREMIUM_SUBSCRIBER]
-            has_player_token = sd[STREAMING_DATA_PLAYER_TOKEN_PROVIDED]
-
-            hls_manifest_url = 'hls' not in skip_manifests and sd.get('hlsManifestUrl')
->>>>>>> 5b57b72c
             if hls_manifest_url:
                 pot_policy: GvsPoTokenPolicy = self._get_default_ytcfg(
                     client_name)['GVS_PO_TOKEN_POLICY'][StreamingProtocol.HLS]
-                require_po_token = gvs_pot_required(pot_policy, is_premium_subscriber, has_player_token)
-                po_token = gvs_pots.get(client_name, fetch_pot_func(required=require_po_token or pot_policy.recommended))
+                require_po_token = gvs_pot_required(pot_policy, is_premium_subscriber, player_token_provided)
+                po_token = gvs_pots.get(client_name, fetch_po_token_func(required=require_po_token or pot_policy.recommended))
                 if po_token:
                     hls_manifest_url = hls_manifest_url.rstrip('/') + f'/pot/{po_token}'
                     if client_name not in gvs_pots:
@@ -4029,8 +3783,8 @@
             if dash_manifest_url:
                 pot_policy: GvsPoTokenPolicy = self._get_default_ytcfg(
                     client_name)['GVS_PO_TOKEN_POLICY'][StreamingProtocol.DASH]
-                require_po_token = gvs_pot_required(pot_policy, is_premium_subscriber, has_player_token)
-                po_token = gvs_pots.get(client_name, fetch_pot_func(required=require_po_token or pot_policy.recommended))
+                require_po_token = gvs_pot_required(pot_policy, is_premium_subscriber, player_token_provided)
+                po_token = gvs_pots.get(client_name, fetch_po_token_func(required=require_po_token or pot_policy.recommended))
                 if po_token:
                     dash_manifest_url = dash_manifest_url.rstrip('/') + f'/pot/{po_token}'
                     if client_name not in gvs_pots:
@@ -4092,31 +3846,12 @@
                 } for j in range(math.ceil(fragment_count))],
             }
 
-<<<<<<< HEAD
-    def _download_player_responses(self, url, smuggled_data, video_id, webpage_url, reload_playback_token=None):
-=======
     def _download_initial_webpage(self, webpage_url, webpage_client, video_id):
->>>>>>> 5b57b72c
         webpage = None
         if webpage_url and 'webpage' not in self._configuration_arg('player_skip'):
             query = {'bpctr': '9999999999', 'has_verified': '1'}
             pp = (
                 self._configuration_arg('player_params', [None], casesense=True)[0]
-<<<<<<< HEAD
-                or traverse_obj(INNERTUBE_CLIENTS, ('web', 'PLAYER_PARAMS', {str}))
-            )
-            if pp:
-                query['pp'] = pp
-            webpage = self._download_webpage_with_retries(webpage_url, video_id, query=query)
-
-        master_ytcfg = self.extract_ytcfg(video_id, webpage) or self._get_default_ytcfg()
-
-        player_responses, player_url = self._extract_player_responses(
-            self._get_requested_clients(url, smuggled_data),
-            video_id, webpage, master_ytcfg, reload_playback_token)
-
-        return webpage, master_ytcfg, player_responses, player_url
-=======
                 or traverse_obj(INNERTUBE_CLIENTS, (webpage_client, 'PLAYER_PARAMS', {str}))
             )
             if pp:
@@ -4127,7 +3862,6 @@
                     'User-Agent': ('INNERTUBE_CONTEXT', 'client', 'userAgent', {str}),
                 }))
         return webpage
->>>>>>> 5b57b72c
 
     def _list_formats(self, video_id, microformats, video_details, player_responses, player_url, duration=None):
         live_broadcast_details = traverse_obj(microformats, (..., 'liveBroadcastDetails'))
@@ -4179,7 +3913,7 @@
             or 'premium' in (self._get_text(tlr, 'tooltipText') or '').lower()
         )
 
-    def _initial_extract(self, url, smuggled_data, webpage_url, webpage_client, video_id):
+    def _initial_extract(self, url, smuggled_data, webpage_url, webpage_client, video_id, reload_playback_token=None):
         # This function is also used by live-from-start refresh
         webpage = self._download_initial_webpage(webpage_url, webpage_client, video_id)
         webpage_ytcfg = self.extract_ytcfg(video_id, webpage) or self._get_default_ytcfg(webpage_client)
@@ -4192,7 +3926,7 @@
 
         player_responses, player_url = self._extract_player_responses(
             self._get_requested_clients(url, smuggled_data, is_premium_subscriber),
-            video_id, webpage, webpage_client, webpage_ytcfg, is_premium_subscriber)
+            video_id, webpage, webpage_client, webpage_ytcfg, is_premium_subscriber, reload_playback_token)
 
         return webpage, webpage_ytcfg, initial_data, is_premium_subscriber, player_responses, player_url
 
