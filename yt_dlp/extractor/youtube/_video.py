--- conflicted
+++ resolved
@@ -26,12 +26,8 @@
 from .pot._director import initialize_pot_director
 from .pot.provider import PoTokenContext, PoTokenRequest
 from ..openload import PhantomJSwrapper
-<<<<<<< HEAD
 from ...dependencies import protobug
-from ...jsinterp import JSInterpreter
-=======
 from ...jsinterp import JSInterpreter, LocalNameSpace
->>>>>>> a7113722
 from ...networking.exceptions import HTTPError
 from ...utils import (
     NO_DEFAULT,
@@ -2852,11 +2848,8 @@
     def _generate_player_context(cls, sts=None, reload_playback_token=None):
         content_playback_context = {
             'html5Preference': 'HTML5_PREF_WANTS',
-            'adPlaybackContext': {
-                'pyv': True,
-                'adType': 'AD_TYPE_INSTREAM',
-            },
         }
+
         if sts is not None:
             content_playback_context['signatureTimestamp'] = sts
 
@@ -2870,13 +2863,7 @@
             }
 
         return {
-<<<<<<< HEAD
             'playbackContext': playback_context,
-=======
-            'playbackContext': {
-                'contentPlaybackContext': context,
-            },
->>>>>>> a7113722
             **cls._get_checkok_params(),
         }
 
