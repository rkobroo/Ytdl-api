# coding: utf-8
from __future__ import unicode_literals

import functools
import re

from .common import InfoExtractor
from ..compat import compat_str
from ..utils import (
    int_or_none,
    parse_resolution,
    str_or_none,
    try_get,
    unified_timestamp,
    url_or_none,
    urljoin,
    OnDemandPagedList,
)


class PeerTubeIE(InfoExtractor):
    _INSTANCES_RE = r'''(?:
                            # Taken from https://instances.joinpeertube.org/instances
<<<<<<< HEAD
                            0ch\.in|
                            40two\.tube|
                            91video\.online|
                            FIGHTFORINFO\.com|
=======
                            40two\.tube|
>>>>>>> f60990dd
                            a\.metube\.ch|
                            advtv\.ml|
                            algorithmic\.tv|
                            alimulama\.com|
<<<<<<< HEAD
                            alttube\.fr|
                            aperi\.tube|
                            arcana\.fun|
                            archive\.vidicon\.org|
                            argos\.aquilenet\.fr|
                            armstube\.com|
                            artefac-paris\.tv|
                            artitube\.artifaille\.fr|
                            auf1\.eu|
                            balafon\.video|
                            battlepenguin\.video|
                            beertube\.epgn\.ch|
                            befree\.nohost\.me|
                            betamax\.video|
                            bideoak\.argia\.eus|
                            birkeundnymphe\.de|
                            bistule\.nohost\.me|
                            bitcointv\.com|
                            canard\.tube|
                            cattube\.org|
                            choob\.h\.etbus\.ch|
                            cinema\.yunohost\.support|
                            clap\.nerv-project\.eu|
                            climatejustice\.video|
                            comf\.tube|
                            conf\.tube|
                            conspiracydistillery\.com|
                            darkvapor\.nohost\.me|
                            daschauher\.aksel\.rocks|
                            dev\.videos\.lecygnenoir\.info|
                            devtube\.dev-wiki\.de|
                            dialup\.express|
                            digitalcourage\.video|
                            diode\.zone|
                            diytelevision\.com|
                            docker\.videos\.lecygnenoir\.info|
                            dreiecksnebel\.alex-detsch\.de|
                            eduvid\.org|
                            evangelisch\.video|
                            evertron\.tv|
                            exo\.tube|
=======
                            arcana\.fun|
                            archive\.vidicon\.org|
                            artefac-paris\.tv|
                            auf1\.eu|
                            battlepenguin\.video|
                            beertube\.epgn\.ch|
                            befree\.nohost\.me|
                            bideoak\.argia\.eus|
                            birkeundnymphe\.de|
                            bitcointv\.com|
                            cattube\.org|
                            clap\.nerv-project\.eu|
                            climatejustice\.video|
                            comf\.tube|
                            conspiracydistillery\.com|
                            darkvapor\.nohost\.me|
                            daschauher\.aksel\.rocks|
                            digitalcourage\.video|
                            dreiecksnebel\.alex-detsch\.de|
                            eduvid\.org|
                            evangelisch\.video|
                            exo\.tube|
                            fair\.tube|
                            fediverse\.tv|
                            film\.k-prod\.fr|
                            flim\.txmn\.tk|
                            fotogramas\.politicaconciencia\.org|
                            ftsi\.ru|
                            gary\.vger\.cloud|
                            graeber\.video|
                            greatview\.video|
                            grypstube\.uni-greifswald\.de|
                            highvoltage\.tv|
                            hpstube\.fr|
                            htp\.live|
                            hyperreal\.tube|
                            juggling\.digital|
                            kino\.kompot\.si|
                            kino\.schuerz\.at|
                            kinowolnosc\.pl|
                            kirche\.peertube-host\.de|
                            kodcast\.com|
                            kolektiva\.media|
                            kraut\.zone|
                            kumi\.tube|
                            lastbreach\.tv|
                            lepetitmayennais\.fr\.nf|
                            lexx\.impa\.me|
                            libertynode\.tv|
                            libra\.syntazia\.org|
                            libremedia\.video|
                            live\.libratoi\.org|
                            live\.nanao\.moe|
                            live\.toobnix\.org|
                            livegram\.net|
                            lolitube\.freedomchan\.moe|
                            lucarne\.balsamine\.be|
                            maindreieck-tv\.de|
                            mani\.tube|
                            manicphase\.me|
                            media\.gzevd\.de|
                            media\.inno3\.cricket|
                            media\.kaitaia\.life|
                            media\.krashboyz\.org|
                            media\.over-world\.org|
                            media\.skewed\.de|
                            media\.undeadnetwork\.de|
                            medias\.pingbase\.net|
                            melsungen\.peertube-host\.de|
                            mirametube\.fr|
                            mojotube\.net|
                            monplaisirtube\.ddns\.net|
                            mountaintown\.video|
                            my\.bunny\.cafe|
                            myfreetube\.de|
                            mytube\.kn-cloud\.de|
                            mytube\.madzel\.de|
                            myworkoutarenapeertube\.cf|
                            nanawel-peertube\.dyndns\.org|
                            nastub\.cz|
                            offenes\.tv|
                            orgdup\.media|
                            ovaltube\.codinglab\.ch|
                            p2ptv\.ru|
                            p\.eertu\.be|
                            p\.lu|
                            peer\.azurs\.fr|
                            peertube1\.zeteo\.me|
                            peertube\.020\.pl|
                            peertube\.0x5e\.eu|
                            peertube\.alpharius\.io|
                            peertube\.am-networks\.fr|
                            peertube\.anduin\.net|
                            peertube\.anzui\.dev|
                            peertube\.arbleizez\.bzh|
                            peertube\.art3mis\.de|
                            peertube\.atilla\.org|
                            peertube\.atsuchan\.page|
                            peertube\.aukfood\.net|
                            peertube\.aventer\.biz|
                            peertube\.b38\.rural-it\.org|
                            peertube\.beeldengeluid\.nl|
                            peertube\.be|
                            peertube\.bgzashtita\.es|
                            peertube\.bitsandlinux\.com|
                            peertube\.biz|
                            peertube\.boba\.best|
                            peertube\.br0\.fr|
                            peertube\.bridaahost\.ynh\.fr|
                            peertube\.bubbletea\.dev|
                            peertube\.bubuit\.net|
                            peertube\.cabaal\.net|
                            peertube\.cats-home\.net|
                            peertube\.chemnitz\.freifunk\.net|
                            peertube\.chevro\.fr|
                            peertube\.chrisspiegl\.com|
                            peertube\.chtisurel\.net|
                            peertube\.cipherbliss\.com|
                            peertube\.cloud\.sans\.pub|
                            peertube\.cpge-brizeux\.fr|
                            peertube\.ctseuro\.com|
                            peertube\.cuatrolibertades\.org|
                            peertube\.cybercirujas\.club|
                            peertube\.cythin\.com|
                            peertube\.davigge\.com|
                            peertube\.dc\.pini\.fr|
                            peertube\.debian\.social|
                            peertube\.demonix\.fr|
                            peertube\.designersethiques\.org|
                            peertube\.desmu\.fr|
                            peertube\.devloprog\.org|
                            peertube\.devol\.it|
                            peertube\.dtmf\.ca|
                            peertube\.ecologie\.bzh|
                            peertube\.eu\.org|
                            peertube\.european-pirates\.eu|
                            peertube\.euskarabildua\.eus|
                            peertube\.fenarinarsa\.com|
                            peertube\.fomin\.site|
                            peertube\.forsud\.be|
                            peertube\.francoispelletier\.org|
                            peertube\.freenet\.ru|
                            peertube\.freetalklive\.com|
                            peertube\.functional\.cafe|
                            peertube\.gardeludwig\.fr|
                            peertube\.gargantia\.fr|
                            peertube\.gcfamily\.fr|
                            peertube\.genma\.fr|
                            peertube\.get-racing\.de|
                            peertube\.gidikroon\.eu|
                            peertube\.gruezishop\.ch|
                            peertube\.habets\.house|
                            peertube\.hackerfraternity\.org|
                            peertube\.ichigo\.everydayimshuflin\.com|
                            peertube\.ignifi\.me|
                            peertube\.inapurna\.org|
                            peertube\.informaction\.info|
                            peertube\.interhop\.org|
                            peertube\.iselfhost\.com|
                            peertube\.it|
                            peertube\.jensdiemer\.de|
                            peertube\.joffreyverd\.fr|
                            peertube\.kalua\.im|
                            peertube\.kathryl\.fr|
                            peertube\.keazilla\.net|
                            peertube\.klaewyss\.fr|
                            peertube\.kodcast\.com|
                            peertube\.kx\.studio|
                            peertube\.lagvoid\.com|
                            peertube\.lavallee\.tech|
                            peertube\.le5emeaxe\.fr|
                            peertube\.lestutosdeprocessus\.fr|
                            peertube\.librenet\.co\.za|
                            peertube\.logilab\.fr|
                            peertube\.louisematic\.site|
                            peertube\.luckow\.org|
                            peertube\.luga\.at|
                            peertube\.lyceeconnecte\.fr|
                            peertube\.manalejandro\.com|
                            peertube\.marud\.fr|
                            peertube\.mattone\.net|
                            peertube\.maxweiss\.io|
                            peertube\.monlycee\.net|
                            peertube\.mxinfo\.fr|
                            peertube\.myrasp\.eu|
                            peertube\.nebelcloud\.de|
                            peertube\.netzbegruenung\.de|
                            peertube\.newsocial\.tech|
                            peertube\.nicolastissot\.fr|
                            peertube\.nz|
                            peertube\.offerman\.com|
                            peertube\.opencloud\.lu|
                            peertube\.orthus\.link|
                            peertube\.patapouf\.xyz|
                            peertube\.pi2\.dev|
                            peertube\.plataformess\.org|
                            peertube\.pl|
                            peertube\.portaesgnos\.org|
                            peertube\.r2\.enst\.fr|
                            peertube\.r5c3\.fr|
                            peertube\.radres\.xyz|
                            peertube\.red|
                            peertube\.robonomics\.network|
                            peertube\.rtnkv\.cloud|
                            peertube\.runfox\.tk|
                            peertube\.satoshishop\.de|
                            peertube\.scic-tetris\.org|
                            peertube\.securitymadein\.lu|
                            peertube\.semweb\.pro|
                            peertube\.social\.my-wan\.de|
                            peertube\.soykaf\.org|
                            peertube\.stefofficiel\.me|
                            peertube\.stream|
                            peertube\.su|
                            peertube\.swrs\.net|
                            peertube\.takeko\.cyou|
                            peertube\.tangentfox\.com|
                            peertube\.taxinachtegel\.de|
                            peertube\.thenewoil\.xyz|
                            peertube\.ti-fr\.com|
                            peertube\.tiennot\.net|
                            peertube\.troback\.com|
                            peertube\.tspu\.edu\.ru|
                            peertube\.tux\.ovh|
                            peertube\.tv|
                            peertube\.tweb\.tv|
                            peertube\.ucy\.de|
                            peertube\.underworld\.fr|
                            peertube\.us\.to|
                            peertube\.ventresmous\.fr|
                            peertube\.vlaki\.cz|
                            peertube\.w\.utnw\.de|
                            peertube\.westring\.digital|
                            peertube\.xwiki\.com|
                            peertube\.zoz-serv\.org|
                            peervideo\.ru|
                            periscope\.numenaute\.org|
                            perron-tube\.de|
                            petitlutinartube\.fr|
                            phijkchu\.com|
                            pierre\.tube|
                            piraten\.space|
                            play\.rosano\.ca|
                            player\.ojamajo\.moe|
                            plextube\.nl|
                            pocketnetpeertube1\.nohost\.me|
                            pocketnetpeertube3\.nohost\.me|
                            pocketnetpeertube4\.nohost\.me|
                            pocketnetpeertube5\.nohost\.me|
                            pocketnetpeertube6\.nohost\.me|
                            pt\.24-7\.ro|
                            pt\.apathy\.top|
                            pt\.diaspodon\.fr|
                            pt\.fedi\.tech|
                            pt\.maciej\.website|
                            ptb\.lunarviews\.net|
                            ptmir1\.inter21\.net|
                            ptmir2\.inter21\.net|
                            ptmir3\.inter21\.net|
                            ptmir4\.inter21\.net|
                            ptmir5\.inter21\.net|
                            ptube\.horsentiers\.fr|
                            ptube\.xmanifesto\.club|
                            queermotion\.org|
                            re-wizja\.re-medium\.com|
                            regarder\.sans\.pub|
                            ruraletv\.ovh|
                            s1\.gegenstimme\.tv|
                            s2\.veezee\.tube|
                            sdmtube\.fr|
                            sender-fm\.veezee\.tube|
                            serv1\.wiki-tube\.de|
                            serv3\.wiki-tube\.de|
                            sickstream\.net|
                            sleepy\.tube|
                            sovran\.video|
                            spectra\.video|
                            stream\.elven\.pw|
                            stream\.k-prod\.fr|
                            stream\.shahab\.nohost\.me|
                            streamsource\.video|
                            studios\.racer159\.com|
                            testtube\.florimond\.eu|
                            tgi\.hosted\.spacebear\.ee|
                            thaitube\.in\.th|
                            the\.jokertv\.eu|
                            theater\.ethernia\.net|
                            thecool\.tube|
                            tilvids\.com|
                            toob\.bub\.org|
                            tpaw\.video|
                            truetube\.media|
                            tuba\.lhub\.pl|
                            tube-aix-marseille\.beta\.education\.fr|
                            tube-amiens\.beta\.education\.fr|
                            tube-besancon\.beta\.education\.fr|
                            tube-bordeaux\.beta\.education\.fr|
                            tube-clermont-ferrand\.beta\.education\.fr|
                            tube-corse\.beta\.education\.fr|
                            tube-creteil\.beta\.education\.fr|
                            tube-dijon\.beta\.education\.fr|
                            tube-education\.beta\.education\.fr|
                            tube-grenoble\.beta\.education\.fr|
                            tube-lille\.beta\.education\.fr|
                            tube-limoges\.beta\.education\.fr|
                            tube-montpellier\.beta\.education\.fr|
                            tube-nancy\.beta\.education\.fr|
                            tube-nantes\.beta\.education\.fr|
                            tube-nice\.beta\.education\.fr|
                            tube-normandie\.beta\.education\.fr|
                            tube-orleans-tours\.beta\.education\.fr|
                            tube-outremer\.beta\.education\.fr|
                            tube-paris\.beta\.education\.fr|
                            tube-poitiers\.beta\.education\.fr|
                            tube-reims\.beta\.education\.fr|
                            tube-rennes\.beta\.education\.fr|
                            tube-strasbourg\.beta\.education\.fr|
                            tube-toulouse\.beta\.education\.fr|
                            tube-versailles\.beta\.education\.fr|
                            tube1\.it\.tuwien\.ac\.at|
                            tube\.abolivier\.bzh|
                            tube\.ac-amiens\.fr|
                            tube\.aerztefueraufklaerung\.de|
                            tube\.alexx\.ml|
                            tube\.amic37\.fr|
                            tube\.anufrij\.de|
                            tube\.apolut\.net|
                            tube\.arkhalabs\.io|
                            tube\.arthack\.nz|
                            tube\.as211696\.net|
                            tube\.avensio\.de|
                            tube\.azbyka\.ru|
                            tube\.azkware\.net|
                            tube\.bachaner\.fr|
                            tube\.bmesh\.org|
                            tube\.borked\.host|
                            tube\.bstly\.de|
                            tube\.chaoszone\.tv|
                            tube\.chatelet\.ovh|
                            tube\.cloud-libre\.eu|
                            tube\.cms\.garden|
                            tube\.cowfee\.moe|
                            tube\.cryptography\.dog|
                            tube\.darknight-coffee\.org|
                            tube\.dev\.lhub\.pl|
                            tube\.distrilab\.fr|
                            tube\.dsocialize\.net|
                            tube\.ebin\.club|
                            tube\.fdn\.fr|
                            tube\.florimond\.eu|
                            tube\.foxarmy\.ml|
                            tube\.foxden\.party|
                            tube\.frischesicht\.de|
                            tube\.futuretic\.fr|
                            tube\.gnous\.eu|
                            tube\.grap\.coop|
                            tube\.graz\.social|
                            tube\.grin\.hu|
                            tube\.hackerscop\.org|
                            tube\.hordearii\.fr|
                            tube\.jeena\.net|
                            tube\.kai-stuht\.com|
                            tube\.kockatoo\.org|
                            tube\.kotur\.org|
                            tube\.lacaveatonton\.ovh|
                            tube\.linkse\.media|
                            tube\.lokad\.com|
                            tube\.lucie-philou\.com|
                            tube\.melonbread\.xyz|
                            tube\.mfraters\.net|
                            tube\.motuhake\.xyz|
                            tube\.mrbesen\.de|
                            tube\.nah\.re|
                            tube\.nchoco\.net|
                            tube\.novg\.net|
                            tube\.nox-rhea\.org|
                            tube\.nuagelibre\.fr|
                            tube\.nx12\.net|
                            tube\.octaplex\.net|
                            tube\.odat\.xyz|
                            tube\.oisux\.org|
                            tube\.opportunis\.me|
                            tube\.org\.il|
                            tube\.ortion\.xyz|
                            tube\.others\.social|
                            tube\.picasoft\.net|
                            tube\.plomlompom\.com|
                            tube\.pmj\.rocks|
                            tube\.portes-imaginaire\.org|
                            tube\.pyngu\.com|
                            tube\.rebellion\.global|
                            tube\.rhythms-of-resistance\.org|
                            tube\.rita\.moe|
                            tube\.rsi\.cnr\.it|
                            tube\.s1gm4\.eu|
                            tube\.saumon\.io|
                            tube\.schleuss\.online|
                            tube\.schule\.social|
                            tube\.seditio\.fr|
                            tube\.shanti\.cafe|
                            tube\.shela\.nu|
                            tube\.skrep\.in|
                            tube\.sp-codes\.de|
                            tube\.sp4ke\.com|
                            tube\.superseriousbusiness\.org|
                            tube\.systest\.eu|
                            tube\.tappret\.fr|
                            tube\.tardis\.world|
                            tube\.toontoet\.nl|
                            tube\.tpshd\.de|
                            tube\.troopers\.agency|
                            tube\.tylerdavis\.xyz|
                            tube\.undernet\.uy|
                            tube\.vigilian-consulting\.nl|
                            tube\.vraphim\.com|
                            tube\.wehost\.lgbt|
                            tube\.wien\.rocks|
                            tube\.wolfe\.casa|
                            tube\.xd0\.de|
                            tube\.xy-space\.de|
                            tube\.yapbreak\.fr|
                            tubedu\.org|
                            tubes\.jodh\.us|
                            tuktube\.com|
                            turkum\.me|
                            tututu\.tube|
                            tuvideo\.encanarias\.info|
                            tv1\.cocu\.cc|
                            tv1\.gomntu\.space|
                            tv2\.cocu\.cc|
                            tv\.adn\.life|
                            tv\.atmx\.ca|
                            tv\.bitma\.st|
                            tv\.generallyrubbish\.net\.au|
                            tv\.lumbung\.space|
                            tv\.mattchristiansenmedia\.com|
                            tv\.netwhood\.online|
                            tv\.neue\.city|
                            tv\.piejacker\.net|
                            tv\.pirateradio\.social|
                            tv\.undersco\.re|
                            tvox\.ru|
                            twctube\.twc-zone\.eu|
                            unfilter\.tube|
                            v\.basspistol\.org|
                            v\.kisombrella\.top|
                            v\.lastorder\.xyz|
                            v\.lor\.sh|
                            v\.phreedom\.club|
                            v\.sil\.sh|
                            v\.szy\.io|
                            v\.xxxapex\.com|
                            veezee\.tube|
                            vid\.dascoyote\.xyz|
                            vid\.garwood\.io|
                            vid\.ncrypt\.at|
                            vid\.pravdastalina\.info|
                            vid\.qorg11\.net|
                            vid\.rajeshtaylor\.com|
                            vid\.samtripoli\.com|
                            vid\.werefox\.dev|
                            vid\.wildeboer\.net|
                            video-cave-v2\.de|
                            video\.076\.ne\.jp|
                            video\.1146\.nohost\.me|
                            video\.altertek\.org|
                            video\.anartist\.org|
                            video\.apps\.thedoodleproject\.net|
                            video\.artist\.cx|
                            video\.asgardius\.company|
                            video\.balsillie\.net|
                            video\.bards\.online|
                            video\.binarydad\.com|
                            video\.blast-info\.fr|
                            video\.catgirl\.biz|
                            video\.cigliola\.com|
                            video\.cm-en-transition\.fr|
                            video\.cnt\.social|
                            video\.coales\.co|
                            video\.codingfield\.com|
                            video\.comptoir\.net|
                            video\.comune\.trento\.it|
                            video\.cpn\.so|
                            video\.csc49\.fr|
                            video\.cybre\.town|
                            video\.demokratischer-sommer\.de|
                            video\.discord-insoumis\.fr|
                            video\.dolphincastle\.com|
                            video\.dresden\.network|
                            video\.ecole-89\.com|
                            video\.elgrillolibertario\.org|
                            video\.emergeheart\.info|
                            video\.eradicatinglove\.xyz|
                            video\.ethantheenigma\.me|
                            video\.exodus-privacy\.eu\.org|
                            video\.fbxl\.net|
                            video\.fhtagn\.org|
                            video\.greenmycity\.eu|
                            video\.guerredeclasse\.fr|
                            video\.gyt\.is|
                            video\.hackers\.town|
                            video\.hardlimit\.com|
                            video\.hooli\.co|
                            video\.igem\.org|
                            video\.internet-czas-dzialac\.pl|
                            video\.islameye\.com|
                            video\.kicik\.fr|
                            video\.kuba-orlik\.name|
                            video\.kyushojitsu\.ca|
                            video\.lavolte\.net|
                            video\.lespoesiesdheloise\.fr|
                            video\.liberta\.vip|
                            video\.liege\.bike|
                            video\.linc\.systems|
                            video\.linux\.it|
                            video\.linuxtrent\.it|
                            video\.lokal\.social|
                            video\.lono\.space|
                            video\.lunasqu\.ee|
                            video\.lundi\.am|
                            video\.marcorennmaus\.de|
                            video\.mass-trespass\.uk|
                            video\.mugoreve\.fr|
                            video\.mundodesconocido\.com|
                            video\.mycrowd\.ca|
                            video\.nogafam\.es|
                            video\.odayacres\.farm|
                            video\.ozgurkon\.org|
                            video\.p1ng0ut\.social|
                            video\.p3x\.de|
                            video\.pcf\.fr|
                            video\.pony\.gallery|
                            video\.potate\.space|
                            video\.pourpenser\.pro|
                            video\.progressiv\.dev|
                            video\.resolutions\.it|
                            video\.rw501\.de|
                            video\.screamer\.wiki|
                            video\.sdm-tools\.net|
                            video\.sftblw\.moe|
                            video\.shitposter\.club|
                            video\.skyn3t\.in|
                            video\.soi\.ch|
                            video\.stuartbrand\.co\.uk|
                            video\.thinkof\.name|
                            video\.toot\.pt|
                            video\.triplea\.fr|
                            video\.turbo\.chat|
                            video\.vaku\.org\.ua|
                            video\.veloma\.org|
                            video\.violoncello\.ch|
                            video\.wilkie\.how|
                            video\.wsf2021\.info|
                            videorelay\.co|
                            videos-passages\.huma-num\.fr|
                            videos\.3d-wolf\.com|
                            videos\.ahp-numerique\.fr|
                            videos\.alexandrebadalo\.pt|
                            videos\.archigny\.net|
                            videos\.benjaminbrady\.ie|
                            videos\.buceoluegoexisto\.com|
                            videos\.capas\.se|
                            videos\.casually\.cat|
                            videos\.cloudron\.io|
                            videos\.coletivos\.org|
                            videos\.danksquad\.org|
                            videos\.denshi\.live|
                            videos\.fromouter\.space|
                            videos\.fsci\.in|
                            videos\.globenet\.org|
                            videos\.hauspie\.fr|
                            videos\.hush\.is|
                            videos\.john-livingston\.fr|
                            videos\.jordanwarne\.xyz|
                            videos\.lavoixdessansvoix\.org|
                            videos\.leslionsfloorball\.fr|
                            videos\.lucero\.top|
                            videos\.martyn\.berlin|
                            videos\.mastodont\.cat|
                            videos\.monstro1\.com|
                            videos\.npo\.city|
                            videos\.optoutpod\.com|
                            videos\.petch\.rocks|
                            videos\.pzelawski\.xyz|
                            videos\.rampin\.org|
                            videos\.scanlines\.xyz|
                            videos\.shmalls\.pw|
                            videos\.sibear\.fr|
                            videos\.stadtfabrikanten\.org|
                            videos\.tankernn\.eu|
                            videos\.testimonia\.org|
                            videos\.thisishowidontdisappear\.com|
                            videos\.traumaheilung\.net|
                            videos\.trom\.tf|
                            videos\.wakkerewereld\.nu|
                            videos\.weblib\.re|
                            videos\.yesil\.club|
                            vids\.roshless\.me|
                            vids\.tekdmn\.me|
                            vidz\.dou\.bet|
                            vod\.lumikko\.dev|
                            vs\.uniter\.network|
                            vulgarisation-informatique\.fr|
                            watch\.breadtube\.tv|
                            watch\.deranalyst\.ch|
                            watch\.ignorance\.eu|
                            watch\.krazy\.party|
                            watch\.libertaria\.space|
                            watch\.rt4mn\.org|
                            watch\.softinio\.com|
                            watch\.tubelab\.video|
                            web-fellow\.de|
                            webtv\.vandoeuvre\.net|
                            wechill\.space|
                            wikileaks\.video|
                            wiwi\.video|
                            worldofvids\.com|
                            wwtube\.net|
                            www4\.mir\.inter21\.net|
                            www\.birkeundnymphe\.de|
                            www\.captain-german\.com|
                            www\.wiki-tube\.de|
                            xxivproduction\.video|
                            xxx\.noho\.st|

                            # from youtube-dl
                            peertube\.rainbowswingers\.net|
                            tube\.stanisic\.nl|
                            peer\.suiri\.us|
                            medias\.libox\.fr|
                            videomensoif\.ynh\.fr|
                            peertube\.travelpandas\.eu|
                            peertube\.rachetjay\.fr|
                            peertube\.montecsys\.fr|
                            tube\.eskuero\.me|
                            peer\.tube|
                            peertube\.umeahackerspace\.se|
                            tube\.nx-pod\.de|
                            video\.monsieurbidouille\.fr|
                            tube\.openalgeria\.org|
                            vid\.lelux\.fi|
                            video\.anormallostpod\.ovh|
                            tube\.crapaud-fou\.org|
                            peertube\.stemy\.me|
                            lostpod\.space|
>>>>>>> f60990dd
                            exode\.me|
                            fair\.tube|
                            fanvid\.stopthatimp\.net|
                            fediverse\.tv|
                            fightforinfo\.com|
                            film\.k-prod\.fr|
                            film\.node9\.org|
                            flim\.txmn\.tk|
                            fontube\.fr|
                            fotogramas\.politicaconciencia\.org|
                            framatube\.org|
                            ftsi\.ru|
                            gary\.vger\.cloud|
                            gouttedeau\.space|
                            graeber\.video|
                            greatview\.video|
                            grypstube\.uni-greifswald\.de|
                            highvoltage\.tv|
                            hitchtube\.fr|
                            hkvideo\.live|
                            hostyour\.tv|
                            hpstube\.fr|
                            htp\.live|
                            hyperreal\.tube|
                            indymotion\.fr|
                            irrsinn\.video|
                            juggling\.digital|
                            justporn\.cc|
                            kino\.kompot\.si|
                            kino\.schuerz\.at|
                            kinowolnosc\.pl|
                            kirche\.peertube-host\.de|
                            kodcast\.com|
                            kolektiva\.media|
                            kraut\.zone|
                            kumi\.tube|
                            lastbreach\.tv|
                            lepetitmayennais\.fr\.nf|
                            lexx\.impa\.me|
                            libertynode\.tv|
                            libra\.syntazia\.org|
                            libre\.tube|
                            libre\.video|
                            libremedia\.video|
                            libretube\.net|
                            live\.libratoi\.org|
                            live\.nanao\.moe|
                            live\.toobnix\.org|
                            livegram\.net|
                            lolitube\.freedomchan\.moe|
                            lostpod\.space|
                            lucarne\.balsamine\.be|
                            maindreieck-tv\.de|
                            mani\.tube|
                            manicphase\.me|
                            media\.assassinate-you\.net|
                            media\.gzevd\.de|
                            media\.inno3\.cricket|
                            media\.kaitaia\.life|
                            media\.krashboyz\.org|
                            media\.over-world\.org|
                            media\.privacyinternational\.org|
                            media\.skewed\.de|
                            media\.undeadnetwork\.de|
                            media\.zat\.im|
                            medias\.libox\.fr|
                            medias\.pingbase\.net|
                            megatube\.lilomoino\.fr|
                            melsungen\.peertube-host\.de|
                            mirametube\.fr|
                            mojotube\.net|
                            monplaisirtube\.ddns\.net|
                            mountaintown\.video|
                            mplayer\.demouliere\.eu|
                            my\.bunny\.cafe|
                            myfreetube\.de|
                            mytube\.kn-cloud\.de|
                            mytube\.madzel\.de|
                            myworkoutarenapeertube\.cf|
                            nanawel-peertube\.dyndns\.org|
                            nastub\.cz|
                            nordenmedia\.com|
                            nrop\.cant\.at|
                            nuage\.acostey\.fr|
                            offenes\.tv|
                            open\.tube|
                            orgdup\.media|
                            ovaltube\.codinglab\.ch|
                            p2ptv\.ru|
                            p\.eertu\.be|
                            p\.lu|
                            pe\.ertu\.be|
                            peer\.azurs\.fr|
                            peer\.hostux\.social|
                            peer\.mathdacloud\.ovh|
                            peer\.philoxweb\.be|
                            peer\.suiri\.us|
                            peer\.tube|
                            peertube1\.zeteo\.me|
                            peertube2\.cpy\.re|
                            peertube3\.cpy\.re|
                            peertube\.020\.pl|
                            peertube\.0x5e\.eu|
                            peertube\.1312\.media|
                            peertube\.alpharius\.io|
                            peertube\.alter-nativ-voll\.de|
                            peertube\.am-networks\.fr|
                            peertube\.amicale\.net|
                            peertube\.anarchmusicall\.net|
                            peertube\.anduin\.net|
                            peertube\.anon-kenkai\.com|
                            peertube\.anzui\.dev|
                            peertube\.arbleizez\.bzh|
                            peertube\.art3mis\.de|
                            peertube\.artica\.center|
                            peertube\.asrun\.eu|
                            peertube\.atilla\.org|
                            peertube\.atsuchan\.page|
                            peertube\.aukfood\.net|
                            peertube\.aventer\.biz|
                            peertube\.b38\.rural-it\.org|
                            peertube\.beeldengeluid\.nl|
                            peertube\.be|
                            peertube\.bgzashtita\.es|
                            peertube\.bilange\.ca|
                            peertube\.bitsandlinux\.com|
                            peertube\.biz|
                            peertube\.boba\.best|
                            peertube\.boneheadmedia\.com|
                            peertube\.br0\.fr|
                            peertube\.bridaahost\.ynh\.fr|
                            peertube\.bubbletea\.dev|
                            peertube\.bubuit\.net|
                            peertube\.cabaal\.net|
                            peertube\.cats-home\.net|
                            peertube\.cat|
                            peertube\.chantierlibre\.org|
                            peertube\.chemnitz\.freifunk\.net|
                            peertube\.chevro\.fr|
                            peertube\.chrisspiegl\.com|
                            peertube\.chtisurel\.net|
                            peertube\.ch|
                            peertube\.cipherbliss\.com|
                            peertube\.cloud\.sans\.pub|
                            peertube\.co\.uk|
                            peertube\.cpge-brizeux\.fr|
                            peertube\.cpy\.re|
                            peertube\.ctseuro\.com|
                            peertube\.cuatrolibertades\.org|
                            peertube\.cyber-tribal\.com|
                            peertube\.cybercirujas\.club|
                            peertube\.cythin\.com|
                            peertube\.datagueule\.tv|
                            peertube\.david\.durieux\.family|
                            peertube\.davigge\.com|
                            peertube\.dc\.pini\.fr|
                            peertube\.ddns\.net|
                            peertube\.debian\.social|
                            peertube\.demonix\.fr|
                            peertube\.designersethiques\.org|
                            peertube\.desmu\.fr|
                            peertube\.devloprog\.org|
                            peertube\.devol\.it|
                            peertube\.devosi\.org|
                            peertube\.donnadieu\.fr|
                            peertube\.dsmouse\.net|
                            peertube\.dtmf\.ca|
                            peertube\.dynlinux\.io|
                            peertube\.ecologie\.bzh|
                            peertube\.eric\.ovh|
                            peertube\.ethernia\.net|
                            peertube\.eu\.org|
                            peertube\.european-pirates\.eu|
                            peertube\.euskarabildua\.eus|
                            peertube\.f-si\.org|
                            peertube\.fedi\.quebec|
                            peertube\.fedilab\.app|
                            peertube\.fediverse\.ru|
                            peertube\.fenarinarsa\.com|
                            peertube\.ffs2play\.fr|
                            peertube\.floss-marketing-school\.com|
                            peertube\.fomin\.site|
                            peertube\.forsud\.be|
                            peertube\.foxfam\.club|
                            peertube\.francoispelletier\.org|
                            peertube\.freeforge\.eu|
                            peertube\.freenet\.ru|
                            peertube\.freetalklive\.com|
                            peertube\.fr|
                            peertube\.functional\.cafe|
                            peertube\.gaialabs\.ch|
                            peertube\.gardeludwig\.fr|
                            peertube\.gargantia\.fr|
                            peertube\.gcaillaut\.fr|
                            peertube\.gcfamily\.fr|
                            peertube\.gegeweb\.eu|
                            peertube\.genma\.fr|
                            peertube\.get-racing\.de|
                            peertube\.gidikroon\.eu|
                            peertube\.gnumeria\.eu\.org|
                            peertube\.gruezishop\.ch|
                            peertube\.habets\.house|
                            peertube\.hackerfraternity\.org|
                            peertube\.harmoniescreatives\.com|
                            peertube\.hatthieves\.es|
                            peertube\.heberge\.fr|
                            peertube\.heraut\.eu|
                            peertube\.ichigo\.everydayimshuflin\.com|
                            peertube\.icu|
                            peertube\.ignifi\.me|
                            peertube\.inapurna\.org|
                            peertube\.informaction\.info|
                            peertube\.interhop\.org|
                            peertube\.iriseden\.eu|
                            peertube\.iselfhost\.com|
                            peertube\.it|
                            peertube\.jackbot\.fr|
                            peertube\.jensdiemer\.de|
                            peertube\.joffreyverd\.fr|
                            peertube\.kajalinifi\.de|
                            peertube\.kalua\.im|
                            peertube\.kathryl\.fr|
                            peertube\.keazilla\.net|
                            peertube\.kerenon\.com|
                            peertube\.klaewyss\.fr|
                            peertube\.kodcast\.com|
                            peertube\.koehn\.com|
                            peertube\.kosebamse\.com|
                            peertube\.kx\.studio|
                            peertube\.laas\.fr|
                            peertube\.lagob\.fr|
                            peertube\.lagvoid\.com|
                            peertube\.lavallee\.tech|
                            peertube\.le5emeaxe\.fr|
                            peertube\.leboulaire\.ovh|
                            peertube\.lestutosdeprocessus\.fr|
                            peertube\.librelabucm\.org|
                            peertube\.librelois\.fr|
                            peertube\.librenet\.co\.za|
                            peertube\.linuxrocks\.online|
                            peertube\.live|
                            peertube\.livingutopia\.org|
                            peertube\.logilab\.fr|
                            peertube\.lol|
                            peertube\.louisematic\.site|
                            peertube\.luckow\.org|
                            peertube\.luga\.at|
                            peertube\.lyceeconnecte\.fr|
                            peertube\.mablr\.org|
                            peertube\.makotoworkshop\.org|
                            peertube\.malbert\.xyz|
                            peertube\.manalejandro\.com|
                            peertube\.marud\.fr|
                            peertube\.mastodon\.host|
                            peertube\.mathieufamily\.ovh|
                            peertube\.mattone\.net|
                            peertube\.maxweiss\.io|
                            peertube\.mazzonetto\.eu|
                            peertube\.mckillop\.org|
                            peertube\.metalbanana\.net|
                            peertube\.metawurst\.space|
                            peertube\.me|
                            peertube\.mofgao\.space|
                            peertube\.monlycee\.net|
                            peertube\.montecsys\.fr|
                            peertube\.musicstudio\.pro|
                            peertube\.mxinfo\.fr|
                            peertube\.mygaia\.org|
                            peertube\.myrasp\.eu|
                            peertube\.nayya\.org|
                            peertube\.nebelcloud\.de|
                            peertube\.netzbegruenung\.de|
                            peertube\.newsocial\.tech|
                            peertube\.nicolastissot\.fr|
                            peertube\.nogafa\.org|
                            peertube\.nomagic\.uk|
                            peertube\.normandie-libre\.fr|
                            peertube\.nz|
                            peertube\.offerman\.com|
                            peertube\.oiseauroch\.fr|
                            peertube\.opencloud\.lu|
                            peertube\.openstreetmap\.fr|
                            peertube\.orthus\.link|
                            peertube\.osureplayviewer\.xyz|
                            peertube\.parleur\.net|
                            peertube\.patapouf\.xyz|
                            peertube\.pcservice46\.fr|
                            peertube\.pi2\.dev|
                            peertube\.plataformess\.org|
                            peertube\.pl|
                            peertube\.portaesgnos\.org|
                            peertube\.public\.cat|
                            peertube\.qtg\.fr|
                            peertube\.r2\.enst\.fr|
                            peertube\.r5c3\.fr|
                            peertube\.rachetjay\.fr|
                            peertube\.radres\.xyz|
                            peertube\.rainbowswingers\.net|
                            peertube\.red|
                            peertube\.ricostrongxxx\.com|
                            peertube\.robonomics\.network|
                            peertube\.roflcopter\.fr|
                            peertube\.rtnkv\.cloud|
                            peertube\.runfox\.tk|
                            peertube\.s2s\.video|
                            peertube\.satoshishop\.de|
                            peertube\.schaeferit\.de|
                            peertube\.scic-tetris\.org|
                            peertube\.securitymadein\.lu|
                            peertube\.semweb\.pro|
                            peertube\.servebeer\.com|
                            peertube\.serveur\.slv-valbonne\.fr|
                            peertube\.simounet\.net|
                            peertube\.sl-network\.fr|
                            peertube\.slat\.org|
                            peertube\.snargol\.com|
                            peertube\.social\.my-wan\.de|
                            peertube\.social|
                            peertube\.solidev\.net|
                            peertube\.soykaf\.org|
                            peertube\.stefofficiel\.me|
                            peertube\.stemy\.me|
                            peertube\.stephenson\.cc|
                            peertube\.stream|
                            peertube\.su|
                            peertube\.swarm\.solvingmaz\.es|
                            peertube\.swrs\.net|
                            peertube\.takeko\.cyou|
                            peertube\.tamanoir\.foucry\.net|
                            peertube\.tangentfox\.com|
                            peertube\.taxinachtegel\.de|
                            peertube\.teleassist\.fr|
                            peertube\.the-penguin\.de|
                            peertube\.thenewoil\.xyz|
                            peertube\.ti-fr\.com|
                            peertube\.tiennot\.net|
                            peertube\.togart\.de|
                            peertube\.touhoppai\.moe|
                            peertube\.travelpandas\.eu|
                            peertube\.troback\.com|
                            peertube\.tronic-studio\.com|
                            peertube\.tspu\.edu\.ru|
                            peertube\.tux\.ovh|
                            peertube\.tv|
                            peertube\.tweb\.tv|
                            peertube\.ucy\.de|
                            peertube\.umeahackerspace\.se|
                            peertube\.underworld\.fr|
                            peertube\.uno|
                            peertube\.us\.to|
                            peertube\.varney\.fr|
                            peertube\.ventresmous\.fr|
                            peertube\.video|
                            peertube\.vlaki\.cz|
                            peertube\.w\.utnw\.de|
                            peertube\.walkingmountains\.fr|
                            peertube\.we-keys\.fr|
                            peertube\.westring\.digital|
                            peertube\.xtenz\.xyz|
                            peertube\.xwiki\.com|
                            peertube\.zapashcanon\.fr|
                            peertube\.zergy\.net|
                            peertube\.zeteo\.me|
                            peertube\.zoz-serv\.org|
                            peervideo\.club|
                            peervideo\.ru|
                            peerwatch\.xyz|
                            periscope\.numenaute\.org|
                            perron-tube\.de|
                            petitlutinartube\.fr|
                            phijkchu\.com|
                            pierre\.tube|
                            piraten\.space|
                            pire\.artisanlogiciel\.net|
                            play\.jergefelt\.se|
                            play\.rosano\.ca|
                            player\.ojamajo\.moe|
                            plextube\.nl|
                            pocketnetpeertube1\.nohost\.me|
                            pocketnetpeertube3\.nohost\.me|
                            pocketnetpeertube4\.nohost\.me|
                            pocketnetpeertube5\.nohost\.me|
                            pocketnetpeertube6\.nohost\.me|
                            pony\.tube|
                            pt\.24-7\.ro|
                            pt\.765racing\.com|
                            pt\.apathy\.top|
                            pt\.diaspodon\.fr|
                            pt\.fedi\.tech|
                            pt\.forty-two\.nl|
                            pt\.kamp\.site|
                            pt\.kircheneuenburg\.de|
                            pt\.laurentkruger\.fr|
                            pt\.maciej\.website|
                            pt\.pube\.tk|
                            pt\.tux\.tf|
                            ptb\.lunarviews\.net|
                            ptmir1\.inter21\.net|
                            ptmir2\.inter21\.net|
                            ptmir3\.inter21\.net|
                            ptmir4\.inter21\.net|
                            ptmir5\.inter21\.net|
                            ptube\.horsentiers\.fr|
                            ptube\.rousset\.nom\.fr|
                            ptube\.xmanifesto\.club|
                            pytu\.be|
                            quaziinc\.com|
                            queermotion\.org|
                            raptube\.antipub\.org|
                            re-wizja\.re-medium\.com|
                            refuznik\.video|
                            regarder\.sans\.pub|
                            repro\.video|
                            ruraletv\.ovh|
                            s1\.gegenstimme\.tv|
                            s2\.veezee\.tube|
                            scitech\.video|
                            sdmtube\.fr|
                            sender-fm\.veezee\.tube|
                            serv1\.wiki-tube\.de|
                            serv3\.wiki-tube\.de|
                            share\.tube|
                            sickstream\.net|
                            sikke\.fi|
                            skeptikon\.fr|
                            sleepy\.tube|
                            sovran\.video|
                            spacepub\.space|
                            spectra\.video|
                            stoptrackingus\.tv|
                            stream\.elven\.pw|
                            stream\.k-prod\.fr|
                            stream\.shahab\.nohost\.me|
                            streamsource\.video|
                            studios\.racer159\.com|
                            testtube\.florimond\.eu|
                            tgi\.hosted\.spacebear\.ee|
                            thaitube\.in\.th|
                            the\.jokertv\.eu|
                            theater\.ethernia\.net|
                            thecool\.tube|
                            thickrips\.cloud|
                            thinkerview\.video|
                            tilvids\.com|
                            toob\.bub\.org|
                            toobnix\.org|
                            tpaw\.video|
                            troll\.tv|
                            truetube\.media|
                            tuba\.lhub\.pl|
                            tube-aix-marseille\.beta\.education\.fr|
                            tube-amiens\.beta\.education\.fr|
                            tube-besancon\.beta\.education\.fr|
                            tube-bordeaux\.beta\.education\.fr|
                            tube-clermont-ferrand\.beta\.education\.fr|
                            tube-corse\.beta\.education\.fr|
                            tube-creteil\.beta\.education\.fr|
                            tube-dijon\.beta\.education\.fr|
                            tube-education\.beta\.education\.fr|
                            tube-grenoble\.beta\.education\.fr|
                            tube-lille\.beta\.education\.fr|
                            tube-limoges\.beta\.education\.fr|
                            tube-montpellier\.beta\.education\.fr|
                            tube-nancy\.beta\.education\.fr|
                            tube-nantes\.beta\.education\.fr|
                            tube-nice\.beta\.education\.fr|
                            tube-normandie\.beta\.education\.fr|
                            tube-orleans-tours\.beta\.education\.fr|
                            tube-outremer\.beta\.education\.fr|
                            tube-paris\.beta\.education\.fr|
                            tube-poitiers\.beta\.education\.fr|
                            tube-reims\.beta\.education\.fr|
                            tube-rennes\.beta\.education\.fr|
                            tube-strasbourg\.beta\.education\.fr|
                            tube-toulouse\.beta\.education\.fr|
                            tube-versailles\.beta\.education\.fr|
                            tube1\.it\.tuwien\.ac\.at|
                            tube2\.nemsia\.org|
                            tube\.22decembre\.eu|
                            tube\.4aem\.com|
                            tube\.abolivier\.bzh|
                            tube\.ac-amiens\.fr|
                            tube\.ac-lyon\.fr|
                            tube\.aerztefueraufklaerung\.de|
                            tube\.alexx\.ml|
                            tube\.amic37\.fr|
                            tube\.anjara\.eu|
                            tube\.anufrij\.de|
                            tube\.apolut\.net|
                            tube\.aquilenet\.fr|
                            tube\.arkhalabs\.io|
                            tube\.arthack\.nz|
                            tube\.as211696\.net|
                            tube\.avensio\.de|
                            tube\.azbyka\.ru|
                            tube\.azkware\.net|
                            tube\.bachaner\.fr|
                            tube\.bmesh\.org|
                            tube\.bootlicker\.party|
                            tube\.borked\.host|
                            tube\.bruniau\.net|
                            tube\.bstly\.de|
                            tube\.calculate\.social|
                            tube\.chaoszone\.tv|
                            tube\.chatelet\.ovh|
                            tube\.cloud-libre\.eu|
                            tube\.cms\.garden|
                            tube\.conferences-gesticulees\.net|
                            tube\.cowfee\.moe|
                            tube\.crapaud-fou\.org|
                            tube\.cryptography\.dog|
                            tube\.cyano\.at|
                            tube\.danq\.me|
                            tube\.darfweb\.eu|
                            tube\.darknight-coffee\.org|
                            tube\.dev\.lhub\.pl|
                            tube\.distrilab\.fr|
                            tube\.dodsorf\.as|
                            tube\.dragonpsi\.xyz|
                            tube\.dsocialize\.net|
                            tube\.ebin\.club|
                            tube\.egf\.mn|
                            tube\.eskuero\.me|
                            tube\.extinctionrebellion\.fr|
                            tube\.fab-l3\.org|
                            tube\.fabrigli\.fr|
                            tube\.fdn\.fr|
                            tube\.fede\.re|
                            tube\.florimond\.eu|
                            tube\.foxarmy\.ml|
                            tube\.foxden\.party|
                            tube\.frischesicht\.de|
                            tube\.futuretic\.fr|
                            tube\.gnous\.eu|
                            tube\.govital\.net|
                            tube\.grap\.coop|
                            tube\.graz\.social|
                            tube\.grin\.hu|
                            tube\.h3z\.jp|
                            tube\.hackerscop\.org|
                            tube\.hoga\.fr|
                            tube\.homecomputing\.fr|
                            tube\.hordearii\.fr|
                            tube\.ipfixe\.info|
                            tube\.jeena\.net|
                            tube\.kai-stuht\.com|
                            tube\.kalah-france\.org|
                            tube\.kampftoast\.de|
                            tube\.kdy\.ch|
                            tube\.kher\.nl|
                            tube\.kicou\.info|
                            tube\.kockatoo\.org|
                            tube\.kotur\.org|
                            tube\.ksl-bmx\.de|
                            tube\.lacaveatonton\.ovh|
                            tube\.linkse\.media|
                            tube\.lokad\.com|
                            tube\.lou\.lt|
                            tube\.lucie-philou\.com|
                            tube\.maiti\.info|
                            tube\.melonbread\.xyz|
                            tube\.metadocs\.cc|
                            tube\.mfraters\.net|
                            tube\.midov\.pl|
                            tube\.mochi\.academy|
                            tube\.motuhake\.xyz|
                            tube\.mrbesen\.de|
                            tube\.nah\.re|
                            tube\.nchoco\.net|
                            tube\.nemsia\.org|
                            tube\.netzspielplatz\.de|
                            tube\.novg\.net|
                            tube\.nox-rhea\.org|
                            tube\.nuagelibre\.fr|
                            tube\.nx-pod\.de|
                            tube\.nx12\.net|
                            tube\.octaplex\.net|
                            tube\.odat\.xyz|
                            tube\.oisux\.org|
                            tube\.open-plug\.eu|
                            tube\.openalgeria\.org|
                            tube\.opportunis\.me|
                            tube\.org\.il|
                            tube\.ortion\.xyz|
                            tube\.others\.social|
                            tube\.otter\.sh|
                            tube\.ouahpiti\.info|
                            tube\.p2p\.legal|
                            tube\.pasa\.tf|
                            tube\.pawelko\.net|
                            tube\.pericoloso\.ovh|
                            tube\.picasoft\.net|
                            tube\.piweb\.be|
                            tube\.plaf\.fr|
                            tube\.plomlompom\.com|
                            tube\.plus200\.com|
                            tube\.pmj\.rocks|
                            tube\.port0\.xyz|
                            tube\.portes-imaginaire\.org|
                            tube\.postblue\.info|
                            tube\.pyngu\.com|
                            tube\.rebellion\.global|
                            tube\.rfc1149\.net|
                            tube\.rhythms-of-resistance\.org|
                            tube\.rita\.moe|
                            tube\.rsi\.cnr\.it|
                            tube\.s1gm4\.eu|
                            tube\.saumon\.io|
                            tube\.schleuss\.online|
                            tube\.schule\.social|
                            tube\.seditio\.fr|
                            tube\.shanti\.cafe|
                            tube\.shela\.nu|
                            tube\.skrep\.in|
                            tube\.sp-codes\.de|
                            tube\.sp4ke\.com|
                            tube\.stanisic\.nl|
                            tube\.stbr\.io|
                            tube\.superseriousbusiness\.org|
                            tube\.svnet\.fr|
                            tube\.systest\.eu|
                            tube\.taker\.fr|
                            tube\.tappret\.fr|
                            tube\.tardis\.world|
                            tube\.tchncs\.de|
                            tube\.thechangebook\.org|
                            tube\.theocevaer\.fr|
                            tube\.toontoet\.nl|
                            tube\.tpshd\.de|
                            tube\.traydent\.info|
                            tube\.troopers\.agency|
                            tube\.tylerdavis\.xyz|
                            tube\.undernet\.uy|
                            tube\.unmondemeilleur\.eu|
                            tube\.valinor\.fr|
                            tube\.vigilian-consulting\.nl|
                            tube\.vraphim\.com|
                            tube\.wehost\.lgbt|
                            tube\.wien\.rocks|
                            tube\.wolfe\.casa|
                            tube\.worldofhauru\.xyz|
                            tube\.xd0\.de|
                            tube\.xy-space\.de|
                            tube\.yapbreak\.fr|
                            tubedu\.org|
                            tubee\.fr|
                            tubes\.jodh\.us|
                            tuktube\.com|
                            turkum\.me|
                            tututu\.tube|
                            tuvideo\.encanarias\.info|
                            tv1\.cocu\.cc|
                            tv1\.gomntu\.space|
                            tv2\.cocu\.cc|
                            tv\.adn\.life|
                            tv\.atmx\.ca|
                            tv\.bitma\.st|
                            tv\.datamol\.org|
                            tv\.generallyrubbish\.net\.au|
                            tv\.lumbung\.space|
                            tv\.mattchristiansenmedia\.com|
                            tv\.mooh\.fr|
                            tv\.netwhood\.online|
                            tv\.neue\.city|
                            tv\.piejacker\.net|
                            tv\.pirateradio\.social|
                            tv\.undersco\.re|
                            tvox\.ru|
                            twctube\.twc-zone\.eu|
                            unfilter\.tube|
                            us\.tv|
                            v\.basspistol\.org|
                            v\.bearvideo\.win|
                            v\.kisombrella\.top|
                            v\.kretschmann\.social|
                            v\.lastorder\.xyz|
                            v\.lesterpig\.com|
                            v\.lor\.sh|
                            v\.mbius\.io|
                            v\.mom-gay\.faith|
                            v\.phreedom\.club|
                            v\.sil\.sh|
                            v\.szy\.io|
                            v\.xxxapex\.com|
                            vault\.mle\.party|
                            veezee\.tube|
                            vid\.dascoyote\.xyz|
                            vid\.garwood\.io|
                            vid\.lelux\.fi|
                            vid\.ncrypt\.at|
                            vid\.pravdastalina\.info|
                            vid\.qorg11\.net|
                            vid\.rajeshtaylor\.com|
                            vid\.samtripoli\.com|
                            vid\.werefox\.dev|
                            vid\.wildeboer\.net|
                            vid\.y-y\.li|
                            vidcommons\.org|
                            video-cave-v2\.de|
                            video\.076\.ne\.jp|
                            video\.1000i100\.fr|
                            video\.1146\.nohost\.me|
                            video\.alternanet\.fr|
                            video\.altertek\.org|
                            video\.amic37\.fr|
                            video\.anartist\.org|
                            video\.anormallostpod\.ovh|
                            video\.antirep\.net|
                            video\.antopie\.org|
                            video\.apps\.thedoodleproject\.net|
                            video\.arbitrarion\.com|
                            video\.artist\.cx|
                            video\.asgardius\.company|
                            video\.balsillie\.net|
                            video\.bards\.online|
                            video\.binarydad\.com|
                            video\.blast-info\.fr|
                            video\.blender\.org|
                            video\.blueline\.mg|
                            video\.bruitbruit\.com|
                            video\.cabane-libre\.org|
                            video\.catgirl\.biz|
                            video\.cigliola\.com|
                            video\.cm-en-transition\.fr|
                            video\.cnt\.social|
                            video\.coales\.co|
                            video\.codingfield\.com|
                            video\.colibris-outilslibres\.org|
                            video\.comptoir\.net|
                            video\.comune\.trento\.it|
                            video\.coop\.tools|
                            video\.cpn\.so|
                            video\.csc49\.fr|
                            video\.cybre\.town|
                            video\.datsemultimedia\.com|
                            video\.deadsuperhero\.com|
                            video\.demokratischer-sommer\.de|
                            video\.devinberg\.com|
                            video\.die-partei\.social|
                            video\.discord-insoumis\.fr|
                            video\.dolphincastle\.com|
                            video\.dresden\.network|
                            video\.ecole-89\.com|
                            video\.elgrillolibertario\.org|
                            video\.emergeheart\.info|
                            video\.eradicatinglove\.xyz|
                            video\.ethantheenigma\.me|
                            video\.exodus-privacy\.eu\.org|
                            video\.farci\.org|
                            video\.fbxl\.net|
                            video\.fdlibre\.eu|
                            video\.fhtagn\.org|
                            video\.fitchfamily\.org|
                            video\.freeradical\.zone|
                            video\.g3l\.org|
                            video\.greenmycity\.eu|
                            video\.gresille\.org|
                            video\.grosskopfgames\.de|
                            video\.guerredeclasse\.fr|
                            video\.gyt\.is|
                            video\.hackers\.town|
                            video\.halle-leaks\.de|
                            video\.hardlimit\.com|
                            video\.heromuster\.com|
                            video\.hooli\.co|
                            video\.ifuncle\.kr|
                            video\.igem\.org|
                            video\.internet-czas-dzialac\.pl|
                            video\.iphodase\.fr|
                            video\.irem\.univ-paris-diderot\.fr|
                            video\.islameye\.com|
                            video\.ivel\.fr|
                            video\.kicik\.fr|
                            video\.kuba-orlik\.name|
                            video\.kyushojitsu\.ca|
                            video\.lacaveatonton\.ovh|
                            video\.latavernedejohnjohn\.fr|
                            video\.lavolte\.net|
                            video\.lemediatv\.fr|
                            video\.lequerrec\.eu|
                            video\.lespoesiesdheloise\.fr|
                            video\.liberta\.vip|
                            video\.liege\.bike|
                            video\.linc\.systems|
                            video\.linux\.it|
                            video\.linuxtrent\.it|
                            video\.livecchi\.cloud|
                            video\.lokal\.social|
                            video\.lono\.space|
                            video\.lqdn\.fr|
                            video\.lunasqu\.ee|
                            video\.lundi\.am|
                            video\.lw1\.at|
                            video\.mantlepro\.com|
                            video\.marcorennmaus\.de|
                            video\.mass-trespass\.uk|
                            video\.migennes\.net|
                            video\.monarch-pass\.net|
                            video\.monsieur-a\.fr|
                            video\.monsieurbidouille\.fr|
                            video\.mstddntfdn\.online|
                            video\.mugoreve\.fr|
                            video\.mundodesconocido\.com|
                            video\.mycrowd\.ca|
                            video\.nesven\.eu|
                            video\.netsyms\.com|
                            video\.nogafam\.es|
                            video\.obermui\.de|
                            video\.odayacres\.farm|
                            video\.oh14\.de|
                            video\.okaris\.de|
                            video\.omniatv\.com|
                            video\.ozgurkon\.org|
                            video\.p1ng0ut\.social|
                            video\.p3x\.de|
                            video\.passageenseine\.fr|
                            video\.pcf\.fr|
                            video\.ploud\.fr|
                            video\.ploud\.jp|
                            video\.pony\.gallery|
                            video\.potate\.space|
                            video\.pourpenser\.pro|
                            video\.progressiv\.dev|
                            video\.qoto\.org|
                            video\.rastapuls\.com|
                            video\.resolutions\.it|
                            video\.rw501\.de|
                            video\.samedi\.pm|
                            video\.screamer\.wiki|
                            video\.sdm-tools\.net|
                            video\.selea\.se|
                            video\.sftblw\.moe|
                            video\.shitposter\.club|
                            video\.skyn3t\.in|
                            video\.soi\.ch|
                            video\.stuartbrand\.co\.uk|
                            video\.subak\.ovh|
                            video\.taboulisme\.com|
                            video\.tedomum\.net|
                            video\.thedwyers\.co|
                            video\.thinkof\.name|
                            video\.toot\.pt|
                            video\.triplea\.fr|
                            video\.turbo\.chat|
                            video\.typica\.us|
                            video\.up\.edu\.ph|
                            video\.vaku\.org\.ua|
                            video\.valme\.io|
                            video\.veloma\.org|
                            video\.violoncello\.ch|
                            video\.vny\.fr|
                            video\.wilkie\.how|
                            video\.writeas\.org|
                            video\.wsf2021\.info|
                            video\.yukari\.moe|
                            videobit\.cc|
                            videomensoif\.ynh\.fr|
                            videonaute\.fr|
                            videorelay\.co|
                            videos-libr\.es|
                            videos-passages\.huma-num\.fr|
                            videos\.3d-wolf\.com|
                            videos\.adhocmusic\.com|
                            videos\.ahp-numerique\.fr|
                            videos\.alexandrebadalo\.pt|
                            videos\.alolise\.org|
                            videos\.archigny\.net|
                            videos\.benjaminbrady\.ie|
                            videos\.benpro\.fr|
                            videos\.buceoluegoexisto\.com|
                            videos\.bugs\.social|
                            videos\.capas\.se|
                            videos\.casually\.cat|
                            videos\.cemea\.org|
                            videos\.cloudfrancois\.fr|
                            videos\.cloudron\.io|
                            videos\.coletivos\.org|
                            videos\.danksquad\.org|
                            videos\.darckoune\.moe|
                            videos\.denshi\.live|
                            videos\.dinofly\.com|
                            videos\.domainepublic\.net|
                            videos\.elbinario\.net|
                            videos\.festivalparminous\.org|
                            videos\.fromouter\.space|
                            videos\.fsci\.in|
                            videos\.funkwhale\.audio|
                            videos\.globenet\.org|
                            videos\.hack2g2\.fr|
                            videos\.hauspie\.fr|
                            videos\.hush\.is|
                            videos\.iut-orsay\.fr|
                            videos\.john-livingston\.fr|
                            videos\.jordanwarne\.xyz|
                            videos\.judrey\.eu|
                            videos\.koumoul\.com|
                            videos\.koweb\.fr|
                            videos\.lavoixdessansvoix\.org|
                            videos\.lescommuns\.org|
                            videos\.leslionsfloorball\.fr|
                            videos\.lucero\.top|
                            videos\.martyn\.berlin|
                            videos\.mastodont\.cat|
                            videos\.mleduc\.xyz|
                            videos\.monstro1\.com|
                            videos\.npo\.city|
                            videos\.numericoop\.fr|
                            videos\.numerique-en-commun\.fr|
                            videos\.optoutpod\.com|
                            videos\.pair2jeux\.tube|
                            videos\.petch\.rocks|
                            videos\.pofilo\.fr|
                            videos\.pueseso\.club|
                            videos\.pzelawski\.xyz|
                            videos\.rampin\.org|
                            videos\.scanlines\.xyz|
                            videos\.shmalls\.pw|
                            videos\.sibear\.fr|
                            videos\.side-ways\.net|
                            videos\.squat\.net|
                            videos\.stadtfabrikanten\.org|
                            videos\.tankernn\.eu|
                            videos\.tcit\.fr|
                            videos\.testimonia\.org|
                            videos\.thisishowidontdisappear\.com|
                            videos\.traumaheilung\.net|
                            videos\.trom\.tf|
                            videos\.ubuntu-paris\.org|
                            videos\.wakapo\.com|
                            videos\.wakkerewereld\.nu|
                            videos\.weblib\.re|
                            videos\.yesil\.club|
                            videosdulib\.re|
                            videotape\.me|
                            vids\.roshless\.me|
                            vids\.tekdmn\.me|
                            vidz\.dou\.bet|
                            vis\.ion\.ovh|
                            visionon\.tv|
                            vloggers\.social|
                            voca\.tube|
                            vod\.ksite\.de|
                            vod\.lumikko\.dev|
                            vod\.mochi\.academy|
                            vs\.uniter\.network|
                            vulgarisation-informatique\.fr|
                            watch\.44con\.com|
                            watch\.breadtube\.tv|
                            watch\.deranalyst\.ch|
                            watch\.ignorance\.eu|
                            watch\.krazy\.party|
                            watch\.libertaria\.space|
                            watch\.rt4mn\.org|
                            watch\.snoot\.tube|
                            watch\.softinio\.com|
                            watch\.tubelab\.video|
                            watching\.cypherpunk\.observer|
                            web-fellow\.de|
                            webtv\.vandoeuvre\.net|
                            wechill\.space|
                            widemus\.de|
                            wikileaks\.video|
                            wiwi\.video|
                            worldofvids\.com|
                            wwtube\.net|
                            www4\.mir\.inter21\.net|
                            www\.birkeundnymphe\.de|
                            www\.captain-german\.com|
                            www\.hkvideo\.live|
                            www\.videos-libr\.es|
                            www\.wiki-tube\.de|
                            www\.yiny\.org|
                            xxivproduction\.video|
                            xxx\.noho\.st|
                            yt\.is\.nota\.live|
                            yunopeertube\.myddns\.me
                        )'''
    _UUID_RE = r'[\da-zA-Z]{22}|[\da-fA-F]{8}-[\da-fA-F]{4}-[\da-fA-F]{4}-[\da-fA-F]{4}-[\da-fA-F]{12}'
    _API_BASE = 'https://%s/api/v1/videos/%s/%s'
    _VALID_URL = r'''(?x)
                    (?:
                        peertube:(?P<host>[^:]+):|
                        https?://(?P<host_2>%s)/(?:videos/(?:watch|embed)|api/v\d/videos|w)/
                    )
                    (?P<id>%s)
                    ''' % (_INSTANCES_RE, _UUID_RE)
    _TESTS = [{
        'url': 'https://framatube.org/videos/watch/9c9de5e8-0a1e-484a-b099-e80766180a6d',
        'md5': '8563064d245a4be5705bddb22bb00a28',
        'info_dict': {
            'id': '9c9de5e8-0a1e-484a-b099-e80766180a6d',
            'ext': 'mp4',
            'title': 'What is PeerTube?',
            'description': 'md5:3fefb8dde2b189186ce0719fda6f7b10',
            'thumbnail': r're:https?://.*\.(?:jpg|png)',
            'timestamp': 1538391166,
            'upload_date': '20181001',
            'uploader': 'Framasoft',
            'uploader_id': '3',
            'uploader_url': 'https://framatube.org/accounts/framasoft',
            'channel': 'A propos de PeerTube',
            'channel_id': '2215',
            'channel_url': 'https://framatube.org/video-channels/joinpeertube',
            'language': 'en',
            'license': 'Attribution - Share Alike',
            'duration': 113,
            'view_count': int,
            'like_count': int,
            'dislike_count': int,
            'tags': ['framasoft', 'peertube'],
            'categories': ['Science & Technology'],
        }
    }, {
        'url': 'https://peertube2.cpy.re/w/122d093a-1ede-43bd-bd34-59d2931ffc5e',
        'info_dict': {
            'id': '122d093a-1ede-43bd-bd34-59d2931ffc5e',
            'ext': 'mp4',
            'title': 'E2E tests',
            'uploader_id': '37855',
            'timestamp': 1589276219,
            'upload_date': '20200512',
            'uploader': 'chocobozzz',
        }
    }, {
        'url': 'https://peertube2.cpy.re/w/3fbif9S3WmtTP8gGsC5HBd',
        'info_dict': {
            'id': '3fbif9S3WmtTP8gGsC5HBd',
            'ext': 'mp4',
            'title': 'E2E tests',
            'uploader_id': '37855',
            'timestamp': 1589276219,
            'upload_date': '20200512',
            'uploader': 'chocobozzz',
        },
    }, {
        'url': 'https://peertube2.cpy.re/api/v1/videos/3fbif9S3WmtTP8gGsC5HBd',
        'info_dict': {
            'id': '3fbif9S3WmtTP8gGsC5HBd',
            'ext': 'mp4',
            'title': 'E2E tests',
            'uploader_id': '37855',
            'timestamp': 1589276219,
            'upload_date': '20200512',
            'uploader': 'chocobozzz',
        },
    }, {
        # Issue #26002
        'url': 'peertube:spacepub.space:d8943b2d-8280-497b-85ec-bc282ec2afdc',
        'info_dict': {
            'id': 'd8943b2d-8280-497b-85ec-bc282ec2afdc',
            'ext': 'mp4',
            'title': 'Dot matrix printer shell demo',
            'uploader_id': '3',
            'timestamp': 1587401293,
            'upload_date': '20200420',
            'uploader': 'Drew DeVault',
        }
    }, {
        'url': 'https://peertube.debian.social/videos/watch/0b04f13d-1e18-4f1d-814e-4979aa7c9c44',
        'only_matching': True,
    }, {
        # nsfw
        'url': 'https://vod.ksite.de/videos/watch/9bb88cd3-9959-46d9-9ab9-33d2bb704c39',
        'only_matching': True,
    }, {
        'url': 'https://vod.ksite.de/videos/embed/fed67262-6edb-4d1c-833b-daa9085c71d7',
        'only_matching': True,
    }, {
        'url': 'https://peertube.tv/api/v1/videos/c1875674-97d0-4c94-a058-3f7e64c962e8',
        'only_matching': True,
    }, {
        'url': 'peertube:framatube.org:b37a5b9f-e6b5-415c-b700-04a5cd6ec205',
        'only_matching': True,
    }]

    @staticmethod
    def _extract_peertube_url(webpage, source_url):
        mobj = re.match(
            r'https?://(?P<host>[^/]+)/(?:videos/(?:watch|embed)|w)/(?P<id>%s)'
            % PeerTubeIE._UUID_RE, source_url)
        if mobj and any(p in webpage for p in (
                'meta property="og:platform" content="PeerTube"',
                '<title>PeerTube<',
                'There will be other non JS-based clients to access PeerTube',
                '>We are sorry but it seems that PeerTube is not compatible with your web browser.<')):
            return 'peertube:%s:%s' % mobj.group('host', 'id')

    @staticmethod
    def _extract_urls(webpage, source_url):
        entries = re.findall(
            r'''(?x)<iframe[^>]+\bsrc=["\'](?P<url>(?:https?:)?//%s/videos/embed/%s)'''
            % (PeerTubeIE._INSTANCES_RE, PeerTubeIE._UUID_RE), webpage)
        if not entries:
            peertube_url = PeerTubeIE._extract_peertube_url(webpage, source_url)
            if peertube_url:
                entries = [peertube_url]
        return entries

    def _call_api(self, host, video_id, path, note=None, errnote=None, fatal=True):
        return self._download_json(
            self._API_BASE % (host, video_id, path), video_id,
            note=note, errnote=errnote, fatal=fatal)

    def _get_subtitles(self, host, video_id):
        captions = self._call_api(
            host, video_id, 'captions', note='Downloading captions JSON',
            fatal=False)
        if not isinstance(captions, dict):
            return
        data = captions.get('data')
        if not isinstance(data, list):
            return
        subtitles = {}
        for e in data:
            language_id = try_get(e, lambda x: x['language']['id'], compat_str)
            caption_url = urljoin('https://%s' % host, e.get('captionPath'))
            if not caption_url:
                continue
            subtitles.setdefault(language_id or 'en', []).append({
                'url': caption_url,
            })
        return subtitles

    def _real_extract(self, url):
        mobj = self._match_valid_url(url)
        host = mobj.group('host') or mobj.group('host_2')
        video_id = mobj.group('id')

        video = self._call_api(
            host, video_id, '', note='Downloading video JSON')

        title = video['name']

        formats = []
        files = video.get('files') or []
        for playlist in (video.get('streamingPlaylists') or []):
            if not isinstance(playlist, dict):
                continue
            playlist_files = playlist.get('files')
            if not (playlist_files and isinstance(playlist_files, list)):
                continue
            files.extend(playlist_files)
        for file_ in files:
            if not isinstance(file_, dict):
                continue
            file_url = url_or_none(file_.get('fileUrl'))
            if not file_url:
                continue
            file_size = int_or_none(file_.get('size'))
            format_id = try_get(
                file_, lambda x: x['resolution']['label'], compat_str)
            f = parse_resolution(format_id)
            f.update({
                'url': file_url,
                'format_id': format_id,
                'filesize': file_size,
            })
            if format_id == '0p':
                f['vcodec'] = 'none'
            else:
                f['fps'] = int_or_none(file_.get('fps'))
            formats.append(f)
        self._sort_formats(formats)

        description = video.get('description')
        if description and len(description) >= 250:
            # description is shortened
            full_description = self._call_api(
                host, video_id, 'description', note='Downloading description JSON',
                fatal=False)

            if isinstance(full_description, dict):
                description = str_or_none(full_description.get('description')) or description

        subtitles = self.extract_subtitles(host, video_id)

        def data(section, field, type_):
            return try_get(video, lambda x: x[section][field], type_)

        def account_data(field, type_):
            return data('account', field, type_)

        def channel_data(field, type_):
            return data('channel', field, type_)

        category = data('category', 'label', compat_str)
        categories = [category] if category else None

        nsfw = video.get('nsfw')
        if nsfw is bool:
            age_limit = 18 if nsfw else 0
        else:
            age_limit = None

        webpage_url = 'https://%s/videos/watch/%s' % (host, video_id)

        return {
            'id': video_id,
            'title': title,
            'description': description,
            'thumbnail': urljoin(webpage_url, video.get('thumbnailPath')),
            'timestamp': unified_timestamp(video.get('publishedAt')),
            'uploader': account_data('displayName', compat_str),
            'uploader_id': str_or_none(account_data('id', int)),
            'uploader_url': url_or_none(account_data('url', compat_str)),
            'channel': channel_data('displayName', compat_str),
            'channel_id': str_or_none(channel_data('id', int)),
            'channel_url': url_or_none(channel_data('url', compat_str)),
            'language': data('language', 'id', compat_str),
            'license': data('licence', 'label', compat_str),
            'duration': int_or_none(video.get('duration')),
            'view_count': int_or_none(video.get('views')),
            'like_count': int_or_none(video.get('likes')),
            'dislike_count': int_or_none(video.get('dislikes')),
            'age_limit': age_limit,
            'tags': try_get(video, lambda x: x['tags'], list),
            'categories': categories,
            'formats': formats,
            'subtitles': subtitles,
            'webpage_url': webpage_url,
        }


class PeerTubePlaylistIE(InfoExtractor):
    IE_NAME = 'PeerTube:Playlist'
    _VALID_URL = r'''(?x)
                    (?:
                        https?://(?P<host>%s)/w/p/
                    )
                    (?P<id>%s)
                    ''' % (PeerTubeIE._INSTANCES_RE, PeerTubeIE._UUID_RE)
    _API_BASE = 'https://%s/api/v1/video-playlists/%s%s'
    _TESTS = [{
        'url': 'https://peertube.tux.ovh/w/p/3af94cba-95e8-4b74-b37a-807ab6d82526',
        'info_dict': {
            'id': '3af94cba-95e8-4b74-b37a-807ab6d82526',
            'description': 'playlist',
            'timestamp': 1611171863,
            'title': 'playlist',
        },
        'playlist_mincount': 6,
    }, {
        'url': 'https://peertube.tux.ovh/w/p/wkyqcQBnsvFxtUB2pkYc1e',
        'info_dict': {
            'id': 'wkyqcQBnsvFxtUB2pkYc1e',
            'description': 'Cette liste de vidéos contient uniquement les jeux qui peuvent être terminés en une seule vidéo.',
            'title': 'Let\'s Play',
            'timestamp': 1604147331,
        },
        'playlist_mincount': 6,
    }, {
        'url': 'https://peertube.debian.social/w/p/hFdJoTuyhNJVa1cDWd1d12',
        'info_dict': {
            'id': 'hFdJoTuyhNJVa1cDWd1d12',
            'description': 'Diversas palestras do Richard Stallman no Brasil.',
            'title': 'Richard Stallman no Brasil',
            'timestamp': 1599676222,
        },
        'playlist_mincount': 9,
    }]
    _PAGE_SIZE = 30

    def _call_api(self, host, uuid, path, note=None, errnote=None, fatal=True):
        return self._download_json(
            self._API_BASE % (host, uuid, path), uuid,
            note=note, errnote=errnote, fatal=fatal)

    def _fetch_page(self, host, uuid, page):
        page += 1
        video_data = self._call_api(
            host, uuid, f'/videos?sort=-createdAt&start={self._PAGE_SIZE * (page - 1)}&count={self._PAGE_SIZE}',
            note=f'Downloading page {page}').get('data', [])
        for video in video_data:
            shortUUID = try_get(video, lambda x: x['video']['shortUUID'])
            video_title = try_get(video, lambda x: x['video']['name'])
            yield self.url_result(
                f'https://{host}/w/{shortUUID}', PeerTubeIE.ie_key(),
                video_id=shortUUID, video_title=video_title)

    def _real_extract(self, url):
        mobj = self._match_valid_url(url)
        host = mobj.group('host')
        playlist_id = mobj.group('id')

        playlist_info = self._call_api(host, playlist_id, '', note='Downloading playlist information', fatal=False)

        playlist_title = playlist_info.get('displayName')
        playlist_description = playlist_info.get('description')
        playlist_timestamp = unified_timestamp(playlist_info.get('createdAt'))
        channel = try_get(playlist_info, lambda x: x['ownerAccount']['name'])
        channel_id = try_get(playlist_info, lambda x: x['ownerAccount']['id'])
        thumbnail = playlist_info.get('thumbnailPath')
        thumbnail = f'https://{host}{thumbnail}'

        entries = OnDemandPagedList(functools.partial(
            self._fetch_page, host, playlist_id), self._PAGE_SIZE)

        return self.playlist_result(
            entries, playlist_id, playlist_title, playlist_description,
            timestamp=playlist_timestamp, channel=channel, channel_id=channel_id, thumbnail=thumbnail)<|MERGE_RESOLUTION|>--- conflicted
+++ resolved
@@ -21,61 +21,11 @@
 class PeerTubeIE(InfoExtractor):
     _INSTANCES_RE = r'''(?:
                             # Taken from https://instances.joinpeertube.org/instances
-<<<<<<< HEAD
-                            0ch\.in|
                             40two\.tube|
-                            91video\.online|
-                            FIGHTFORINFO\.com|
-=======
-                            40two\.tube|
->>>>>>> f60990dd
                             a\.metube\.ch|
                             advtv\.ml|
                             algorithmic\.tv|
                             alimulama\.com|
-<<<<<<< HEAD
-                            alttube\.fr|
-                            aperi\.tube|
-                            arcana\.fun|
-                            archive\.vidicon\.org|
-                            argos\.aquilenet\.fr|
-                            armstube\.com|
-                            artefac-paris\.tv|
-                            artitube\.artifaille\.fr|
-                            auf1\.eu|
-                            balafon\.video|
-                            battlepenguin\.video|
-                            beertube\.epgn\.ch|
-                            befree\.nohost\.me|
-                            betamax\.video|
-                            bideoak\.argia\.eus|
-                            birkeundnymphe\.de|
-                            bistule\.nohost\.me|
-                            bitcointv\.com|
-                            canard\.tube|
-                            cattube\.org|
-                            choob\.h\.etbus\.ch|
-                            cinema\.yunohost\.support|
-                            clap\.nerv-project\.eu|
-                            climatejustice\.video|
-                            comf\.tube|
-                            conf\.tube|
-                            conspiracydistillery\.com|
-                            darkvapor\.nohost\.me|
-                            daschauher\.aksel\.rocks|
-                            dev\.videos\.lecygnenoir\.info|
-                            devtube\.dev-wiki\.de|
-                            dialup\.express|
-                            digitalcourage\.video|
-                            diode\.zone|
-                            diytelevision\.com|
-                            docker\.videos\.lecygnenoir\.info|
-                            dreiecksnebel\.alex-detsch\.de|
-                            eduvid\.org|
-                            evangelisch\.video|
-                            evertron\.tv|
-                            exo\.tube|
-=======
                             arcana\.fun|
                             archive\.vidicon\.org|
                             artefac-paris\.tv|
@@ -721,983 +671,383 @@
                             tube\.crapaud-fou\.org|
                             peertube\.stemy\.me|
                             lostpod\.space|
->>>>>>> f60990dd
                             exode\.me|
-                            fair\.tube|
+                            peertube\.snargol\.com|
+                            vis\.ion\.ovh|
+                            videosdulib\.re|
+                            v\.mbius\.io|
+                            videos\.judrey\.eu|
+                            peertube\.osureplayviewer\.xyz|
+                            peertube\.mathieufamily\.ovh|
+                            www\.videos-libr\.es|
+                            fightforinfo\.com|
+                            peertube\.fediverse\.ru|
+                            peertube\.oiseauroch\.fr|
+                            video\.nesven\.eu|
+                            v\.bearvideo\.win|
+                            video\.qoto\.org|
+                            justporn\.cc|
+                            video\.vny\.fr|
+                            peervideo\.club|
+                            tube\.taker\.fr|
+                            peertube\.chantierlibre\.org|
+                            tube\.ipfixe\.info|
+                            tube\.kicou\.info|
+                            tube\.dodsorf\.as|
+                            videobit\.cc|
+                            video\.yukari\.moe|
+                            videos\.elbinario\.net|
+                            hkvideo\.live|
+                            pt\.tux\.tf|
+                            www\.hkvideo\.live|
+                            FIGHTFORINFO\.com|
+                            pt\.765racing\.com|
+                            peertube\.gnumeria\.eu\.org|
+                            nordenmedia\.com|
+                            peertube\.co\.uk|
+                            tube\.darfweb\.eu|
+                            tube\.kalah-france\.org|
+                            0ch\.in|
+                            vod\.mochi\.academy|
+                            film\.node9\.org|
+                            peertube\.hatthieves\.es|
+                            video\.fitchfamily\.org|
+                            peertube\.ddns\.net|
+                            video\.ifuncle\.kr|
+                            video\.fdlibre\.eu|
+                            tube\.22decembre\.eu|
+                            peertube\.harmoniescreatives\.com|
+                            tube\.fabrigli\.fr|
+                            video\.thedwyers\.co|
+                            video\.bruitbruit\.com|
+                            peertube\.foxfam\.club|
+                            peer\.philoxweb\.be|
+                            videos\.bugs\.social|
+                            peertube\.malbert\.xyz|
+                            peertube\.bilange\.ca|
+                            libretube\.net|
+                            diytelevision\.com|
+                            peertube\.fedilab\.app|
+                            libre\.video|
+                            video\.mstddntfdn\.online|
+                            us\.tv|
+                            peertube\.sl-network\.fr|
+                            peertube\.dynlinux\.io|
+                            peertube\.david\.durieux\.family|
+                            peertube\.linuxrocks\.online|
+                            peerwatch\.xyz|
+                            v\.kretschmann\.social|
+                            tube\.otter\.sh|
+                            yt\.is\.nota\.live|
+                            tube\.dragonpsi\.xyz|
+                            peertube\.boneheadmedia\.com|
+                            videos\.funkwhale\.audio|
+                            watch\.44con\.com|
+                            peertube\.gcaillaut\.fr|
+                            peertube\.icu|
+                            pony\.tube|
+                            spacepub\.space|
+                            tube\.stbr\.io|
+                            v\.mom-gay\.faith|
+                            tube\.port0\.xyz|
+                            peertube\.simounet\.net|
+                            play\.jergefelt\.se|
+                            peertube\.zeteo\.me|
+                            tube\.danq\.me|
+                            peertube\.kerenon\.com|
+                            tube\.fab-l3\.org|
+                            tube\.calculate\.social|
+                            peertube\.mckillop\.org|
+                            tube\.netzspielplatz\.de|
+                            vod\.ksite\.de|
+                            peertube\.laas\.fr|
+                            tube\.govital\.net|
+                            peertube\.stephenson\.cc|
+                            bistule\.nohost\.me|
+                            peertube\.kajalinifi\.de|
+                            video\.ploud\.jp|
+                            video\.omniatv\.com|
+                            peertube\.ffs2play\.fr|
+                            peertube\.leboulaire\.ovh|
+                            peertube\.tronic-studio\.com|
+                            peertube\.public\.cat|
+                            peertube\.metalbanana\.net|
+                            video\.1000i100\.fr|
+                            peertube\.alter-nativ-voll\.de|
+                            tube\.pasa\.tf|
+                            tube\.worldofhauru\.xyz|
+                            pt\.kamp\.site|
+                            peertube\.teleassist\.fr|
+                            videos\.mleduc\.xyz|
+                            conf\.tube|
+                            media\.privacyinternational\.org|
+                            pt\.forty-two\.nl|
+                            video\.halle-leaks\.de|
+                            video\.grosskopfgames\.de|
+                            peertube\.schaeferit\.de|
+                            peertube\.jackbot\.fr|
+                            tube\.extinctionrebellion\.fr|
+                            peertube\.f-si\.org|
+                            video\.subak\.ovh|
+                            videos\.koweb\.fr|
+                            peertube\.zergy\.net|
+                            peertube\.roflcopter\.fr|
+                            peertube\.floss-marketing-school\.com|
+                            vloggers\.social|
+                            peertube\.iriseden\.eu|
+                            videos\.ubuntu-paris\.org|
+                            peertube\.mastodon\.host|
+                            armstube\.com|
+                            peertube\.s2s\.video|
+                            peertube\.lol|
+                            tube\.open-plug\.eu|
+                            open\.tube|
+                            peertube\.ch|
+                            peertube\.normandie-libre\.fr|
+                            peertube\.slat\.org|
+                            video\.lacaveatonton\.ovh|
+                            peertube\.uno|
+                            peertube\.servebeer\.com|
+                            peertube\.fedi\.quebec|
+                            tube\.h3z\.jp|
+                            tube\.plus200\.com|
+                            peertube\.eric\.ovh|
+                            tube\.metadocs\.cc|
+                            tube\.unmondemeilleur\.eu|
+                            gouttedeau\.space|
+                            video\.antirep\.net|
+                            nrop\.cant\.at|
+                            tube\.ksl-bmx\.de|
+                            tube\.plaf\.fr|
+                            tube\.tchncs\.de|
+                            video\.devinberg\.com|
+                            hitchtube\.fr|
+                            peertube\.kosebamse\.com|
+                            yunopeertube\.myddns\.me|
+                            peertube\.varney\.fr|
+                            peertube\.anon-kenkai\.com|
+                            tube\.maiti\.info|
+                            tubee\.fr|
+                            videos\.dinofly\.com|
+                            toobnix\.org|
+                            videotape\.me|
+                            voca\.tube|
+                            video\.heromuster\.com|
+                            video\.lemediatv\.fr|
+                            video\.up\.edu\.ph|
+                            balafon\.video|
+                            video\.ivel\.fr|
+                            thickrips\.cloud|
+                            pt\.laurentkruger\.fr|
+                            video\.monarch-pass\.net|
+                            peertube\.artica\.center|
+                            video\.alternanet\.fr|
+                            indymotion\.fr|
                             fanvid\.stopthatimp\.net|
-                            fediverse\.tv|
-                            fightforinfo\.com|
-                            film\.k-prod\.fr|
-                            film\.node9\.org|
-                            flim\.txmn\.tk|
+                            video\.farci\.org|
+                            v\.lesterpig\.com|
+                            video\.okaris\.de|
+                            tube\.pawelko\.net|
+                            peertube\.mablr\.org|
+                            tube\.fede\.re|
+                            pytu\.be|
+                            evertron\.tv|
+                            devtube\.dev-wiki\.de|
+                            raptube\.antipub\.org|
+                            video\.selea\.se|
+                            peertube\.mygaia\.org|
+                            video\.oh14\.de|
+                            peertube\.livingutopia\.org|
+                            peertube\.the-penguin\.de|
+                            tube\.thechangebook\.org|
+                            tube\.anjara\.eu|
+                            pt\.pube\.tk|
+                            video\.samedi\.pm|
+                            mplayer\.demouliere\.eu|
+                            widemus\.de|
+                            peertube\.me|
+                            peertube\.zapashcanon\.fr|
+                            video\.latavernedejohnjohn\.fr|
+                            peertube\.pcservice46\.fr|
+                            peertube\.mazzonetto\.eu|
+                            video\.irem\.univ-paris-diderot\.fr|
+                            video\.livecchi\.cloud|
+                            alttube\.fr|
+                            video\.coop\.tools|
+                            video\.cabane-libre\.org|
+                            peertube\.openstreetmap\.fr|
+                            videos\.alolise\.org|
+                            irrsinn\.video|
+                            video\.antopie\.org|
+                            scitech\.video|
+                            tube2\.nemsia\.org|
+                            video\.amic37\.fr|
+                            peertube\.freeforge\.eu|
+                            video\.arbitrarion\.com|
+                            video\.datsemultimedia\.com|
+                            stoptrackingus\.tv|
+                            peertube\.ricostrongxxx\.com|
+                            docker\.videos\.lecygnenoir\.info|
+                            peertube\.togart\.de|
+                            tube\.postblue\.info|
+                            videos\.domainepublic\.net|
+                            peertube\.cyber-tribal\.com|
+                            video\.gresille\.org|
+                            peertube\.dsmouse\.net|
+                            cinema\.yunohost\.support|
+                            tube\.theocevaer\.fr|
+                            repro\.video|
+                            tube\.4aem\.com|
+                            quaziinc\.com|
+                            peertube\.metawurst\.space|
+                            videos\.wakapo\.com|
+                            video\.ploud\.fr|
+                            video\.freeradical\.zone|
+                            tube\.valinor\.fr|
+                            refuznik\.video|
+                            pt\.kircheneuenburg\.de|
+                            peertube\.asrun\.eu|
+                            peertube\.lagob\.fr|
+                            videos\.side-ways\.net|
+                            91video\.online|
+                            video\.valme\.io|
+                            video\.taboulisme\.com|
+                            videos-libr\.es|
+                            tv\.mooh\.fr|
+                            nuage\.acostey\.fr|
+                            video\.monsieur-a\.fr|
+                            peertube\.librelois\.fr|
+                            videos\.pair2jeux\.tube|
+                            videos\.pueseso\.club|
+                            peer\.mathdacloud\.ovh|
+                            media\.assassinate-you\.net|
+                            vidcommons\.org|
+                            ptube\.rousset\.nom\.fr|
+                            tube\.cyano\.at|
+                            videos\.squat\.net|
+                            video\.iphodase\.fr|
+                            peertube\.makotoworkshop\.org|
+                            peertube\.serveur\.slv-valbonne\.fr|
+                            vault\.mle\.party|
+                            hostyour\.tv|
+                            videos\.hack2g2\.fr|
+                            libre\.tube|
+                            pire\.artisanlogiciel\.net|
+                            videos\.numerique-en-commun\.fr|
+                            video\.netsyms\.com|
+                            video\.die-partei\.social|
+                            video\.writeas\.org|
+                            peertube\.swarm\.solvingmaz\.es|
+                            tube\.pericoloso\.ovh|
+                            watching\.cypherpunk\.observer|
+                            videos\.adhocmusic\.com|
+                            tube\.rfc1149\.net|
+                            peertube\.librelabucm\.org|
+                            videos\.numericoop\.fr|
+                            peertube\.koehn\.com|
+                            peertube\.anarchmusicall\.net|
+                            tube\.kampftoast\.de|
+                            vid\.y-y\.li|
+                            peertube\.xtenz\.xyz|
+                            diode\.zone|
+                            tube\.egf\.mn|
+                            peertube\.nomagic\.uk|
+                            visionon\.tv|
+                            videos\.koumoul\.com|
+                            video\.rastapuls\.com|
+                            video\.mantlepro\.com|
+                            video\.deadsuperhero\.com|
+                            peertube\.musicstudio\.pro|
+                            peertube\.we-keys\.fr|
+                            artitube\.artifaille\.fr|
+                            peertube\.ethernia\.net|
+                            tube\.midov\.pl|
+                            peertube\.fr|
+                            watch\.snoot\.tube|
+                            peertube\.donnadieu\.fr|
+                            argos\.aquilenet\.fr|
+                            tube\.nemsia\.org|
+                            tube\.bruniau\.net|
+                            videos\.darckoune\.moe|
+                            tube\.traydent\.info|
+                            dev\.videos\.lecygnenoir\.info|
+                            peertube\.nayya\.org|
+                            peertube\.live|
+                            peertube\.mofgao\.space|
+                            video\.lequerrec\.eu|
+                            peertube\.amicale\.net|
+                            aperi\.tube|
+                            tube\.ac-lyon\.fr|
+                            video\.lw1\.at|
+                            www\.yiny\.org|
+                            videos\.pofilo\.fr|
+                            tube\.lou\.lt|
+                            choob\.h\.etbus\.ch|
+                            tube\.hoga\.fr|
+                            peertube\.heberge\.fr|
+                            video\.obermui\.de|
+                            videos\.cloudfrancois\.fr|
+                            betamax\.video|
+                            video\.typica\.us|
+                            tube\.piweb\.be|
+                            video\.blender\.org|
+                            peertube\.cat|
+                            tube\.kdy\.ch|
+                            pe\.ertu\.be|
+                            peertube\.social|
+                            videos\.lescommuns\.org|
+                            tv\.datamol\.org|
+                            videonaute\.fr|
+                            dialup\.express|
+                            peertube\.nogafa\.org|
+                            megatube\.lilomoino\.fr|
+                            peertube\.tamanoir\.foucry\.net|
+                            peertube\.devosi\.org|
+                            peertube\.1312\.media|
+                            tube\.bootlicker\.party|
+                            skeptikon\.fr|
+                            video\.blueline\.mg|
+                            tube\.homecomputing\.fr|
+                            tube\.ouahpiti\.info|
+                            video\.tedomum\.net|
+                            video\.g3l\.org|
                             fontube\.fr|
-                            fotogramas\.politicaconciencia\.org|
+                            peertube\.gaialabs\.ch|
+                            tube\.kher\.nl|
+                            peertube\.qtg\.fr|
+                            video\.migennes\.net|
+                            tube\.p2p\.legal|
+                            troll\.tv|
+                            videos\.iut-orsay\.fr|
+                            peertube\.solidev\.net|
+                            videos\.cemea\.org|
+                            video\.passageenseine\.fr|
+                            videos\.festivalparminous\.org|
+                            peertube\.touhoppai\.moe|
+                            sikke\.fi|
+                            peer\.hostux\.social|
+                            share\.tube|
+                            peertube\.walkingmountains\.fr|
+                            videos\.benpro\.fr|
+                            peertube\.parleur\.net|
+                            peertube\.heraut\.eu|
+                            tube\.aquilenet\.fr|
+                            peertube\.gegeweb\.eu|
                             framatube\.org|
-                            ftsi\.ru|
-                            gary\.vger\.cloud|
-                            gouttedeau\.space|
-                            graeber\.video|
-                            greatview\.video|
-                            grypstube\.uni-greifswald\.de|
-                            highvoltage\.tv|
-                            hitchtube\.fr|
-                            hkvideo\.live|
-                            hostyour\.tv|
-                            hpstube\.fr|
-                            htp\.live|
-                            hyperreal\.tube|
-                            indymotion\.fr|
-                            irrsinn\.video|
-                            juggling\.digital|
-                            justporn\.cc|
-                            kino\.kompot\.si|
-                            kino\.schuerz\.at|
-                            kinowolnosc\.pl|
-                            kirche\.peertube-host\.de|
-                            kodcast\.com|
-                            kolektiva\.media|
-                            kraut\.zone|
-                            kumi\.tube|
-                            lastbreach\.tv|
-                            lepetitmayennais\.fr\.nf|
-                            lexx\.impa\.me|
-                            libertynode\.tv|
-                            libra\.syntazia\.org|
-                            libre\.tube|
-                            libre\.video|
-                            libremedia\.video|
-                            libretube\.net|
-                            live\.libratoi\.org|
-                            live\.nanao\.moe|
-                            live\.toobnix\.org|
-                            livegram\.net|
-                            lolitube\.freedomchan\.moe|
-                            lostpod\.space|
-                            lucarne\.balsamine\.be|
-                            maindreieck-tv\.de|
-                            mani\.tube|
-                            manicphase\.me|
-                            media\.assassinate-you\.net|
-                            media\.gzevd\.de|
-                            media\.inno3\.cricket|
-                            media\.kaitaia\.life|
-                            media\.krashboyz\.org|
-                            media\.over-world\.org|
-                            media\.privacyinternational\.org|
-                            media\.skewed\.de|
-                            media\.undeadnetwork\.de|
+                            thinkerview\.video|
+                            tube\.conferences-gesticulees\.net|
+                            peertube\.datagueule\.tv|
+                            video\.lqdn\.fr|
+                            tube\.mochi\.academy|
                             media\.zat\.im|
-                            medias\.libox\.fr|
-                            medias\.pingbase\.net|
-                            megatube\.lilomoino\.fr|
-                            melsungen\.peertube-host\.de|
-                            mirametube\.fr|
-                            mojotube\.net|
-                            monplaisirtube\.ddns\.net|
-                            mountaintown\.video|
-                            mplayer\.demouliere\.eu|
-                            my\.bunny\.cafe|
-                            myfreetube\.de|
-                            mytube\.kn-cloud\.de|
-                            mytube\.madzel\.de|
-                            myworkoutarenapeertube\.cf|
-                            nanawel-peertube\.dyndns\.org|
-                            nastub\.cz|
-                            nordenmedia\.com|
-                            nrop\.cant\.at|
-                            nuage\.acostey\.fr|
-                            offenes\.tv|
-                            open\.tube|
-                            orgdup\.media|
-                            ovaltube\.codinglab\.ch|
-                            p2ptv\.ru|
-                            p\.eertu\.be|
-                            p\.lu|
-                            pe\.ertu\.be|
-                            peer\.azurs\.fr|
-                            peer\.hostux\.social|
-                            peer\.mathdacloud\.ovh|
-                            peer\.philoxweb\.be|
-                            peer\.suiri\.us|
-                            peer\.tube|
-                            peertube1\.zeteo\.me|
+                            video\.colibris-outilslibres\.org|
+                            tube\.svnet\.fr|
+                            peertube\.video|
                             peertube2\.cpy\.re|
                             peertube3\.cpy\.re|
-                            peertube\.020\.pl|
-                            peertube\.0x5e\.eu|
-                            peertube\.1312\.media|
-                            peertube\.alpharius\.io|
-                            peertube\.alter-nativ-voll\.de|
-                            peertube\.am-networks\.fr|
-                            peertube\.amicale\.net|
-                            peertube\.anarchmusicall\.net|
-                            peertube\.anduin\.net|
-                            peertube\.anon-kenkai\.com|
-                            peertube\.anzui\.dev|
-                            peertube\.arbleizez\.bzh|
-                            peertube\.art3mis\.de|
-                            peertube\.artica\.center|
-                            peertube\.asrun\.eu|
-                            peertube\.atilla\.org|
-                            peertube\.atsuchan\.page|
-                            peertube\.aukfood\.net|
-                            peertube\.aventer\.biz|
-                            peertube\.b38\.rural-it\.org|
-                            peertube\.beeldengeluid\.nl|
-                            peertube\.be|
-                            peertube\.bgzashtita\.es|
-                            peertube\.bilange\.ca|
-                            peertube\.bitsandlinux\.com|
-                            peertube\.biz|
-                            peertube\.boba\.best|
-                            peertube\.boneheadmedia\.com|
-                            peertube\.br0\.fr|
-                            peertube\.bridaahost\.ynh\.fr|
-                            peertube\.bubbletea\.dev|
-                            peertube\.bubuit\.net|
-                            peertube\.cabaal\.net|
-                            peertube\.cats-home\.net|
-                            peertube\.cat|
-                            peertube\.chantierlibre\.org|
-                            peertube\.chemnitz\.freifunk\.net|
-                            peertube\.chevro\.fr|
-                            peertube\.chrisspiegl\.com|
-                            peertube\.chtisurel\.net|
-                            peertube\.ch|
-                            peertube\.cipherbliss\.com|
-                            peertube\.cloud\.sans\.pub|
-                            peertube\.co\.uk|
-                            peertube\.cpge-brizeux\.fr|
+                            videos\.tcit\.fr|
                             peertube\.cpy\.re|
-                            peertube\.ctseuro\.com|
-                            peertube\.cuatrolibertades\.org|
-                            peertube\.cyber-tribal\.com|
-                            peertube\.cybercirujas\.club|
-                            peertube\.cythin\.com|
-                            peertube\.datagueule\.tv|
-                            peertube\.david\.durieux\.family|
-                            peertube\.davigge\.com|
-                            peertube\.dc\.pini\.fr|
-                            peertube\.ddns\.net|
-                            peertube\.debian\.social|
-                            peertube\.demonix\.fr|
-                            peertube\.designersethiques\.org|
-                            peertube\.desmu\.fr|
-                            peertube\.devloprog\.org|
-                            peertube\.devol\.it|
-                            peertube\.devosi\.org|
-                            peertube\.donnadieu\.fr|
-                            peertube\.dsmouse\.net|
-                            peertube\.dtmf\.ca|
-                            peertube\.dynlinux\.io|
-                            peertube\.ecologie\.bzh|
-                            peertube\.eric\.ovh|
-                            peertube\.ethernia\.net|
-                            peertube\.eu\.org|
-                            peertube\.european-pirates\.eu|
-                            peertube\.euskarabildua\.eus|
-                            peertube\.f-si\.org|
-                            peertube\.fedi\.quebec|
-                            peertube\.fedilab\.app|
-                            peertube\.fediverse\.ru|
-                            peertube\.fenarinarsa\.com|
-                            peertube\.ffs2play\.fr|
-                            peertube\.floss-marketing-school\.com|
-                            peertube\.fomin\.site|
-                            peertube\.forsud\.be|
-                            peertube\.foxfam\.club|
-                            peertube\.francoispelletier\.org|
-                            peertube\.freeforge\.eu|
-                            peertube\.freenet\.ru|
-                            peertube\.freetalklive\.com|
-                            peertube\.fr|
-                            peertube\.functional\.cafe|
-                            peertube\.gaialabs\.ch|
-                            peertube\.gardeludwig\.fr|
-                            peertube\.gargantia\.fr|
-                            peertube\.gcaillaut\.fr|
-                            peertube\.gcfamily\.fr|
-                            peertube\.gegeweb\.eu|
-                            peertube\.genma\.fr|
-                            peertube\.get-racing\.de|
-                            peertube\.gidikroon\.eu|
-                            peertube\.gnumeria\.eu\.org|
-                            peertube\.gruezishop\.ch|
-                            peertube\.habets\.house|
-                            peertube\.hackerfraternity\.org|
-                            peertube\.harmoniescreatives\.com|
-                            peertube\.hatthieves\.es|
-                            peertube\.heberge\.fr|
-                            peertube\.heraut\.eu|
-                            peertube\.ichigo\.everydayimshuflin\.com|
-                            peertube\.icu|
-                            peertube\.ignifi\.me|
-                            peertube\.inapurna\.org|
-                            peertube\.informaction\.info|
-                            peertube\.interhop\.org|
-                            peertube\.iriseden\.eu|
-                            peertube\.iselfhost\.com|
-                            peertube\.it|
-                            peertube\.jackbot\.fr|
-                            peertube\.jensdiemer\.de|
-                            peertube\.joffreyverd\.fr|
-                            peertube\.kajalinifi\.de|
-                            peertube\.kalua\.im|
-                            peertube\.kathryl\.fr|
-                            peertube\.keazilla\.net|
-                            peertube\.kerenon\.com|
-                            peertube\.klaewyss\.fr|
-                            peertube\.kodcast\.com|
-                            peertube\.koehn\.com|
-                            peertube\.kosebamse\.com|
-                            peertube\.kx\.studio|
-                            peertube\.laas\.fr|
-                            peertube\.lagob\.fr|
-                            peertube\.lagvoid\.com|
-                            peertube\.lavallee\.tech|
-                            peertube\.le5emeaxe\.fr|
-                            peertube\.leboulaire\.ovh|
-                            peertube\.lestutosdeprocessus\.fr|
-                            peertube\.librelabucm\.org|
-                            peertube\.librelois\.fr|
-                            peertube\.librenet\.co\.za|
-                            peertube\.linuxrocks\.online|
-                            peertube\.live|
-                            peertube\.livingutopia\.org|
-                            peertube\.logilab\.fr|
-                            peertube\.lol|
-                            peertube\.louisematic\.site|
-                            peertube\.luckow\.org|
-                            peertube\.luga\.at|
-                            peertube\.lyceeconnecte\.fr|
-                            peertube\.mablr\.org|
-                            peertube\.makotoworkshop\.org|
-                            peertube\.malbert\.xyz|
-                            peertube\.manalejandro\.com|
-                            peertube\.marud\.fr|
-                            peertube\.mastodon\.host|
-                            peertube\.mathieufamily\.ovh|
-                            peertube\.mattone\.net|
-                            peertube\.maxweiss\.io|
-                            peertube\.mazzonetto\.eu|
-                            peertube\.mckillop\.org|
-                            peertube\.metalbanana\.net|
-                            peertube\.metawurst\.space|
-                            peertube\.me|
-                            peertube\.mofgao\.space|
-                            peertube\.monlycee\.net|
-                            peertube\.montecsys\.fr|
-                            peertube\.musicstudio\.pro|
-                            peertube\.mxinfo\.fr|
-                            peertube\.mygaia\.org|
-                            peertube\.myrasp\.eu|
-                            peertube\.nayya\.org|
-                            peertube\.nebelcloud\.de|
-                            peertube\.netzbegruenung\.de|
-                            peertube\.newsocial\.tech|
-                            peertube\.nicolastissot\.fr|
-                            peertube\.nogafa\.org|
-                            peertube\.nomagic\.uk|
-                            peertube\.normandie-libre\.fr|
-                            peertube\.nz|
-                            peertube\.offerman\.com|
-                            peertube\.oiseauroch\.fr|
-                            peertube\.opencloud\.lu|
-                            peertube\.openstreetmap\.fr|
-                            peertube\.orthus\.link|
-                            peertube\.osureplayviewer\.xyz|
-                            peertube\.parleur\.net|
-                            peertube\.patapouf\.xyz|
-                            peertube\.pcservice46\.fr|
-                            peertube\.pi2\.dev|
-                            peertube\.plataformess\.org|
-                            peertube\.pl|
-                            peertube\.portaesgnos\.org|
-                            peertube\.public\.cat|
-                            peertube\.qtg\.fr|
-                            peertube\.r2\.enst\.fr|
-                            peertube\.r5c3\.fr|
-                            peertube\.rachetjay\.fr|
-                            peertube\.radres\.xyz|
-                            peertube\.rainbowswingers\.net|
-                            peertube\.red|
-                            peertube\.ricostrongxxx\.com|
-                            peertube\.robonomics\.network|
-                            peertube\.roflcopter\.fr|
-                            peertube\.rtnkv\.cloud|
-                            peertube\.runfox\.tk|
-                            peertube\.s2s\.video|
-                            peertube\.satoshishop\.de|
-                            peertube\.schaeferit\.de|
-                            peertube\.scic-tetris\.org|
-                            peertube\.securitymadein\.lu|
-                            peertube\.semweb\.pro|
-                            peertube\.servebeer\.com|
-                            peertube\.serveur\.slv-valbonne\.fr|
-                            peertube\.simounet\.net|
-                            peertube\.sl-network\.fr|
-                            peertube\.slat\.org|
-                            peertube\.snargol\.com|
-                            peertube\.social\.my-wan\.de|
-                            peertube\.social|
-                            peertube\.solidev\.net|
-                            peertube\.soykaf\.org|
-                            peertube\.stefofficiel\.me|
-                            peertube\.stemy\.me|
-                            peertube\.stephenson\.cc|
-                            peertube\.stream|
-                            peertube\.su|
-                            peertube\.swarm\.solvingmaz\.es|
-                            peertube\.swrs\.net|
-                            peertube\.takeko\.cyou|
-                            peertube\.tamanoir\.foucry\.net|
-                            peertube\.tangentfox\.com|
-                            peertube\.taxinachtegel\.de|
-                            peertube\.teleassist\.fr|
-                            peertube\.the-penguin\.de|
-                            peertube\.thenewoil\.xyz|
-                            peertube\.ti-fr\.com|
-                            peertube\.tiennot\.net|
-                            peertube\.togart\.de|
-                            peertube\.touhoppai\.moe|
-                            peertube\.travelpandas\.eu|
-                            peertube\.troback\.com|
-                            peertube\.tronic-studio\.com|
-                            peertube\.tspu\.edu\.ru|
-                            peertube\.tux\.ovh|
-                            peertube\.tv|
-                            peertube\.tweb\.tv|
-                            peertube\.ucy\.de|
-                            peertube\.umeahackerspace\.se|
-                            peertube\.underworld\.fr|
-                            peertube\.uno|
-                            peertube\.us\.to|
-                            peertube\.varney\.fr|
-                            peertube\.ventresmous\.fr|
-                            peertube\.video|
-                            peertube\.vlaki\.cz|
-                            peertube\.w\.utnw\.de|
-                            peertube\.walkingmountains\.fr|
-                            peertube\.we-keys\.fr|
-                            peertube\.westring\.digital|
-                            peertube\.xtenz\.xyz|
-                            peertube\.xwiki\.com|
-                            peertube\.zapashcanon\.fr|
-                            peertube\.zergy\.net|
-                            peertube\.zeteo\.me|
-                            peertube\.zoz-serv\.org|
-                            peervideo\.club|
-                            peervideo\.ru|
-                            peerwatch\.xyz|
-                            periscope\.numenaute\.org|
-                            perron-tube\.de|
-                            petitlutinartube\.fr|
-                            phijkchu\.com|
-                            pierre\.tube|
-                            piraten\.space|
-                            pire\.artisanlogiciel\.net|
-                            play\.jergefelt\.se|
-                            play\.rosano\.ca|
-                            player\.ojamajo\.moe|
-                            plextube\.nl|
-                            pocketnetpeertube1\.nohost\.me|
-                            pocketnetpeertube3\.nohost\.me|
-                            pocketnetpeertube4\.nohost\.me|
-                            pocketnetpeertube5\.nohost\.me|
-                            pocketnetpeertube6\.nohost\.me|
-                            pony\.tube|
-                            pt\.24-7\.ro|
-                            pt\.765racing\.com|
-                            pt\.apathy\.top|
-                            pt\.diaspodon\.fr|
-                            pt\.fedi\.tech|
-                            pt\.forty-two\.nl|
-                            pt\.kamp\.site|
-                            pt\.kircheneuenburg\.de|
-                            pt\.laurentkruger\.fr|
-                            pt\.maciej\.website|
-                            pt\.pube\.tk|
-                            pt\.tux\.tf|
-                            ptb\.lunarviews\.net|
-                            ptmir1\.inter21\.net|
-                            ptmir2\.inter21\.net|
-                            ptmir3\.inter21\.net|
-                            ptmir4\.inter21\.net|
-                            ptmir5\.inter21\.net|
-                            ptube\.horsentiers\.fr|
-                            ptube\.rousset\.nom\.fr|
-                            ptube\.xmanifesto\.club|
-                            pytu\.be|
-                            quaziinc\.com|
-                            queermotion\.org|
-                            raptube\.antipub\.org|
-                            re-wizja\.re-medium\.com|
-                            refuznik\.video|
-                            regarder\.sans\.pub|
-                            repro\.video|
-                            ruraletv\.ovh|
-                            s1\.gegenstimme\.tv|
-                            s2\.veezee\.tube|
-                            scitech\.video|
-                            sdmtube\.fr|
-                            sender-fm\.veezee\.tube|
-                            serv1\.wiki-tube\.de|
-                            serv3\.wiki-tube\.de|
-                            share\.tube|
-                            sickstream\.net|
-                            sikke\.fi|
-                            skeptikon\.fr|
-                            sleepy\.tube|
-                            sovran\.video|
-                            spacepub\.space|
-                            spectra\.video|
-                            stoptrackingus\.tv|
-                            stream\.elven\.pw|
-                            stream\.k-prod\.fr|
-                            stream\.shahab\.nohost\.me|
-                            streamsource\.video|
-                            studios\.racer159\.com|
-                            testtube\.florimond\.eu|
-                            tgi\.hosted\.spacebear\.ee|
-                            thaitube\.in\.th|
-                            the\.jokertv\.eu|
-                            theater\.ethernia\.net|
-                            thecool\.tube|
-                            thickrips\.cloud|
-                            thinkerview\.video|
-                            tilvids\.com|
-                            toob\.bub\.org|
-                            toobnix\.org|
-                            tpaw\.video|
-                            troll\.tv|
-                            truetube\.media|
-                            tuba\.lhub\.pl|
-                            tube-aix-marseille\.beta\.education\.fr|
-                            tube-amiens\.beta\.education\.fr|
-                            tube-besancon\.beta\.education\.fr|
-                            tube-bordeaux\.beta\.education\.fr|
-                            tube-clermont-ferrand\.beta\.education\.fr|
-                            tube-corse\.beta\.education\.fr|
-                            tube-creteil\.beta\.education\.fr|
-                            tube-dijon\.beta\.education\.fr|
-                            tube-education\.beta\.education\.fr|
-                            tube-grenoble\.beta\.education\.fr|
-                            tube-lille\.beta\.education\.fr|
-                            tube-limoges\.beta\.education\.fr|
-                            tube-montpellier\.beta\.education\.fr|
-                            tube-nancy\.beta\.education\.fr|
-                            tube-nantes\.beta\.education\.fr|
-                            tube-nice\.beta\.education\.fr|
-                            tube-normandie\.beta\.education\.fr|
-                            tube-orleans-tours\.beta\.education\.fr|
-                            tube-outremer\.beta\.education\.fr|
-                            tube-paris\.beta\.education\.fr|
-                            tube-poitiers\.beta\.education\.fr|
-                            tube-reims\.beta\.education\.fr|
-                            tube-rennes\.beta\.education\.fr|
-                            tube-strasbourg\.beta\.education\.fr|
-                            tube-toulouse\.beta\.education\.fr|
-                            tube-versailles\.beta\.education\.fr|
-                            tube1\.it\.tuwien\.ac\.at|
-                            tube2\.nemsia\.org|
-                            tube\.22decembre\.eu|
-                            tube\.4aem\.com|
-                            tube\.abolivier\.bzh|
-                            tube\.ac-amiens\.fr|
-                            tube\.ac-lyon\.fr|
-                            tube\.aerztefueraufklaerung\.de|
-                            tube\.alexx\.ml|
-                            tube\.amic37\.fr|
-                            tube\.anjara\.eu|
-                            tube\.anufrij\.de|
-                            tube\.apolut\.net|
-                            tube\.aquilenet\.fr|
-                            tube\.arkhalabs\.io|
-                            tube\.arthack\.nz|
-                            tube\.as211696\.net|
-                            tube\.avensio\.de|
-                            tube\.azbyka\.ru|
-                            tube\.azkware\.net|
-                            tube\.bachaner\.fr|
-                            tube\.bmesh\.org|
-                            tube\.bootlicker\.party|
-                            tube\.borked\.host|
-                            tube\.bruniau\.net|
-                            tube\.bstly\.de|
-                            tube\.calculate\.social|
-                            tube\.chaoszone\.tv|
-                            tube\.chatelet\.ovh|
-                            tube\.cloud-libre\.eu|
-                            tube\.cms\.garden|
-                            tube\.conferences-gesticulees\.net|
-                            tube\.cowfee\.moe|
-                            tube\.crapaud-fou\.org|
-                            tube\.cryptography\.dog|
-                            tube\.cyano\.at|
-                            tube\.danq\.me|
-                            tube\.darfweb\.eu|
-                            tube\.darknight-coffee\.org|
-                            tube\.dev\.lhub\.pl|
-                            tube\.distrilab\.fr|
-                            tube\.dodsorf\.as|
-                            tube\.dragonpsi\.xyz|
-                            tube\.dsocialize\.net|
-                            tube\.ebin\.club|
-                            tube\.egf\.mn|
-                            tube\.eskuero\.me|
-                            tube\.extinctionrebellion\.fr|
-                            tube\.fab-l3\.org|
-                            tube\.fabrigli\.fr|
-                            tube\.fdn\.fr|
-                            tube\.fede\.re|
-                            tube\.florimond\.eu|
-                            tube\.foxarmy\.ml|
-                            tube\.foxden\.party|
-                            tube\.frischesicht\.de|
-                            tube\.futuretic\.fr|
-                            tube\.gnous\.eu|
-                            tube\.govital\.net|
-                            tube\.grap\.coop|
-                            tube\.graz\.social|
-                            tube\.grin\.hu|
-                            tube\.h3z\.jp|
-                            tube\.hackerscop\.org|
-                            tube\.hoga\.fr|
-                            tube\.homecomputing\.fr|
-                            tube\.hordearii\.fr|
-                            tube\.ipfixe\.info|
-                            tube\.jeena\.net|
-                            tube\.kai-stuht\.com|
-                            tube\.kalah-france\.org|
-                            tube\.kampftoast\.de|
-                            tube\.kdy\.ch|
-                            tube\.kher\.nl|
-                            tube\.kicou\.info|
-                            tube\.kockatoo\.org|
-                            tube\.kotur\.org|
-                            tube\.ksl-bmx\.de|
-                            tube\.lacaveatonton\.ovh|
-                            tube\.linkse\.media|
-                            tube\.lokad\.com|
-                            tube\.lou\.lt|
-                            tube\.lucie-philou\.com|
-                            tube\.maiti\.info|
-                            tube\.melonbread\.xyz|
-                            tube\.metadocs\.cc|
-                            tube\.mfraters\.net|
-                            tube\.midov\.pl|
-                            tube\.mochi\.academy|
-                            tube\.motuhake\.xyz|
-                            tube\.mrbesen\.de|
-                            tube\.nah\.re|
-                            tube\.nchoco\.net|
-                            tube\.nemsia\.org|
-                            tube\.netzspielplatz\.de|
-                            tube\.novg\.net|
-                            tube\.nox-rhea\.org|
-                            tube\.nuagelibre\.fr|
-                            tube\.nx-pod\.de|
-                            tube\.nx12\.net|
-                            tube\.octaplex\.net|
-                            tube\.odat\.xyz|
-                            tube\.oisux\.org|
-                            tube\.open-plug\.eu|
-                            tube\.openalgeria\.org|
-                            tube\.opportunis\.me|
-                            tube\.org\.il|
-                            tube\.ortion\.xyz|
-                            tube\.others\.social|
-                            tube\.otter\.sh|
-                            tube\.ouahpiti\.info|
-                            tube\.p2p\.legal|
-                            tube\.pasa\.tf|
-                            tube\.pawelko\.net|
-                            tube\.pericoloso\.ovh|
-                            tube\.picasoft\.net|
-                            tube\.piweb\.be|
-                            tube\.plaf\.fr|
-                            tube\.plomlompom\.com|
-                            tube\.plus200\.com|
-                            tube\.pmj\.rocks|
-                            tube\.port0\.xyz|
-                            tube\.portes-imaginaire\.org|
-                            tube\.postblue\.info|
-                            tube\.pyngu\.com|
-                            tube\.rebellion\.global|
-                            tube\.rfc1149\.net|
-                            tube\.rhythms-of-resistance\.org|
-                            tube\.rita\.moe|
-                            tube\.rsi\.cnr\.it|
-                            tube\.s1gm4\.eu|
-                            tube\.saumon\.io|
-                            tube\.schleuss\.online|
-                            tube\.schule\.social|
-                            tube\.seditio\.fr|
-                            tube\.shanti\.cafe|
-                            tube\.shela\.nu|
-                            tube\.skrep\.in|
-                            tube\.sp-codes\.de|
-                            tube\.sp4ke\.com|
-                            tube\.stanisic\.nl|
-                            tube\.stbr\.io|
-                            tube\.superseriousbusiness\.org|
-                            tube\.svnet\.fr|
-                            tube\.systest\.eu|
-                            tube\.taker\.fr|
-                            tube\.tappret\.fr|
-                            tube\.tardis\.world|
-                            tube\.tchncs\.de|
-                            tube\.thechangebook\.org|
-                            tube\.theocevaer\.fr|
-                            tube\.toontoet\.nl|
-                            tube\.tpshd\.de|
-                            tube\.traydent\.info|
-                            tube\.troopers\.agency|
-                            tube\.tylerdavis\.xyz|
-                            tube\.undernet\.uy|
-                            tube\.unmondemeilleur\.eu|
-                            tube\.valinor\.fr|
-                            tube\.vigilian-consulting\.nl|
-                            tube\.vraphim\.com|
-                            tube\.wehost\.lgbt|
-                            tube\.wien\.rocks|
-                            tube\.wolfe\.casa|
-                            tube\.worldofhauru\.xyz|
-                            tube\.xd0\.de|
-                            tube\.xy-space\.de|
-                            tube\.yapbreak\.fr|
-                            tubedu\.org|
-                            tubee\.fr|
-                            tubes\.jodh\.us|
-                            tuktube\.com|
-                            turkum\.me|
-                            tututu\.tube|
-                            tuvideo\.encanarias\.info|
-                            tv1\.cocu\.cc|
-                            tv1\.gomntu\.space|
-                            tv2\.cocu\.cc|
-                            tv\.adn\.life|
-                            tv\.atmx\.ca|
-                            tv\.bitma\.st|
-                            tv\.datamol\.org|
-                            tv\.generallyrubbish\.net\.au|
-                            tv\.lumbung\.space|
-                            tv\.mattchristiansenmedia\.com|
-                            tv\.mooh\.fr|
-                            tv\.netwhood\.online|
-                            tv\.neue\.city|
-                            tv\.piejacker\.net|
-                            tv\.pirateradio\.social|
-                            tv\.undersco\.re|
-                            tvox\.ru|
-                            twctube\.twc-zone\.eu|
-                            unfilter\.tube|
-                            us\.tv|
-                            v\.basspistol\.org|
-                            v\.bearvideo\.win|
-                            v\.kisombrella\.top|
-                            v\.kretschmann\.social|
-                            v\.lastorder\.xyz|
-                            v\.lesterpig\.com|
-                            v\.lor\.sh|
-                            v\.mbius\.io|
-                            v\.mom-gay\.faith|
-                            v\.phreedom\.club|
-                            v\.sil\.sh|
-                            v\.szy\.io|
-                            v\.xxxapex\.com|
-                            vault\.mle\.party|
-                            veezee\.tube|
-                            vid\.dascoyote\.xyz|
-                            vid\.garwood\.io|
-                            vid\.lelux\.fi|
-                            vid\.ncrypt\.at|
-                            vid\.pravdastalina\.info|
-                            vid\.qorg11\.net|
-                            vid\.rajeshtaylor\.com|
-                            vid\.samtripoli\.com|
-                            vid\.werefox\.dev|
-                            vid\.wildeboer\.net|
-                            vid\.y-y\.li|
-                            vidcommons\.org|
-                            video-cave-v2\.de|
-                            video\.076\.ne\.jp|
-                            video\.1000i100\.fr|
-                            video\.1146\.nohost\.me|
-                            video\.alternanet\.fr|
-                            video\.altertek\.org|
-                            video\.amic37\.fr|
-                            video\.anartist\.org|
-                            video\.anormallostpod\.ovh|
-                            video\.antirep\.net|
-                            video\.antopie\.org|
-                            video\.apps\.thedoodleproject\.net|
-                            video\.arbitrarion\.com|
-                            video\.artist\.cx|
-                            video\.asgardius\.company|
-                            video\.balsillie\.net|
-                            video\.bards\.online|
-                            video\.binarydad\.com|
-                            video\.blast-info\.fr|
-                            video\.blender\.org|
-                            video\.blueline\.mg|
-                            video\.bruitbruit\.com|
-                            video\.cabane-libre\.org|
-                            video\.catgirl\.biz|
-                            video\.cigliola\.com|
-                            video\.cm-en-transition\.fr|
-                            video\.cnt\.social|
-                            video\.coales\.co|
-                            video\.codingfield\.com|
-                            video\.colibris-outilslibres\.org|
-                            video\.comptoir\.net|
-                            video\.comune\.trento\.it|
-                            video\.coop\.tools|
-                            video\.cpn\.so|
-                            video\.csc49\.fr|
-                            video\.cybre\.town|
-                            video\.datsemultimedia\.com|
-                            video\.deadsuperhero\.com|
-                            video\.demokratischer-sommer\.de|
-                            video\.devinberg\.com|
-                            video\.die-partei\.social|
-                            video\.discord-insoumis\.fr|
-                            video\.dolphincastle\.com|
-                            video\.dresden\.network|
-                            video\.ecole-89\.com|
-                            video\.elgrillolibertario\.org|
-                            video\.emergeheart\.info|
-                            video\.eradicatinglove\.xyz|
-                            video\.ethantheenigma\.me|
-                            video\.exodus-privacy\.eu\.org|
-                            video\.farci\.org|
-                            video\.fbxl\.net|
-                            video\.fdlibre\.eu|
-                            video\.fhtagn\.org|
-                            video\.fitchfamily\.org|
-                            video\.freeradical\.zone|
-                            video\.g3l\.org|
-                            video\.greenmycity\.eu|
-                            video\.gresille\.org|
-                            video\.grosskopfgames\.de|
-                            video\.guerredeclasse\.fr|
-                            video\.gyt\.is|
-                            video\.hackers\.town|
-                            video\.halle-leaks\.de|
-                            video\.hardlimit\.com|
-                            video\.heromuster\.com|
-                            video\.hooli\.co|
-                            video\.ifuncle\.kr|
-                            video\.igem\.org|
-                            video\.internet-czas-dzialac\.pl|
-                            video\.iphodase\.fr|
-                            video\.irem\.univ-paris-diderot\.fr|
-                            video\.islameye\.com|
-                            video\.ivel\.fr|
-                            video\.kicik\.fr|
-                            video\.kuba-orlik\.name|
-                            video\.kyushojitsu\.ca|
-                            video\.lacaveatonton\.ovh|
-                            video\.latavernedejohnjohn\.fr|
-                            video\.lavolte\.net|
-                            video\.lemediatv\.fr|
-                            video\.lequerrec\.eu|
-                            video\.lespoesiesdheloise\.fr|
-                            video\.liberta\.vip|
-                            video\.liege\.bike|
-                            video\.linc\.systems|
-                            video\.linux\.it|
-                            video\.linuxtrent\.it|
-                            video\.livecchi\.cloud|
-                            video\.lokal\.social|
-                            video\.lono\.space|
-                            video\.lqdn\.fr|
-                            video\.lunasqu\.ee|
-                            video\.lundi\.am|
-                            video\.lw1\.at|
-                            video\.mantlepro\.com|
-                            video\.marcorennmaus\.de|
-                            video\.mass-trespass\.uk|
-                            video\.migennes\.net|
-                            video\.monarch-pass\.net|
-                            video\.monsieur-a\.fr|
-                            video\.monsieurbidouille\.fr|
-                            video\.mstddntfdn\.online|
-                            video\.mugoreve\.fr|
-                            video\.mundodesconocido\.com|
-                            video\.mycrowd\.ca|
-                            video\.nesven\.eu|
-                            video\.netsyms\.com|
-                            video\.nogafam\.es|
-                            video\.obermui\.de|
-                            video\.odayacres\.farm|
-                            video\.oh14\.de|
-                            video\.okaris\.de|
-                            video\.omniatv\.com|
-                            video\.ozgurkon\.org|
-                            video\.p1ng0ut\.social|
-                            video\.p3x\.de|
-                            video\.passageenseine\.fr|
-                            video\.pcf\.fr|
-                            video\.ploud\.fr|
-                            video\.ploud\.jp|
-                            video\.pony\.gallery|
-                            video\.potate\.space|
-                            video\.pourpenser\.pro|
-                            video\.progressiv\.dev|
-                            video\.qoto\.org|
-                            video\.rastapuls\.com|
-                            video\.resolutions\.it|
-                            video\.rw501\.de|
-                            video\.samedi\.pm|
-                            video\.screamer\.wiki|
-                            video\.sdm-tools\.net|
-                            video\.selea\.se|
-                            video\.sftblw\.moe|
-                            video\.shitposter\.club|
-                            video\.skyn3t\.in|
-                            video\.soi\.ch|
-                            video\.stuartbrand\.co\.uk|
-                            video\.subak\.ovh|
-                            video\.taboulisme\.com|
-                            video\.tedomum\.net|
-                            video\.thedwyers\.co|
-                            video\.thinkof\.name|
-                            video\.toot\.pt|
-                            video\.triplea\.fr|
-                            video\.turbo\.chat|
-                            video\.typica\.us|
-                            video\.up\.edu\.ph|
-                            video\.vaku\.org\.ua|
-                            video\.valme\.io|
-                            video\.veloma\.org|
-                            video\.violoncello\.ch|
-                            video\.vny\.fr|
-                            video\.wilkie\.how|
-                            video\.writeas\.org|
-                            video\.wsf2021\.info|
-                            video\.yukari\.moe|
-                            videobit\.cc|
-                            videomensoif\.ynh\.fr|
-                            videonaute\.fr|
-                            videorelay\.co|
-                            videos-libr\.es|
-                            videos-passages\.huma-num\.fr|
-                            videos\.3d-wolf\.com|
-                            videos\.adhocmusic\.com|
-                            videos\.ahp-numerique\.fr|
-                            videos\.alexandrebadalo\.pt|
-                            videos\.alolise\.org|
-                            videos\.archigny\.net|
-                            videos\.benjaminbrady\.ie|
-                            videos\.benpro\.fr|
-                            videos\.buceoluegoexisto\.com|
-                            videos\.bugs\.social|
-                            videos\.capas\.se|
-                            videos\.casually\.cat|
-                            videos\.cemea\.org|
-                            videos\.cloudfrancois\.fr|
-                            videos\.cloudron\.io|
-                            videos\.coletivos\.org|
-                            videos\.danksquad\.org|
-                            videos\.darckoune\.moe|
-                            videos\.denshi\.live|
-                            videos\.dinofly\.com|
-                            videos\.domainepublic\.net|
-                            videos\.elbinario\.net|
-                            videos\.festivalparminous\.org|
-                            videos\.fromouter\.space|
-                            videos\.fsci\.in|
-                            videos\.funkwhale\.audio|
-                            videos\.globenet\.org|
-                            videos\.hack2g2\.fr|
-                            videos\.hauspie\.fr|
-                            videos\.hush\.is|
-                            videos\.iut-orsay\.fr|
-                            videos\.john-livingston\.fr|
-                            videos\.jordanwarne\.xyz|
-                            videos\.judrey\.eu|
-                            videos\.koumoul\.com|
-                            videos\.koweb\.fr|
-                            videos\.lavoixdessansvoix\.org|
-                            videos\.lescommuns\.org|
-                            videos\.leslionsfloorball\.fr|
-                            videos\.lucero\.top|
-                            videos\.martyn\.berlin|
-                            videos\.mastodont\.cat|
-                            videos\.mleduc\.xyz|
-                            videos\.monstro1\.com|
-                            videos\.npo\.city|
-                            videos\.numericoop\.fr|
-                            videos\.numerique-en-commun\.fr|
-                            videos\.optoutpod\.com|
-                            videos\.pair2jeux\.tube|
-                            videos\.petch\.rocks|
-                            videos\.pofilo\.fr|
-                            videos\.pueseso\.club|
-                            videos\.pzelawski\.xyz|
-                            videos\.rampin\.org|
-                            videos\.scanlines\.xyz|
-                            videos\.shmalls\.pw|
-                            videos\.sibear\.fr|
-                            videos\.side-ways\.net|
-                            videos\.squat\.net|
-                            videos\.stadtfabrikanten\.org|
-                            videos\.tankernn\.eu|
-                            videos\.tcit\.fr|
-                            videos\.testimonia\.org|
-                            videos\.thisishowidontdisappear\.com|
-                            videos\.traumaheilung\.net|
-                            videos\.trom\.tf|
-                            videos\.ubuntu-paris\.org|
-                            videos\.wakapo\.com|
-                            videos\.wakkerewereld\.nu|
-                            videos\.weblib\.re|
-                            videos\.yesil\.club|
-                            videosdulib\.re|
-                            videotape\.me|
-                            vids\.roshless\.me|
-                            vids\.tekdmn\.me|
-                            vidz\.dou\.bet|
-                            vis\.ion\.ovh|
-                            visionon\.tv|
-                            vloggers\.social|
-                            voca\.tube|
-                            vod\.ksite\.de|
-                            vod\.lumikko\.dev|
-                            vod\.mochi\.academy|
-                            vs\.uniter\.network|
-                            vulgarisation-informatique\.fr|
-                            watch\.44con\.com|
-                            watch\.breadtube\.tv|
-                            watch\.deranalyst\.ch|
-                            watch\.ignorance\.eu|
-                            watch\.krazy\.party|
-                            watch\.libertaria\.space|
-                            watch\.rt4mn\.org|
-                            watch\.snoot\.tube|
-                            watch\.softinio\.com|
-                            watch\.tubelab\.video|
-                            watching\.cypherpunk\.observer|
-                            web-fellow\.de|
-                            webtv\.vandoeuvre\.net|
-                            wechill\.space|
-                            widemus\.de|
-                            wikileaks\.video|
-                            wiwi\.video|
-                            worldofvids\.com|
-                            wwtube\.net|
-                            www4\.mir\.inter21\.net|
-                            www\.birkeundnymphe\.de|
-                            www\.captain-german\.com|
-                            www\.hkvideo\.live|
-                            www\.videos-libr\.es|
-                            www\.wiki-tube\.de|
-                            www\.yiny\.org|
-                            xxivproduction\.video|
-                            xxx\.noho\.st|
-                            yt\.is\.nota\.live|
-                            yunopeertube\.myddns\.me
+                            canard\.tube
                         )'''
     _UUID_RE = r'[\da-zA-Z]{22}|[\da-fA-F]{8}-[\da-fA-F]{4}-[\da-fA-F]{4}-[\da-fA-F]{4}-[\da-fA-F]{12}'
     _API_BASE = 'https://%s/api/v1/videos/%s/%s'
