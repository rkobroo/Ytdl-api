--- conflicted
+++ resolved
@@ -726,64 +726,6 @@
                 self._get_interactive_entries(video_id, cid, metainfo, headers=headers), **metainfo,
                 duration=traverse_obj(initial_state, ('videoData', 'duration', {int_or_none})),
                 __post_extractor=self.extract_comments(aid))
-<<<<<<< HEAD
-        else:
-            formats = self.extract_formats(play_info)
-
-            if not play_info.get('dash'):
-                # we only have legacy formats and need additional work
-                has_qn = lambda x: x in traverse_obj(formats, (..., 'quality'))
-                for qn in traverse_obj(play_info, ('accept_quality', lambda _, v: not has_qn(v), {int})):
-                    formats.extend(traverse_obj(
-                        self.extract_formats(self._download_playinfo(video_id, cid, headers=headers, qn=qn)),
-                        lambda _, v: not has_qn(v['quality'])))
-                self._check_missing_formats(play_info, formats)
-                flv_formats = traverse_obj(formats, lambda _, v: v['fragments'])
-                if flv_formats and len(flv_formats) < len(formats):
-                    # Flv and mp4 are incompatible due to `multi_video` workaround, so drop one
-                    if not self._configuration_arg('prefer_multi_flv'):
-                        dropped_fmts = ', '.join(
-                            f'{f.get("format_note")} ({f.get("format_id")})' for f in flv_formats)
-                        formats = traverse_obj(formats, lambda _, v: not v.get('fragments'))
-                        if dropped_fmts:
-                            self.to_screen(
-                                f'Dropping incompatible flv format(s) {dropped_fmts} since mp4 is available. '
-                                'To extract flv, pass --extractor-args "bilibili:prefer_multi_flv"')
-                    else:
-                        formats = traverse_obj(
-                            # XXX: Filtering by extractor-arg is for testing purposes
-                            formats, lambda _, v: v['quality'] == int(self._configuration_arg('prefer_multi_flv')[0]),
-                        ) or [max(flv_formats, key=lambda x: x['quality'])]
-
-            if traverse_obj(formats, (0, 'fragments')):
-                # We have flv formats, which are individual short videos with their own timestamps and metainfo
-                # Binary concatenation corrupts their timestamps, so we need a `multi_video` workaround
-                return {
-                    **metainfo,
-                    '_type': 'multi_video',
-                    'entries': [{
-                        'id': f'{metainfo["id"]}_{idx}',
-                        'title': metainfo['title'],
-                        'http_headers': metainfo['http_headers'],
-                        'formats': [{
-                            **fragment,
-                            'format_id': formats[0].get('format_id'),
-                        }],
-                        'subtitles': self.extract_subtitles(video_id, cid) if idx == 0 else None,
-                        '__post_extractor': self.extract_comments(aid) if idx == 0 else None,
-                    } for idx, fragment in enumerate(formats[0]['fragments'])],
-                    'duration': float_or_none(play_info.get('timelength'), scale=1000),
-                }
-            else:
-                return {
-                    **metainfo,
-                    'formats': formats,
-                    'duration': float_or_none(play_info.get('timelength'), scale=1000),
-                    'chapters': self._get_chapters(aid, cid),
-                    'subtitles': self.extract_subtitles(video_id, cid),
-                    '__post_extractor': self.extract_comments(aid),
-                }
-=======
 
         formats = self.extract_formats(play_info)
 
@@ -850,7 +792,6 @@
             'subtitles': self.extract_subtitles(video_id, cid),
             '__post_extractor': self.extract_comments(aid),
         }
->>>>>>> f05a1cd1
 
 
 class BiliBiliBangumiIE(BilibiliBaseIE):
