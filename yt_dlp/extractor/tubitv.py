import re

from .common import InfoExtractor
from ..networking import Request
from ..utils import (
    ExtractorError,
    int_or_none,
    js_to_json,
    strip_or_none,
    traverse_obj,
    url_or_none,
    urlencode_postdata,
)


class TubiTvIE(InfoExtractor):
    IE_NAME = 'tubitv'
    _VALID_URL = r'https?://(?:www\.)?tubitv\.com/(?P<type>video|movies|tv-shows)/(?P<id>\d+)'
    _LOGIN_URL = 'http://tubitv.com/login'
    _NETRC_MACHINE = 'tubitv'
    _TESTS = [{
        'url': 'https://tubitv.com/movies/100004539/the-39-steps',
        'info_dict': {
            'id': '100004539',
            'ext': 'mp4',
            'title': 'The 39 Steps',
            'description': 'md5:bb2f2dd337f0dc58c06cb509943f54c8',
            'uploader_id': 'abc2558d54505d4f0f32be94f2e7108c',
            'release_year': 1935,
            'thumbnail': r're:^https?://.+$',
            'duration': 5187,
            'cast': ['Robert Donat', 'Madeleine Carroll', 'Lucie Mannheim', 'Godfrey Tearle', 'Peggy Ashcroft'],
            'categories': ['Crime', 'Mystery', 'Thriller'],
            'tags': ['Crime', 'Mystery', 'Thriller'],
            'creators': ['Alfred Hitchcock'],
        },
        'params': {'skip_download': 'm3u8'},
    }, {
        'url': 'https://tubitv.com/tv-shows/554628/s01-e01-rise-of-the-snakes',
        'info_dict': {
            'id': '554628',
            'ext': 'mp4',
            'title': 'S01:E01 - Rise of the Snakes',
            'description': 'md5:ba136f586de53af0372811e783a3f57d',
            'episode': 'Rise of the Snakes',
            'episode_number': 1,
            'season': 'Season 1',
            'season_number': 1,
            'series': 'LEGO Ninjago Masters of Spinjitzu',
            'uploader_id': '2a9273e728c510d22aa5c57d0646810b',
            'release_year': 2011,
            'thumbnail': r're:^https?://.+$',
            'duration': 1376,
            'cast': ['Michael Adamthwaite', 'Kelly Metzger', 'Kirby Morrow', 'Vincent Tong', 'Brent Miller', 'Paul Dobson'],
            'categories': ['Kids & Family', 'Animation'],
            'tags': ['Kids & Family', 'Animation'],
            'creators': ['Peter Hausner'],
        },
        'params': {'skip_download': 'm3u8'},
    }, {
        'url': 'http://tubitv.com/video/283829/the_comedian_at_the_friday',
        'md5': '43ac06be9326f41912dc64ccf7a80320',
        'info_dict': {
            'id': '283829',
            'ext': 'mp4',
            'title': 'The Comedian at The Friday',
            'description': 'A stand up comedian is forced to look at the decisions in his life while on a one week trip to the west coast.',
            'uploader_id': 'bc168bee0d18dd1cb3b86c68706ab434',
        },
        'skip': 'Content Unavailable',
    }, {
        'url': 'http://tubitv.com/tv-shows/321886/s01_e01_on_nom_stories',
        'only_matching': True,
    }, {
        'url': 'https://tubitv.com/movies/560057/penitentiary?start=true',
        'info_dict': {
            'id': '560057',
            'ext': 'mp4',
            'title': 'Penitentiary',
            'description': 'md5:8d2fc793a93cc1575ff426fdcb8dd3f9',
            'uploader_id': 'd8fed30d4f24fcb22ec294421b9defc2',
            'release_year': 1979,
        },
        'skip': 'Content Unavailable',
    }]

    # DRM formats are included only to raise appropriate error
    _UNPLAYABLE_FORMATS = ('hlsv6_widevine', 'hlsv6_widevine_nonclearlead', 'hlsv6_playready_psshv0',
                           'hlsv6_fairplay', 'dash_widevine', 'dash_widevine_nonclearlead')

    def _perform_login(self, username, password):
        self.report_login()
        form_data = {
            'username': username,
            'password': password,
        }
        payload = urlencode_postdata(form_data)
        request = Request(self._LOGIN_URL, payload)
        request.headers['Content-Type'] = 'application/x-www-form-urlencoded'
        login_page = self._download_webpage(
            request, None, False, 'Wrong login info')
        if not re.search(r'id="tubi-logout"', login_page):
            raise ExtractorError(
                'Login failed (invalid username/password)', expected=True)

    def _real_extract(self, url):
        video_id, video_type = self._match_valid_url(url).group('id', 'type')
        webpage = self._download_webpage(f'https://tubitv.com/{video_type}/{video_id}/', video_id)

        page_json = self._search_json(
            r'window\.__data\s*=', webpage, 'data', video_id,
            transform_source=js_to_json)
        video_data = traverse_obj(page_json, ('video', 'byId', video_id))
        series_id = video_data.get('series_id')
        series = None
        if series_id:
            series = traverse_obj(page_json, ('video', 'byId', '0' + series_id, 'title'))

        formats = []
        drm_formats = False

        for resource in traverse_obj(video_data, ('video_resources', lambda _, v: url_or_none(v['manifest']['url']))):
            resource_type = resource.get('type')
            manifest_url = resource['manifest']['url']
            if resource_type == 'dash':
                formats.extend(self._extract_mpd_formats(manifest_url, video_id, mpd_id=resource_type, fatal=False))
            elif resource_type in ('hlsv3', 'hlsv6'):
                formats.extend(self._extract_m3u8_formats(manifest_url, video_id, 'mp4', m3u8_id=resource_type, fatal=False))
            elif resource_type in self._UNPLAYABLE_FORMATS:
                drm_formats = True
            else:
                self.report_warning(f'Skipping unknown resource type "{resource_type}"')

        if not formats and drm_formats:
            self.report_drm(video_id)
        elif not formats and not video_data.get('policy_match'):  # policy_match is False if content was removed
            raise ExtractorError('This content is currently unavailable', expected=True)

        subtitles = {}
        for sub in traverse_obj(video_data, ('subtitles', lambda _, v: url_or_none(v['url']))):
            subtitles.setdefault(sub.get('lang', 'English'), []).append({
                'url': self._proto_relative_url(sub['url']),
            })

        title = traverse_obj(video_data, ('title', {str}))
        season_number, episode_number, episode_title = self._search_regex(
            r'^S(\d+):E(\d+) - (.+)', title, 'episode info', fatal=False, group=(1, 2, 3), default=(None, None, None))

        tags = traverse_obj(video_data, 'tags')

        return {
            'id': video_id,
            'title': strip_or_none(title),
            'formats': formats,
            'subtitles': subtitles,
            'season_number': int_or_none(season_number),
            'episode_number': int_or_none(episode_number),
<<<<<<< HEAD
            'episode': episode_title,
            'series': series,
            'tags': tags,
            'categories': tags,
=======
            'episode': strip_or_none(episode_title),
>>>>>>> 03c3d705
            **traverse_obj(video_data, {
                'description': ('description', {str}),
                'duration': ('duration', {int_or_none}),
                'uploader_id': ('publisher_id', {str}),
                'release_year': ('year', {int_or_none}),
                'thumbnails': ('thumbnails', ..., {url_or_none}, {'url': {self._proto_relative_url}}),
                'cast': 'actors',
                'creators': 'directors',
            }),
        }


class TubiTvShowIE(InfoExtractor):
    IE_NAME = 'tubitv:series'
    _VALID_URL = r'https?://(?:www\.)?tubitv\.com/series/\d+/(?P<show_name>[^/?#]+)(?:/season-(?P<season>\d+))?'
    _TESTS = [{
        'url': 'https://tubitv.com/series/3936/the-joy-of-painting-with-bob-ross?start=true',
        'playlist_mincount': 389,
        'info_dict': {
            'id': 'the-joy-of-painting-with-bob-ross',
        },
    }, {
        'url': 'https://tubitv.com/series/2311/the-saddle-club/season-1',
        'playlist_count': 26,
        'info_dict': {
            'id': 'the-saddle-club-season-1',
        },
    }, {
        'url': 'https://tubitv.com/series/2311/the-saddle-club/season-3',
        'playlist_count': 19,
        'info_dict': {
            'id': 'the-saddle-club-season-3',
        },
    }, {
        'url': 'https://tubitv.com/series/2311/the-saddle-club/',
        'playlist_mincount': 71,
        'info_dict': {
            'id': 'the-saddle-club',
        },
    }]

    def _entries(self, show_url, playlist_id, selected_season):
        webpage = self._download_webpage(show_url, playlist_id)

        data = self._search_json(
            r'window\.__data\s*=', webpage, 'data', playlist_id,
            transform_source=js_to_json)['video']

        # v['number'] is already a decimal string, but stringify to protect against API changes
        path = [lambda _, v: str(v['number']) == selected_season] if selected_season else [..., {dict}]

        for season in traverse_obj(data, ('byId', lambda _, v: v['type'] == 's', 'seasons', *path)):
            season_number = int_or_none(season.get('number'))
            for episode in traverse_obj(season, ('episodes', lambda _, v: v['id'])):
                episode_id = episode['id']
                yield self.url_result(
                    f'https://tubitv.com/tv-shows/{episode_id}/', TubiTvIE, episode_id,
                    season_number=season_number, episode_number=int_or_none(episode.get('num')))

    def _real_extract(self, url):
        playlist_id, selected_season = self._match_valid_url(url).group('show_name', 'season')
        if selected_season:
            playlist_id = f'{playlist_id}-season-{selected_season}'
        return self.playlist_result(self._entries(url, playlist_id, selected_season), playlist_id)<|MERGE_RESOLUTION|>--- conflicted
+++ resolved
@@ -155,14 +155,10 @@
             'subtitles': subtitles,
             'season_number': int_or_none(season_number),
             'episode_number': int_or_none(episode_number),
-<<<<<<< HEAD
-            'episode': episode_title,
+            'episode': strip_or_none(episode_title),
             'series': series,
             'tags': tags,
             'categories': tags,
-=======
-            'episode': strip_or_none(episode_title),
->>>>>>> 03c3d705
             **traverse_obj(video_data, {
                 'description': ('description', {str}),
                 'duration': ('duration', {int_or_none}),
