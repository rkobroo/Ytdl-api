<<<<<<< HEAD
# coding: utf-8

from __future__ import unicode_literals

import base64
=======
>>>>>>> 58391068
import calendar
import copy
import datetime
import functools
import hashlib
import itertools
import json
import math
import os.path
import random
import re
import sys
import threading
import time
import traceback

from .common import InfoExtractor, SearchInfoExtractor
from ..compat import (
    compat_chr,
    compat_HTTPError,
    compat_parse_qs,
    compat_str,
    compat_urllib_parse_unquote_plus,
    compat_urllib_parse_urlencode,
    compat_urllib_parse_urlparse,
    compat_urlparse,
)
from ..jsinterp import JSInterpreter
from ..utils import (
    NO_DEFAULT,
    ExtractorError,
    bug_reports_message,
    clean_html,
    datetime_from_str,
    dict_get,
    error_to_compat_str,
    float_or_none,
    format_field,
    get_first,
    int_or_none,
    is_html,
    join_nonempty,
    js_to_json,
    mimetype2ext,
    network_exceptions,
    orderedSet,
    parse_codecs,
    parse_count,
    parse_duration,
    parse_iso8601,
    parse_qs,
    qualities,
    remove_end,
    remove_start,
    smuggle_url,
    str_or_none,
    str_to_int,
    strftime_or_none,
    traverse_obj,
    try_get,
    unescapeHTML,
    unified_strdate,
    unified_timestamp,
    unsmuggle_url,
    update_url_query,
    url_or_none,
    urljoin,
    variadic,
)

# any clients starting with _ cannot be explicity requested by the user
INNERTUBE_CLIENTS = {
    'web': {
        'INNERTUBE_API_KEY': 'AIzaSyAO_FJ2SlqU8Q4STEHLGCilw_Y9_11qcW8',
        'INNERTUBE_CONTEXT': {
            'client': {
                'clientName': 'WEB',
                'clientVersion': '2.20211221.00.00',
            }
        },
        'INNERTUBE_CONTEXT_CLIENT_NAME': 1
    },
    'web_embedded': {
        'INNERTUBE_API_KEY': 'AIzaSyAO_FJ2SlqU8Q4STEHLGCilw_Y9_11qcW8',
        'INNERTUBE_CONTEXT': {
            'client': {
                'clientName': 'WEB_EMBEDDED_PLAYER',
                'clientVersion': '1.20211215.00.01',
            },
        },
        'INNERTUBE_CONTEXT_CLIENT_NAME': 56
    },
    'web_music': {
        'INNERTUBE_API_KEY': 'AIzaSyC9XL3ZjWddXya6X74dJoCTL-WEYFDNX30',
        'INNERTUBE_HOST': 'music.youtube.com',
        'INNERTUBE_CONTEXT': {
            'client': {
                'clientName': 'WEB_REMIX',
                'clientVersion': '1.20211213.00.00',
            }
        },
        'INNERTUBE_CONTEXT_CLIENT_NAME': 67,
    },
    'web_creator': {
        'INNERTUBE_API_KEY': 'AIzaSyBUPetSUmoZL-OhlxA7wSac5XinrygCqMo',
        'INNERTUBE_CONTEXT': {
            'client': {
                'clientName': 'WEB_CREATOR',
                'clientVersion': '1.20211220.02.00',
            }
        },
        'INNERTUBE_CONTEXT_CLIENT_NAME': 62,
    },
    'android': {
        'INNERTUBE_API_KEY': 'AIzaSyA8eiZmM1FaDVjRy-df2KTyQ_vz_yYM39w',
        'INNERTUBE_CONTEXT': {
            'client': {
                'clientName': 'ANDROID',
                'clientVersion': '16.49',
            }
        },
        'INNERTUBE_CONTEXT_CLIENT_NAME': 3,
        'REQUIRE_JS_PLAYER': False
    },
    'android_embedded': {
        'INNERTUBE_API_KEY': 'AIzaSyCjc_pVEDi4qsv5MtC2dMXzpIaDoRFLsxw',
        'INNERTUBE_CONTEXT': {
            'client': {
                'clientName': 'ANDROID_EMBEDDED_PLAYER',
                'clientVersion': '16.49',
            },
        },
        'INNERTUBE_CONTEXT_CLIENT_NAME': 55,
        'REQUIRE_JS_PLAYER': False
    },
    'android_music': {
        'INNERTUBE_API_KEY': 'AIzaSyAOghZGza2MQSZkY_zfZ370N-PUdXEo8AI',
        'INNERTUBE_CONTEXT': {
            'client': {
                'clientName': 'ANDROID_MUSIC',
                'clientVersion': '4.57',
            }
        },
        'INNERTUBE_CONTEXT_CLIENT_NAME': 21,
        'REQUIRE_JS_PLAYER': False
    },
    'android_creator': {
        'INNERTUBE_API_KEY': 'AIzaSyD_qjV8zaaUMehtLkrKFgVeSX_Iqbtyws8',
        'INNERTUBE_CONTEXT': {
            'client': {
                'clientName': 'ANDROID_CREATOR',
                'clientVersion': '21.47',
            },
        },
        'INNERTUBE_CONTEXT_CLIENT_NAME': 14,
        'REQUIRE_JS_PLAYER': False
    },
    # iOS clients have HLS live streams. Setting device model to get 60fps formats.
    # See: https://github.com/TeamNewPipe/NewPipeExtractor/issues/680#issuecomment-1002724558
    'ios': {
        'INNERTUBE_API_KEY': 'AIzaSyB-63vPrdThhKuerbB2N_l7Kwwcxj6yUAc',
        'INNERTUBE_CONTEXT': {
            'client': {
                'clientName': 'IOS',
                'clientVersion': '16.46',
                'deviceModel': 'iPhone14,3',
            }
        },
        'INNERTUBE_CONTEXT_CLIENT_NAME': 5,
        'REQUIRE_JS_PLAYER': False
    },
    'ios_embedded': {
        'INNERTUBE_CONTEXT': {
            'client': {
                'clientName': 'IOS_MESSAGES_EXTENSION',
                'clientVersion': '16.46',
                'deviceModel': 'iPhone14,3',
            },
        },
        'INNERTUBE_CONTEXT_CLIENT_NAME': 66,
        'REQUIRE_JS_PLAYER': False
    },
    'ios_music': {
        'INNERTUBE_API_KEY': 'AIzaSyBAETezhkwP0ZWA02RsqT1zu78Fpt0bC_s',
        'INNERTUBE_CONTEXT': {
            'client': {
                'clientName': 'IOS_MUSIC',
                'clientVersion': '4.57',
            },
        },
        'INNERTUBE_CONTEXT_CLIENT_NAME': 26,
        'REQUIRE_JS_PLAYER': False
    },
    'ios_creator': {
        'INNERTUBE_CONTEXT': {
            'client': {
                'clientName': 'IOS_CREATOR',
                'clientVersion': '21.47',
            },
        },
        'INNERTUBE_CONTEXT_CLIENT_NAME': 15,
        'REQUIRE_JS_PLAYER': False
    },
    # mweb has 'ultralow' formats
    # See: https://github.com/yt-dlp/yt-dlp/pull/557
    'mweb': {
        'INNERTUBE_API_KEY': 'AIzaSyAO_FJ2SlqU8Q4STEHLGCilw_Y9_11qcW8',
        'INNERTUBE_CONTEXT': {
            'client': {
                'clientName': 'MWEB',
                'clientVersion': '2.20211221.01.00',
            }
        },
        'INNERTUBE_CONTEXT_CLIENT_NAME': 2
    },
    # This client can access age restricted videos (unless the uploader has disabled the 'allow embedding' option)
    # See: https://github.com/zerodytrash/YouTube-Internal-Clients
    'tv_embedded': {
        'INNERTUBE_API_KEY': 'AIzaSyAO_FJ2SlqU8Q4STEHLGCilw_Y9_11qcW8',
        'INNERTUBE_CONTEXT': {
            'client': {
                'clientName': 'TVHTML5_SIMPLY_EMBEDDED_PLAYER',
                'clientVersion': '2.0',
            },
        },
        'INNERTUBE_CONTEXT_CLIENT_NAME': 85
    },
}


def _split_innertube_client(client_name):
    variant, *base = client_name.rsplit('.', 1)
    if base:
        return variant, base[0], variant
    base, *variant = client_name.split('_', 1)
    return client_name, base, variant[0] if variant else None


def build_innertube_clients():
    THIRD_PARTY = {
        'embedUrl': 'https://www.youtube.com/',  # Can be any valid URL
    }
    BASE_CLIENTS = ('android', 'web', 'tv', 'ios', 'mweb')
    priority = qualities(BASE_CLIENTS[::-1])

    for client, ytcfg in tuple(INNERTUBE_CLIENTS.items()):
        ytcfg.setdefault('INNERTUBE_API_KEY', 'AIzaSyDCU8hByM-4DrUqRUYnGn-3llEO78bcxq8')
        ytcfg.setdefault('INNERTUBE_HOST', 'www.youtube.com')
        ytcfg.setdefault('REQUIRE_JS_PLAYER', True)
        ytcfg['INNERTUBE_CONTEXT']['client'].setdefault('hl', 'en')

        _, base_client, variant = _split_innertube_client(client)
        ytcfg['priority'] = 10 * priority(base_client)

        if not variant:
            INNERTUBE_CLIENTS[f'{client}_embedscreen'] = embedscreen = copy.deepcopy(ytcfg)
            embedscreen['INNERTUBE_CONTEXT']['client']['clientScreen'] = 'EMBED'
            embedscreen['INNERTUBE_CONTEXT']['thirdParty'] = THIRD_PARTY
            embedscreen['priority'] -= 3
        elif variant == 'embedded':
            ytcfg['INNERTUBE_CONTEXT']['thirdParty'] = THIRD_PARTY
            ytcfg['priority'] -= 2
        else:
            ytcfg['priority'] -= 3


build_innertube_clients()


class YoutubeBaseInfoExtractor(InfoExtractor):
    """Provide base functions for Youtube extractors"""

    _RESERVED_NAMES = (
        r'channel|c|user|playlist|watch|w|v|embed|e|watch_popup|clip|'
        r'shorts|movies|results|search|shared|hashtag|trending|explore|feed|feeds|'
        r'browse|oembed|get_video_info|iframe_api|s/player|'
        r'storefront|oops|index|account|reporthistory|t/terms|about|upload|signin|logout')

    _PLAYLIST_ID_RE = r'(?:(?:PL|LL|EC|UU|FL|RD|UL|TL|PU|OLAK5uy_)[0-9A-Za-z-_]{10,}|RDMM|WL|LL|LM)'

    # _NETRC_MACHINE = 'youtube'

    # If True it will raise an error if no login info is provided
    _LOGIN_REQUIRED = False

    _INVIDIOUS_SITES = (
        # invidious-redirect websites
        r'(?:www\.)?redirect\.invidious\.io',
        r'(?:(?:www|dev)\.)?invidio\.us',
        # Invidious instances taken from https://github.com/iv-org/documentation/blob/master/Invidious-Instances.md
        r'(?:www\.)?invidious\.pussthecat\.org',
        r'(?:www\.)?invidious\.zee\.li',
        r'(?:www\.)?invidious\.ethibox\.fr',
        r'(?:www\.)?invidious\.3o7z6yfxhbw7n3za4rss6l434kmv55cgw2vuziwuigpwegswvwzqipyd\.onion',
        r'(?:www\.)?osbivz6guyeahrwp2lnwyjk2xos342h4ocsxyqrlaopqjuhwn2djiiyd\.onion',
        r'(?:www\.)?u2cvlit75owumwpy4dj2hsmvkq7nvrclkpht7xgyye2pyoxhpmclkrad\.onion',
        # youtube-dl invidious instances list
        r'(?:(?:www|no)\.)?invidiou\.sh',
        r'(?:(?:www|fi)\.)?invidious\.snopyta\.org',
        r'(?:www\.)?invidious\.kabi\.tk',
        r'(?:www\.)?invidious\.mastodon\.host',
        r'(?:www\.)?invidious\.zapashcanon\.fr',
        r'(?:www\.)?(?:invidious(?:-us)?|piped)\.kavin\.rocks',
        r'(?:www\.)?invidious\.tinfoil-hat\.net',
        r'(?:www\.)?invidious\.himiko\.cloud',
        r'(?:www\.)?invidious\.reallyancient\.tech',
        r'(?:www\.)?invidious\.tube',
        r'(?:www\.)?invidiou\.site',
        r'(?:www\.)?invidious\.site',
        r'(?:www\.)?invidious\.xyz',
        r'(?:www\.)?invidious\.nixnet\.xyz',
        r'(?:www\.)?invidious\.048596\.xyz',
        r'(?:www\.)?invidious\.drycat\.fr',
        r'(?:www\.)?inv\.skyn3t\.in',
        r'(?:www\.)?tube\.poal\.co',
        r'(?:www\.)?tube\.connect\.cafe',
        r'(?:www\.)?vid\.wxzm\.sx',
        r'(?:www\.)?vid\.mint\.lgbt',
        r'(?:www\.)?vid\.puffyan\.us',
        r'(?:www\.)?yewtu\.be',
        r'(?:www\.)?yt\.elukerio\.org',
        r'(?:www\.)?yt\.lelux\.fi',
        r'(?:www\.)?invidious\.ggc-project\.de',
        r'(?:www\.)?yt\.maisputain\.ovh',
        r'(?:www\.)?ytprivate\.com',
        r'(?:www\.)?invidious\.13ad\.de',
        r'(?:www\.)?invidious\.toot\.koeln',
        r'(?:www\.)?invidious\.fdn\.fr',
        r'(?:www\.)?watch\.nettohikari\.com',
        r'(?:www\.)?invidious\.namazso\.eu',
        r'(?:www\.)?invidious\.silkky\.cloud',
        r'(?:www\.)?invidious\.exonip\.de',
        r'(?:www\.)?invidious\.riverside\.rocks',
        r'(?:www\.)?invidious\.blamefran\.net',
        r'(?:www\.)?invidious\.moomoo\.de',
        r'(?:www\.)?ytb\.trom\.tf',
        r'(?:www\.)?yt\.cyberhost\.uk',
        r'(?:www\.)?kgg2m7yk5aybusll\.onion',
        r'(?:www\.)?qklhadlycap4cnod\.onion',
        r'(?:www\.)?axqzx4s6s54s32yentfqojs3x5i7faxza6xo3ehd4bzzsg2ii4fv2iid\.onion',
        r'(?:www\.)?c7hqkpkpemu6e7emz5b4vyz7idjgdvgaaa3dyimmeojqbgpea3xqjoid\.onion',
        r'(?:www\.)?fz253lmuao3strwbfbmx46yu7acac2jz27iwtorgmbqlkurlclmancad\.onion',
        r'(?:www\.)?invidious\.l4qlywnpwqsluw65ts7md3khrivpirse744un3x7mlskqauz5pyuzgqd\.onion',
        r'(?:www\.)?owxfohz4kjyv25fvlqilyxast7inivgiktls3th44jhk3ej3i7ya\.b32\.i2p',
        r'(?:www\.)?4l2dgddgsrkf2ous66i6seeyi6etzfgrue332grh2n7madpwopotugyd\.onion',
        r'(?:www\.)?w6ijuptxiku4xpnnaetxvnkc5vqcdu7mgns2u77qefoixi63vbvnpnqd\.onion',
        r'(?:www\.)?kbjggqkzv65ivcqj6bumvp337z6264huv5kpkwuv6gu5yjiskvan7fad\.onion',
        r'(?:www\.)?grwp24hodrefzvjjuccrkw3mjq4tzhaaq32amf33dzpmuxe7ilepcmad\.onion',
        r'(?:www\.)?hpniueoejy4opn7bc4ftgazyqjoeqwlvh2uiku2xqku6zpoa4bf5ruid\.onion',
    )

    def _initialize_consent(self):
        cookies = self._get_cookies('https://www.youtube.com/')
        if cookies.get('__Secure-3PSID'):
            return
        consent_id = None
        consent = cookies.get('CONSENT')
        if consent:
            if 'YES' in consent.value:
                return
            consent_id = self._search_regex(
                r'PENDING\+(\d+)', consent.value, 'consent', default=None)
        if not consent_id:
            consent_id = random.randint(100, 999)
        self._set_cookie('.youtube.com', 'CONSENT', 'YES+cb.20210328-17-p0.en+FX+%s' % consent_id)

    def _initialize_pref(self):
        cookies = self._get_cookies('https://www.youtube.com/')
        pref_cookie = cookies.get('PREF')
        pref = {}
        if pref_cookie:
            try:
                pref = dict(compat_urlparse.parse_qsl(pref_cookie.value))
            except ValueError:
                self.report_warning('Failed to parse user PREF cookie' + bug_reports_message())
        pref.update({'hl': 'en', 'tz': 'UTC'})
        self._set_cookie('.youtube.com', name='PREF', value=compat_urllib_parse_urlencode(pref))

    def _real_initialize(self):
        self._initialize_pref()
        self._initialize_consent()
        self._check_login_required()

    def _check_login_required(self):
        if (self._LOGIN_REQUIRED
                and self.get_param('cookiefile') is None
                and self.get_param('cookiesfrombrowser') is None):
            self.raise_login_required('Login details are needed to download this content', method='cookies')

    _YT_INITIAL_DATA_RE = r'(?:window\s*\[\s*["\']ytInitialData["\']\s*\]|ytInitialData)\s*=\s*({.+?})\s*;'
    _YT_INITIAL_PLAYER_RESPONSE_RE = r'ytInitialPlayerResponse\s*=\s*({.+?})\s*;'
    _YT_INITIAL_BOUNDARY_RE = r'(?:var\s+meta|</script|\n)'

    def _get_default_ytcfg(self, client='web'):
        return copy.deepcopy(INNERTUBE_CLIENTS[client])

    def _get_innertube_host(self, client='web'):
        return INNERTUBE_CLIENTS[client]['INNERTUBE_HOST']

    def _ytcfg_get_safe(self, ytcfg, getter, expected_type=None, default_client='web'):
        # try_get but with fallback to default ytcfg client values when present
        _func = lambda y: try_get(y, getter, expected_type)
        return _func(ytcfg) or _func(self._get_default_ytcfg(default_client))

    def _extract_client_name(self, ytcfg, default_client='web'):
        return self._ytcfg_get_safe(
            ytcfg, (lambda x: x['INNERTUBE_CLIENT_NAME'],
                    lambda x: x['INNERTUBE_CONTEXT']['client']['clientName']), compat_str, default_client)

    def _extract_client_version(self, ytcfg, default_client='web'):
        return self._ytcfg_get_safe(
            ytcfg, (lambda x: x['INNERTUBE_CLIENT_VERSION'],
                    lambda x: x['INNERTUBE_CONTEXT']['client']['clientVersion']), compat_str, default_client)

    def _extract_api_key(self, ytcfg=None, default_client='web'):
        return self._ytcfg_get_safe(ytcfg, lambda x: x['INNERTUBE_API_KEY'], compat_str, default_client)

    def _extract_context(self, ytcfg=None, default_client='web'):
        context = get_first(
            (ytcfg, self._get_default_ytcfg(default_client)), 'INNERTUBE_CONTEXT', expected_type=dict)
        # Enforce language and tz for extraction
        client_context = traverse_obj(context, 'client', expected_type=dict, default={})
        client_context.update({'hl': 'en', 'timeZone': 'UTC', 'utcOffsetMinutes': 0})
        return context

    _SAPISID = None

    def _generate_sapisidhash_header(self, origin='https://www.youtube.com'):
        time_now = round(time.time())
        if self._SAPISID is None:
            yt_cookies = self._get_cookies('https://www.youtube.com')
            # Sometimes SAPISID cookie isn't present but __Secure-3PAPISID is.
            # See: https://github.com/yt-dlp/yt-dlp/issues/393
            sapisid_cookie = dict_get(
                yt_cookies, ('__Secure-3PAPISID', 'SAPISID'))
            if sapisid_cookie and sapisid_cookie.value:
                self._SAPISID = sapisid_cookie.value
                self.write_debug('Extracted SAPISID cookie')
                # SAPISID cookie is required if not already present
                if not yt_cookies.get('SAPISID'):
                    self.write_debug('Copying __Secure-3PAPISID cookie to SAPISID cookie')
                    self._set_cookie(
                        '.youtube.com', 'SAPISID', self._SAPISID, secure=True, expire_time=time_now + 3600)
            else:
                self._SAPISID = False
        if not self._SAPISID:
            return None
        # SAPISIDHASH algorithm from https://stackoverflow.com/a/32065323
        sapisidhash = hashlib.sha1(
            f'{time_now} {self._SAPISID} {origin}'.encode()).hexdigest()
        return f'SAPISIDHASH {time_now}_{sapisidhash}'

    def _call_api(self, ep, query, video_id, fatal=True, headers=None,
                  note='Downloading API JSON', errnote='Unable to download API page',
                  context=None, api_key=None, api_hostname=None, default_client='web'):

        data = {'context': context} if context else {'context': self._extract_context(default_client=default_client)}
        data.update(query)
        real_headers = self.generate_api_headers(default_client=default_client)
        real_headers.update({'content-type': 'application/json'})
        if headers:
            real_headers.update(headers)
        return self._download_json(
            f'https://{api_hostname or self._get_innertube_host(default_client)}/youtubei/v1/{ep}',
            video_id=video_id, fatal=fatal, note=note, errnote=errnote,
            data=json.dumps(data).encode('utf8'), headers=real_headers,
            query={'key': api_key or self._extract_api_key(), 'prettyPrint': 'false'})

    def extract_yt_initial_data(self, item_id, webpage, fatal=True):
        data = self._search_regex(
            (fr'{self._YT_INITIAL_DATA_RE}\s*{self._YT_INITIAL_BOUNDARY_RE}',
             self._YT_INITIAL_DATA_RE), webpage, 'yt initial data', fatal=fatal)
        if data:
            return self._parse_json(data, item_id, fatal=fatal)

    @staticmethod
    def _extract_session_index(*data):
        """
        Index of current account in account list.
        See: https://github.com/yt-dlp/yt-dlp/pull/519
        """
        for ytcfg in data:
            session_index = int_or_none(try_get(ytcfg, lambda x: x['SESSION_INDEX']))
            if session_index is not None:
                return session_index

    # Deprecated?
    def _extract_identity_token(self, ytcfg=None, webpage=None):
        if ytcfg:
            token = try_get(ytcfg, lambda x: x['ID_TOKEN'], compat_str)
            if token:
                return token
        if webpage:
            return self._search_regex(
                r'\bID_TOKEN["\']\s*:\s*["\'](.+?)["\']', webpage,
                'identity token', default=None, fatal=False)

    @staticmethod
    def _extract_account_syncid(*args):
        """
        Extract syncId required to download private playlists of secondary channels
        @params response and/or ytcfg
        """
        for data in args:
            # ytcfg includes channel_syncid if on secondary channel
            delegated_sid = try_get(data, lambda x: x['DELEGATED_SESSION_ID'], compat_str)
            if delegated_sid:
                return delegated_sid
            sync_ids = (try_get(
                data, (lambda x: x['responseContext']['mainAppWebResponseContext']['datasyncId'],
                       lambda x: x['DATASYNC_ID']), compat_str) or '').split('||')
            if len(sync_ids) >= 2 and sync_ids[1]:
                # datasyncid is of the form "channel_syncid||user_syncid" for secondary channel
                # and just "user_syncid||" for primary channel. We only want the channel_syncid
                return sync_ids[0]

    @staticmethod
    def _extract_visitor_data(*args):
        """
        Extracts visitorData from an API response or ytcfg
        Appears to be used to track session state
        """
        return get_first(
            args, [('VISITOR_DATA', ('INNERTUBE_CONTEXT', 'client', 'visitorData'), ('responseContext', 'visitorData'))],
            expected_type=str)

    @property
    def is_authenticated(self):
        return bool(self._generate_sapisidhash_header())

    def extract_ytcfg(self, video_id, webpage):
        if not webpage:
            return {}
        return self._parse_json(
            self._search_regex(
                r'ytcfg\.set\s*\(\s*({.+?})\s*\)\s*;', webpage, 'ytcfg',
                default='{}'), video_id, fatal=False) or {}

    def generate_api_headers(
            self, *, ytcfg=None, account_syncid=None, session_index=None,
            visitor_data=None, identity_token=None, api_hostname=None, default_client='web'):

        origin = 'https://' + (api_hostname if api_hostname else self._get_innertube_host(default_client))
        headers = {
            'X-YouTube-Client-Name': compat_str(
                self._ytcfg_get_safe(ytcfg, lambda x: x['INNERTUBE_CONTEXT_CLIENT_NAME'], default_client=default_client)),
            'X-YouTube-Client-Version': self._extract_client_version(ytcfg, default_client),
            'Origin': origin,
            'X-Youtube-Identity-Token': identity_token or self._extract_identity_token(ytcfg),
            'X-Goog-PageId': account_syncid or self._extract_account_syncid(ytcfg),
            'X-Goog-Visitor-Id': visitor_data or self._extract_visitor_data(ytcfg)
        }
        if session_index is None:
            session_index = self._extract_session_index(ytcfg)
        if account_syncid or session_index is not None:
            headers['X-Goog-AuthUser'] = session_index if session_index is not None else 0

        auth = self._generate_sapisidhash_header(origin)
        if auth is not None:
            headers['Authorization'] = auth
            headers['X-Origin'] = origin
        return {h: v for h, v in headers.items() if v is not None}

    def _download_ytcfg(self, client, video_id):
        url = {
            'web': 'https://www.youtube.com',
            'web_music': 'https://music.youtube.com',
            'web_embedded': f'https://www.youtube.com/embed/{video_id}?html5=1'
        }.get(client)
        if not url:
            return {}
        webpage = self._download_webpage(
            url, video_id, fatal=False, note=f'Downloading {client.replace("_", " ").strip()} client config')
        return self.extract_ytcfg(video_id, webpage) or {}

    @staticmethod
    def _build_api_continuation_query(continuation, ctp=None):
        query = {
            'continuation': continuation
        }
        # TODO: Inconsistency with clickTrackingParams.
        # Currently we have a fixed ctp contained within context (from ytcfg)
        # and a ctp in root query for continuation.
        if ctp:
            query['clickTracking'] = {'clickTrackingParams': ctp}
        return query

    @classmethod
    def _extract_next_continuation_data(cls, renderer):
        next_continuation = try_get(
            renderer, (lambda x: x['continuations'][0]['nextContinuationData'],
                       lambda x: x['continuation']['reloadContinuationData']), dict)
        if not next_continuation:
            return
        continuation = next_continuation.get('continuation')
        if not continuation:
            return
        ctp = next_continuation.get('clickTrackingParams')
        return cls._build_api_continuation_query(continuation, ctp)

    @classmethod
    def _extract_continuation_ep_data(cls, continuation_ep: dict):
        if isinstance(continuation_ep, dict):
            continuation = try_get(
                continuation_ep, lambda x: x['continuationCommand']['token'], compat_str)
            if not continuation:
                return
            ctp = continuation_ep.get('clickTrackingParams')
            return cls._build_api_continuation_query(continuation, ctp)

    @classmethod
    def _extract_continuation(cls, renderer):
        next_continuation = cls._extract_next_continuation_data(renderer)
        if next_continuation:
            return next_continuation

        contents = []
        for key in ('contents', 'items'):
            contents.extend(try_get(renderer, lambda x: x[key], list) or [])

        for content in contents:
            if not isinstance(content, dict):
                continue
            continuation_ep = try_get(
                content, (lambda x: x['continuationItemRenderer']['continuationEndpoint'],
                          lambda x: x['continuationItemRenderer']['button']['buttonRenderer']['command']),
                dict)
            continuation = cls._extract_continuation_ep_data(continuation_ep)
            if continuation:
                return continuation

    @classmethod
    def _extract_alerts(cls, data):
        for alert_dict in try_get(data, lambda x: x['alerts'], list) or []:
            if not isinstance(alert_dict, dict):
                continue
            for alert in alert_dict.values():
                alert_type = alert.get('type')
                if not alert_type:
                    continue
                message = cls._get_text(alert, 'text')
                if message:
                    yield alert_type, message

    def _report_alerts(self, alerts, expected=True, fatal=True, only_once=False):
        errors = []
        warnings = []
        for alert_type, alert_message in alerts:
            if alert_type.lower() == 'error' and fatal:
                errors.append([alert_type, alert_message])
            else:
                warnings.append([alert_type, alert_message])

        for alert_type, alert_message in (warnings + errors[:-1]):
            self.report_warning(f'YouTube said: {alert_type} - {alert_message}', only_once=only_once)
        if errors:
            raise ExtractorError('YouTube said: %s' % errors[-1][1], expected=expected)

    def _extract_and_report_alerts(self, data, *args, **kwargs):
        return self._report_alerts(self._extract_alerts(data), *args, **kwargs)

    def _extract_badges(self, renderer: dict):
        badges = set()
        for badge in try_get(renderer, lambda x: x['badges'], list) or []:
            label = try_get(badge, lambda x: x['metadataBadgeRenderer']['label'], compat_str)
            if label:
                badges.add(label.lower())
        return badges

    @staticmethod
    def _get_text(data, *path_list, max_runs=None):
        for path in path_list or [None]:
            if path is None:
                obj = [data]
            else:
                obj = traverse_obj(data, path, default=[])
                if not any(key is ... or isinstance(key, (list, tuple)) for key in variadic(path)):
                    obj = [obj]
            for item in obj:
                text = try_get(item, lambda x: x['simpleText'], compat_str)
                if text:
                    return text
                runs = try_get(item, lambda x: x['runs'], list) or []
                if not runs and isinstance(item, list):
                    runs = item

                runs = runs[:min(len(runs), max_runs or len(runs))]
                text = ''.join(traverse_obj(runs, (..., 'text'), expected_type=str, default=[]))
                if text:
                    return text

    def _get_count(self, data, *path_list):
        count_text = self._get_text(data, *path_list) or ''
        count = parse_count(count_text)
        if count is None:
            count = str_to_int(
                self._search_regex(r'^([\d,]+)', re.sub(r'\s', '', count_text), 'count', default=None))
        return count

    @staticmethod
    def _extract_thumbnails(data, *path_list):
        """
        Extract thumbnails from thumbnails dict
        @param path_list: path list to level that contains 'thumbnails' key
        """
        thumbnails = []
        for path in path_list or [()]:
            for thumbnail in traverse_obj(data, (*variadic(path), 'thumbnails', ...), default=[]):
                thumbnail_url = url_or_none(thumbnail.get('url'))
                if not thumbnail_url:
                    continue
                # Sometimes youtube gives a wrong thumbnail URL. See:
                # https://github.com/yt-dlp/yt-dlp/issues/233
                # https://github.com/ytdl-org/youtube-dl/issues/28023
                if 'maxresdefault' in thumbnail_url:
                    thumbnail_url = thumbnail_url.split('?')[0]
                thumbnails.append({
                    'url': thumbnail_url,
                    'height': int_or_none(thumbnail.get('height')),
                    'width': int_or_none(thumbnail.get('width')),
                })
        return thumbnails

    @staticmethod
    def extract_relative_time(relative_time_text):
        """
        Extracts a relative time from string and converts to dt object
        e.g. 'streamed 6 days ago', '5 seconds ago (edited)', 'updated today'
        """
        mobj = re.search(r'(?P<start>today|yesterday|now)|(?P<time>\d+)\s*(?P<unit>microsecond|second|minute|hour|day|week|month|year)s?\s*ago', relative_time_text)
        if mobj:
            start = mobj.group('start')
            if start:
                return datetime_from_str(start)
            try:
                return datetime_from_str('now-%s%s' % (mobj.group('time'), mobj.group('unit')))
            except ValueError:
                return None

    def _extract_time_text(self, renderer, *path_list):
        """@returns (timestamp, time_text)"""
        text = self._get_text(renderer, *path_list) or ''
        dt = self.extract_relative_time(text)
        timestamp = None
        if isinstance(dt, datetime.datetime):
            timestamp = calendar.timegm(dt.timetuple())

        if timestamp is None:
            timestamp = (
                unified_timestamp(text) or unified_timestamp(
                    self._search_regex(
                        (r'([a-z]+\s*\d{1,2},?\s*20\d{2})', r'(?:.+|^)(?:live|premieres|ed|ing)(?:\s*(?:on|for))?\s*(.+\d)'),
                        text.lower(), 'time text', default=None)))

        if text and timestamp is None:
            self.report_warning(f"Cannot parse localized time text '{text}'" + bug_reports_message(), only_once=True)
        return timestamp, text

    def _extract_response(self, item_id, query, note='Downloading API JSON', headers=None,
                          ytcfg=None, check_get_keys=None, ep='browse', fatal=True, api_hostname=None,
                          default_client='web'):
        response = None
        last_error = None
        count = -1
        retries = self.get_param('extractor_retries', 3)
        if check_get_keys is None:
            check_get_keys = []
        while count < retries:
            count += 1
            if last_error:
                self.report_warning('%s. Retrying ...' % remove_end(last_error, '.'))
            try:
                response = self._call_api(
                    ep=ep, fatal=True, headers=headers,
                    video_id=item_id, query=query,
                    context=self._extract_context(ytcfg, default_client),
                    api_key=self._extract_api_key(ytcfg, default_client),
                    api_hostname=api_hostname, default_client=default_client,
                    note='%s%s' % (note, ' (retry #%d)' % count if count else ''))
            except ExtractorError as e:
                if isinstance(e.cause, network_exceptions):
                    if isinstance(e.cause, compat_HTTPError):
                        first_bytes = e.cause.read(512)
                        if not is_html(first_bytes):
                            yt_error = try_get(
                                self._parse_json(
                                    self._webpage_read_content(e.cause, None, item_id, prefix=first_bytes) or '{}', item_id, fatal=False),
                                lambda x: x['error']['message'], compat_str)
                            if yt_error:
                                self._report_alerts([('ERROR', yt_error)], fatal=False)
                    # Downloading page may result in intermittent 5xx HTTP error
                    # Sometimes a 404 is also recieved. See: https://github.com/ytdl-org/youtube-dl/issues/28289
                    # We also want to catch all other network exceptions since errors in later pages can be troublesome
                    # See https://github.com/yt-dlp/yt-dlp/issues/507#issuecomment-880188210
                    if not isinstance(e.cause, compat_HTTPError) or e.cause.code not in (403, 429):
                        last_error = error_to_compat_str(e.cause or e.msg)
                        if count < retries:
                            continue
                if fatal:
                    raise
                else:
                    self.report_warning(error_to_compat_str(e))
                    return

            else:
                try:
                    self._extract_and_report_alerts(response, only_once=True)
                except ExtractorError as e:
                    # YouTube servers may return errors we want to retry on in a 200 OK response
                    # See: https://github.com/yt-dlp/yt-dlp/issues/839
                    if 'unknown error' in e.msg.lower():
                        last_error = e.msg
                        continue
                    if fatal:
                        raise
                    self.report_warning(error_to_compat_str(e))
                    return
                if not check_get_keys or dict_get(response, check_get_keys):
                    break
                # Youtube sometimes sends incomplete data
                # See: https://github.com/ytdl-org/youtube-dl/issues/28194
                last_error = 'Incomplete data received'
                if count >= retries:
                    if fatal:
                        raise ExtractorError(last_error)
                    else:
                        self.report_warning(last_error)
                        return
        return response

    @staticmethod
    def is_music_url(url):
        return re.match(r'https?://music\.youtube\.com/', url) is not None

    def _extract_video(self, renderer):
        video_id = renderer.get('videoId')
        title = self._get_text(renderer, 'title')
        description = self._get_text(renderer, 'descriptionSnippet')
        duration = parse_duration(self._get_text(
            renderer, 'lengthText', ('thumbnailOverlays', ..., 'thumbnailOverlayTimeStatusRenderer', 'text')))
        if duration is None:
            duration = parse_duration(self._search_regex(
                r'(?i)(ago)(?!.*\1)\s+(?P<duration>[a-z0-9 ,]+?)(?:\s+[\d,]+\s+views)?(?:\s+-\s+play\s+short)?$',
                traverse_obj(renderer, ('title', 'accessibility', 'accessibilityData', 'label'), default='', expected_type=str),
                video_id, default=None, group='duration'))

        view_count = self._get_count(renderer, 'viewCountText')

        uploader = self._get_text(renderer, 'ownerText', 'shortBylineText')
        channel_id = traverse_obj(
            renderer, ('shortBylineText', 'runs', ..., 'navigationEndpoint', 'browseEndpoint', 'browseId'),
            expected_type=str, get_all=False)
        timestamp, time_text = self._extract_time_text(renderer, 'publishedTimeText')
        scheduled_timestamp = str_to_int(traverse_obj(renderer, ('upcomingEventData', 'startTime'), get_all=False))
        overlay_style = traverse_obj(
            renderer, ('thumbnailOverlays', ..., 'thumbnailOverlayTimeStatusRenderer', 'style'),
            get_all=False, expected_type=str)
        badges = self._extract_badges(renderer)
        thumbnails = self._extract_thumbnails(renderer, 'thumbnail')
        navigation_url = urljoin('https://www.youtube.com/', traverse_obj(
            renderer, ('navigationEndpoint', 'commandMetadata', 'webCommandMetadata', 'url'),
            expected_type=str)) or ''
        url = f'https://www.youtube.com/watch?v={video_id}'
        if overlay_style == 'SHORTS' or '/shorts/' in navigation_url:
            url = f'https://www.youtube.com/shorts/{video_id}'

        return {
            '_type': 'url',
            'ie_key': YoutubeIE.ie_key(),
            'id': video_id,
            'url': url,
            'title': title,
            'description': description,
            'duration': duration,
            'view_count': view_count,
            'uploader': uploader,
            'channel_id': channel_id,
            'thumbnails': thumbnails,
            'upload_date': (strftime_or_none(timestamp, '%Y%m%d')
                            if self._configuration_arg('approximate_date', ie_key='youtubetab')
                            else None),
            'live_status': ('is_upcoming' if scheduled_timestamp is not None
                            else 'was_live' if 'streamed' in time_text.lower()
                            else 'is_live' if overlay_style is not None and overlay_style == 'LIVE' or 'live now' in badges
                            else None),
            'release_timestamp': scheduled_timestamp,
            'availability': self._availability(needs_premium='premium' in badges, needs_subscription='members only' in badges)
        }


class YoutubeIE(YoutubeBaseInfoExtractor):
    IE_DESC = 'YouTube'
    _VALID_URL = r"""(?x)^
                     (
                         (?:https?://|//)                                    # http(s):// or protocol-independent URL
                         (?:(?:(?:(?:\w+\.)?[yY][oO][uU][tT][uU][bB][eE](?:-nocookie|kids)?\.com|
                            (?:www\.)?deturl\.com/www\.youtube\.com|
                            (?:www\.)?pwnyoutube\.com|
                            (?:www\.)?hooktube\.com|
                            (?:www\.)?yourepeat\.com|
                            tube\.majestyc\.net|
                            %(invidious)s|
                            youtube\.googleapis\.com)/                        # the various hostnames, with wildcard subdomains
                         (?:.*?\#/)?                                          # handle anchor (#/) redirect urls
                         (?:                                                  # the various things that can precede the ID:
                             (?:(?:v|embed|e|shorts)/(?!videoseries|live_stream))  # v/ or embed/ or e/ or shorts/
                             |(?:                                             # or the v= param in all its forms
                                 (?:(?:watch|movie)(?:_popup)?(?:\.php)?/?)?  # preceding watch(_popup|.php) or nothing (like /?v=xxxx)
                                 (?:\?|\#!?)                                  # the params delimiter ? or # or #!
                                 (?:.*?[&;])??                                # any other preceding param (like /?s=tuff&v=xxxx or ?s=tuff&amp;v=V36LpHqtcDY)
                                 v=
                             )
                         ))
                         |(?:
                            youtu\.be|                                        # just youtu.be/xxxx
                            vid\.plus|                                        # or vid.plus/xxxx
                            zwearz\.com/watch|                                # or zwearz.com/watch/xxxx
                            %(invidious)s
                         )/
                         |(?:www\.)?cleanvideosearch\.com/media/action/yt/watch\?videoId=
                         )
                     )?                                                       # all until now is optional -> you can pass the naked ID
                     (?P<id>[0-9A-Za-z_-]{11})                                # here is it! the YouTube video ID
                     (?(1).+)?                                                # if we found the ID, everything can follow
                     (?:\#|$)""" % {
        'invidious': '|'.join(YoutubeBaseInfoExtractor._INVIDIOUS_SITES),
    }
    _PLAYER_INFO_RE = (
        r'/s/player/(?P<id>[a-zA-Z0-9_-]{8,})/player',
        r'/(?P<id>[a-zA-Z0-9_-]{8,})/player(?:_ias\.vflset(?:/[a-zA-Z]{2,3}_[a-zA-Z]{2,3})?|-plasma-ias-(?:phone|tablet)-[a-z]{2}_[A-Z]{2}\.vflset)/base\.js$',
        r'\b(?P<id>vfl[a-zA-Z0-9_-]+)\b.*?\.js$',
    )
    _formats = {
        '5': {'ext': 'flv', 'width': 400, 'height': 240, 'acodec': 'mp3', 'abr': 64, 'vcodec': 'h263'},
        '6': {'ext': 'flv', 'width': 450, 'height': 270, 'acodec': 'mp3', 'abr': 64, 'vcodec': 'h263'},
        '13': {'ext': '3gp', 'acodec': 'aac', 'vcodec': 'mp4v'},
        '17': {'ext': '3gp', 'width': 176, 'height': 144, 'acodec': 'aac', 'abr': 24, 'vcodec': 'mp4v'},
        '18': {'ext': 'mp4', 'width': 640, 'height': 360, 'acodec': 'aac', 'abr': 96, 'vcodec': 'h264'},
        '22': {'ext': 'mp4', 'width': 1280, 'height': 720, 'acodec': 'aac', 'abr': 192, 'vcodec': 'h264'},
        '34': {'ext': 'flv', 'width': 640, 'height': 360, 'acodec': 'aac', 'abr': 128, 'vcodec': 'h264'},
        '35': {'ext': 'flv', 'width': 854, 'height': 480, 'acodec': 'aac', 'abr': 128, 'vcodec': 'h264'},
        # itag 36 videos are either 320x180 (BaW_jenozKc) or 320x240 (__2ABJjxzNo), abr varies as well
        '36': {'ext': '3gp', 'width': 320, 'acodec': 'aac', 'vcodec': 'mp4v'},
        '37': {'ext': 'mp4', 'width': 1920, 'height': 1080, 'acodec': 'aac', 'abr': 192, 'vcodec': 'h264'},
        '38': {'ext': 'mp4', 'width': 4096, 'height': 3072, 'acodec': 'aac', 'abr': 192, 'vcodec': 'h264'},
        '43': {'ext': 'webm', 'width': 640, 'height': 360, 'acodec': 'vorbis', 'abr': 128, 'vcodec': 'vp8'},
        '44': {'ext': 'webm', 'width': 854, 'height': 480, 'acodec': 'vorbis', 'abr': 128, 'vcodec': 'vp8'},
        '45': {'ext': 'webm', 'width': 1280, 'height': 720, 'acodec': 'vorbis', 'abr': 192, 'vcodec': 'vp8'},
        '46': {'ext': 'webm', 'width': 1920, 'height': 1080, 'acodec': 'vorbis', 'abr': 192, 'vcodec': 'vp8'},
        '59': {'ext': 'mp4', 'width': 854, 'height': 480, 'acodec': 'aac', 'abr': 128, 'vcodec': 'h264'},
        '78': {'ext': 'mp4', 'width': 854, 'height': 480, 'acodec': 'aac', 'abr': 128, 'vcodec': 'h264'},


        # 3D videos
        '82': {'ext': 'mp4', 'height': 360, 'format_note': '3D', 'acodec': 'aac', 'abr': 128, 'vcodec': 'h264', 'preference': -20},
        '83': {'ext': 'mp4', 'height': 480, 'format_note': '3D', 'acodec': 'aac', 'abr': 128, 'vcodec': 'h264', 'preference': -20},
        '84': {'ext': 'mp4', 'height': 720, 'format_note': '3D', 'acodec': 'aac', 'abr': 192, 'vcodec': 'h264', 'preference': -20},
        '85': {'ext': 'mp4', 'height': 1080, 'format_note': '3D', 'acodec': 'aac', 'abr': 192, 'vcodec': 'h264', 'preference': -20},
        '100': {'ext': 'webm', 'height': 360, 'format_note': '3D', 'acodec': 'vorbis', 'abr': 128, 'vcodec': 'vp8', 'preference': -20},
        '101': {'ext': 'webm', 'height': 480, 'format_note': '3D', 'acodec': 'vorbis', 'abr': 192, 'vcodec': 'vp8', 'preference': -20},
        '102': {'ext': 'webm', 'height': 720, 'format_note': '3D', 'acodec': 'vorbis', 'abr': 192, 'vcodec': 'vp8', 'preference': -20},

        # Apple HTTP Live Streaming
        '91': {'ext': 'mp4', 'height': 144, 'format_note': 'HLS', 'acodec': 'aac', 'abr': 48, 'vcodec': 'h264', 'preference': -10},
        '92': {'ext': 'mp4', 'height': 240, 'format_note': 'HLS', 'acodec': 'aac', 'abr': 48, 'vcodec': 'h264', 'preference': -10},
        '93': {'ext': 'mp4', 'height': 360, 'format_note': 'HLS', 'acodec': 'aac', 'abr': 128, 'vcodec': 'h264', 'preference': -10},
        '94': {'ext': 'mp4', 'height': 480, 'format_note': 'HLS', 'acodec': 'aac', 'abr': 128, 'vcodec': 'h264', 'preference': -10},
        '95': {'ext': 'mp4', 'height': 720, 'format_note': 'HLS', 'acodec': 'aac', 'abr': 256, 'vcodec': 'h264', 'preference': -10},
        '96': {'ext': 'mp4', 'height': 1080, 'format_note': 'HLS', 'acodec': 'aac', 'abr': 256, 'vcodec': 'h264', 'preference': -10},
        '132': {'ext': 'mp4', 'height': 240, 'format_note': 'HLS', 'acodec': 'aac', 'abr': 48, 'vcodec': 'h264', 'preference': -10},
        '151': {'ext': 'mp4', 'height': 72, 'format_note': 'HLS', 'acodec': 'aac', 'abr': 24, 'vcodec': 'h264', 'preference': -10},

        # DASH mp4 video
        '133': {'ext': 'mp4', 'height': 240, 'format_note': 'DASH video', 'vcodec': 'h264'},
        '134': {'ext': 'mp4', 'height': 360, 'format_note': 'DASH video', 'vcodec': 'h264'},
        '135': {'ext': 'mp4', 'height': 480, 'format_note': 'DASH video', 'vcodec': 'h264'},
        '136': {'ext': 'mp4', 'height': 720, 'format_note': 'DASH video', 'vcodec': 'h264'},
        '137': {'ext': 'mp4', 'height': 1080, 'format_note': 'DASH video', 'vcodec': 'h264'},
        '138': {'ext': 'mp4', 'format_note': 'DASH video', 'vcodec': 'h264'},  # Height can vary (https://github.com/ytdl-org/youtube-dl/issues/4559)
        '160': {'ext': 'mp4', 'height': 144, 'format_note': 'DASH video', 'vcodec': 'h264'},
        '212': {'ext': 'mp4', 'height': 480, 'format_note': 'DASH video', 'vcodec': 'h264'},
        '264': {'ext': 'mp4', 'height': 1440, 'format_note': 'DASH video', 'vcodec': 'h264'},
        '298': {'ext': 'mp4', 'height': 720, 'format_note': 'DASH video', 'vcodec': 'h264', 'fps': 60},
        '299': {'ext': 'mp4', 'height': 1080, 'format_note': 'DASH video', 'vcodec': 'h264', 'fps': 60},
        '266': {'ext': 'mp4', 'height': 2160, 'format_note': 'DASH video', 'vcodec': 'h264'},

        # Dash mp4 audio
        '139': {'ext': 'm4a', 'format_note': 'DASH audio', 'acodec': 'aac', 'abr': 48, 'container': 'm4a_dash'},
        '140': {'ext': 'm4a', 'format_note': 'DASH audio', 'acodec': 'aac', 'abr': 128, 'container': 'm4a_dash'},
        '141': {'ext': 'm4a', 'format_note': 'DASH audio', 'acodec': 'aac', 'abr': 256, 'container': 'm4a_dash'},
        '256': {'ext': 'm4a', 'format_note': 'DASH audio', 'acodec': 'aac', 'container': 'm4a_dash'},
        '258': {'ext': 'm4a', 'format_note': 'DASH audio', 'acodec': 'aac', 'container': 'm4a_dash'},
        '325': {'ext': 'm4a', 'format_note': 'DASH audio', 'acodec': 'dtse', 'container': 'm4a_dash'},
        '328': {'ext': 'm4a', 'format_note': 'DASH audio', 'acodec': 'ec-3', 'container': 'm4a_dash'},

        # Dash webm
        '167': {'ext': 'webm', 'height': 360, 'width': 640, 'format_note': 'DASH video', 'container': 'webm', 'vcodec': 'vp8'},
        '168': {'ext': 'webm', 'height': 480, 'width': 854, 'format_note': 'DASH video', 'container': 'webm', 'vcodec': 'vp8'},
        '169': {'ext': 'webm', 'height': 720, 'width': 1280, 'format_note': 'DASH video', 'container': 'webm', 'vcodec': 'vp8'},
        '170': {'ext': 'webm', 'height': 1080, 'width': 1920, 'format_note': 'DASH video', 'container': 'webm', 'vcodec': 'vp8'},
        '218': {'ext': 'webm', 'height': 480, 'width': 854, 'format_note': 'DASH video', 'container': 'webm', 'vcodec': 'vp8'},
        '219': {'ext': 'webm', 'height': 480, 'width': 854, 'format_note': 'DASH video', 'container': 'webm', 'vcodec': 'vp8'},
        '278': {'ext': 'webm', 'height': 144, 'format_note': 'DASH video', 'container': 'webm', 'vcodec': 'vp9'},
        '242': {'ext': 'webm', 'height': 240, 'format_note': 'DASH video', 'vcodec': 'vp9'},
        '243': {'ext': 'webm', 'height': 360, 'format_note': 'DASH video', 'vcodec': 'vp9'},
        '244': {'ext': 'webm', 'height': 480, 'format_note': 'DASH video', 'vcodec': 'vp9'},
        '245': {'ext': 'webm', 'height': 480, 'format_note': 'DASH video', 'vcodec': 'vp9'},
        '246': {'ext': 'webm', 'height': 480, 'format_note': 'DASH video', 'vcodec': 'vp9'},
        '247': {'ext': 'webm', 'height': 720, 'format_note': 'DASH video', 'vcodec': 'vp9'},
        '248': {'ext': 'webm', 'height': 1080, 'format_note': 'DASH video', 'vcodec': 'vp9'},
        '271': {'ext': 'webm', 'height': 1440, 'format_note': 'DASH video', 'vcodec': 'vp9'},
        # itag 272 videos are either 3840x2160 (e.g. RtoitU2A-3E) or 7680x4320 (sLprVF6d7Ug)
        '272': {'ext': 'webm', 'height': 2160, 'format_note': 'DASH video', 'vcodec': 'vp9'},
        '302': {'ext': 'webm', 'height': 720, 'format_note': 'DASH video', 'vcodec': 'vp9', 'fps': 60},
        '303': {'ext': 'webm', 'height': 1080, 'format_note': 'DASH video', 'vcodec': 'vp9', 'fps': 60},
        '308': {'ext': 'webm', 'height': 1440, 'format_note': 'DASH video', 'vcodec': 'vp9', 'fps': 60},
        '313': {'ext': 'webm', 'height': 2160, 'format_note': 'DASH video', 'vcodec': 'vp9'},
        '315': {'ext': 'webm', 'height': 2160, 'format_note': 'DASH video', 'vcodec': 'vp9', 'fps': 60},

        # Dash webm audio
        '171': {'ext': 'webm', 'acodec': 'vorbis', 'format_note': 'DASH audio', 'abr': 128},
        '172': {'ext': 'webm', 'acodec': 'vorbis', 'format_note': 'DASH audio', 'abr': 256},

        # Dash webm audio with opus inside
        '249': {'ext': 'webm', 'format_note': 'DASH audio', 'acodec': 'opus', 'abr': 50},
        '250': {'ext': 'webm', 'format_note': 'DASH audio', 'acodec': 'opus', 'abr': 70},
        '251': {'ext': 'webm', 'format_note': 'DASH audio', 'acodec': 'opus', 'abr': 160},

        # RTMP (unnamed)
        '_rtmp': {'protocol': 'rtmp'},

        # av01 video only formats sometimes served with "unknown" codecs
        '394': {'ext': 'mp4', 'height': 144, 'format_note': 'DASH video', 'vcodec': 'av01.0.00M.08'},
        '395': {'ext': 'mp4', 'height': 240, 'format_note': 'DASH video', 'vcodec': 'av01.0.00M.08'},
        '396': {'ext': 'mp4', 'height': 360, 'format_note': 'DASH video', 'vcodec': 'av01.0.01M.08'},
        '397': {'ext': 'mp4', 'height': 480, 'format_note': 'DASH video', 'vcodec': 'av01.0.04M.08'},
        '398': {'ext': 'mp4', 'height': 720, 'format_note': 'DASH video', 'vcodec': 'av01.0.05M.08'},
        '399': {'ext': 'mp4', 'height': 1080, 'format_note': 'DASH video', 'vcodec': 'av01.0.08M.08'},
        '400': {'ext': 'mp4', 'height': 1440, 'format_note': 'DASH video', 'vcodec': 'av01.0.12M.08'},
        '401': {'ext': 'mp4', 'height': 2160, 'format_note': 'DASH video', 'vcodec': 'av01.0.12M.08'},
    }
    _SUBTITLE_FORMATS = ('json3', 'srv1', 'srv2', 'srv3', 'ttml', 'vtt')

    _GEO_BYPASS = False

    IE_NAME = 'youtube'
    _TESTS = [
        {
            'url': 'https://www.youtube.com/watch?v=BaW_jenozKc&t=1s&end=9',
            'info_dict': {
                'id': 'BaW_jenozKc',
                'ext': 'mp4',
                'title': 'youtube-dl test video "\'/\\ä↭𝕐',
                'uploader': 'Philipp Hagemeister',
                'uploader_id': 'phihag',
                'uploader_url': r're:https?://(?:www\.)?youtube\.com/user/phihag',
                'channel': 'Philipp Hagemeister',
                'channel_id': 'UCLqxVugv74EIW3VWh2NOa3Q',
                'channel_url': r're:https?://(?:www\.)?youtube\.com/channel/UCLqxVugv74EIW3VWh2NOa3Q',
                'upload_date': '20121002',
                'description': 'md5:8fb536f4877b8a7455c2ec23794dbc22',
                'categories': ['Science & Technology'],
                'tags': ['youtube-dl'],
                'duration': 10,
                'view_count': int,
                'like_count': int,
                'availability': 'public',
                'playable_in_embed': True,
                'thumbnail': 'https://i.ytimg.com/vi/BaW_jenozKc/maxresdefault.jpg',
                'live_status': 'not_live',
                'age_limit': 0,
                'start_time': 1,
                'end_time': 9,
                'channel_follower_count': int
            }
        },
        {
            'url': '//www.YouTube.com/watch?v=yZIXLfi8CZQ',
            'note': 'Embed-only video (#1746)',
            'info_dict': {
                'id': 'yZIXLfi8CZQ',
                'ext': 'mp4',
                'upload_date': '20120608',
                'title': 'Principal Sexually Assaults A Teacher - Episode 117 - 8th June 2012',
                'description': 'md5:09b78bd971f1e3e289601dfba15ca4f7',
                'uploader': 'SET India',
                'uploader_id': 'setindia',
                'uploader_url': r're:https?://(?:www\.)?youtube\.com/user/setindia',
                'age_limit': 18,
            },
            'skip': 'Private video',
        },
        {
            'url': 'https://www.youtube.com/watch?v=BaW_jenozKc&v=yZIXLfi8CZQ',
            'note': 'Use the first video ID in the URL',
            'info_dict': {
                'id': 'BaW_jenozKc',
                'ext': 'mp4',
                'title': 'youtube-dl test video "\'/\\ä↭𝕐',
                'uploader': 'Philipp Hagemeister',
                'uploader_id': 'phihag',
                'uploader_url': r're:https?://(?:www\.)?youtube\.com/user/phihag',
                'channel': 'Philipp Hagemeister',
                'channel_id': 'UCLqxVugv74EIW3VWh2NOa3Q',
                'channel_url': r're:https?://(?:www\.)?youtube\.com/channel/UCLqxVugv74EIW3VWh2NOa3Q',
                'upload_date': '20121002',
                'description': 'md5:8fb536f4877b8a7455c2ec23794dbc22',
                'categories': ['Science & Technology'],
                'tags': ['youtube-dl'],
                'duration': 10,
                'view_count': int,
                'like_count': int,
                'availability': 'public',
                'playable_in_embed': True,
                'thumbnail': 'https://i.ytimg.com/vi/BaW_jenozKc/maxresdefault.jpg',
                'live_status': 'not_live',
                'age_limit': 0,
                'channel_follower_count': int
            },
            'params': {
                'skip_download': True,
            },
        },
        {
            'url': 'https://www.youtube.com/watch?v=a9LDPn-MO4I',
            'note': '256k DASH audio (format 141) via DASH manifest',
            'info_dict': {
                'id': 'a9LDPn-MO4I',
                'ext': 'm4a',
                'upload_date': '20121002',
                'uploader_id': '8KVIDEO',
                'uploader_url': r're:https?://(?:www\.)?youtube\.com/user/8KVIDEO',
                'description': '',
                'uploader': '8KVIDEO',
                'title': 'UHDTV TEST 8K VIDEO.mp4'
            },
            'params': {
                'youtube_include_dash_manifest': True,
                'format': '141',
            },
            'skip': 'format 141 not served anymore',
        },
        # DASH manifest with encrypted signature
        {
            'url': 'https://www.youtube.com/watch?v=IB3lcPjvWLA',
            'info_dict': {
                'id': 'IB3lcPjvWLA',
                'ext': 'm4a',
                'title': 'Afrojack, Spree Wilson - The Spark (Official Music Video) ft. Spree Wilson',
                'description': 'md5:8f5e2b82460520b619ccac1f509d43bf',
                'duration': 244,
                'uploader': 'AfrojackVEVO',
                'uploader_id': 'AfrojackVEVO',
                'upload_date': '20131011',
                'abr': 129.495,
                'like_count': int,
                'channel_id': 'UChuZAo1RKL85gev3Eal9_zg',
                'playable_in_embed': True,
                'channel_url': 'https://www.youtube.com/channel/UChuZAo1RKL85gev3Eal9_zg',
                'view_count': int,
                'track': 'The Spark',
                'live_status': 'not_live',
                'thumbnail': 'https://i.ytimg.com/vi_webp/IB3lcPjvWLA/maxresdefault.webp',
                'channel': 'Afrojack',
                'uploader_url': 'http://www.youtube.com/user/AfrojackVEVO',
                'tags': 'count:19',
                'availability': 'public',
                'categories': ['Music'],
                'age_limit': 0,
                'alt_title': 'The Spark',
                'channel_follower_count': int
            },
            'params': {
                'youtube_include_dash_manifest': True,
                'format': '141/bestaudio[ext=m4a]',
            },
        },
        # Age-gate videos. See https://github.com/yt-dlp/yt-dlp/pull/575#issuecomment-888837000
        {
            'note': 'Embed allowed age-gate video',
            'url': 'https://youtube.com/watch?v=HtVdAasjOgU',
            'info_dict': {
                'id': 'HtVdAasjOgU',
                'ext': 'mp4',
                'title': 'The Witcher 3: Wild Hunt - The Sword Of Destiny Trailer',
                'description': r're:(?s).{100,}About the Game\n.*?The Witcher 3: Wild Hunt.{100,}',
                'duration': 142,
                'uploader': 'The Witcher',
                'uploader_id': 'WitcherGame',
                'uploader_url': r're:https?://(?:www\.)?youtube\.com/user/WitcherGame',
                'upload_date': '20140605',
                'age_limit': 18,
                'categories': ['Gaming'],
                'thumbnail': 'https://i.ytimg.com/vi_webp/HtVdAasjOgU/maxresdefault.webp',
                'availability': 'needs_auth',
                'channel_url': 'https://www.youtube.com/channel/UCzybXLxv08IApdjdN0mJhEg',
                'like_count': int,
                'channel': 'The Witcher',
                'live_status': 'not_live',
                'tags': 'count:17',
                'channel_id': 'UCzybXLxv08IApdjdN0mJhEg',
                'playable_in_embed': True,
                'view_count': int,
                'channel_follower_count': int
            },
        },
        {
            'note': 'Age-gate video with embed allowed in public site',
            'url': 'https://youtube.com/watch?v=HsUATh_Nc2U',
            'info_dict': {
                'id': 'HsUATh_Nc2U',
                'ext': 'mp4',
                'title': 'Godzilla 2 (Official Video)',
                'description': 'md5:bf77e03fcae5529475e500129b05668a',
                'upload_date': '20200408',
                'uploader_id': 'FlyingKitty900',
                'uploader': 'FlyingKitty',
                'age_limit': 18,
                'availability': 'needs_auth',
                'channel_id': 'UCYQT13AtrJC0gsM1far_zJg',
                'uploader_url': 'http://www.youtube.com/user/FlyingKitty900',
                'channel': 'FlyingKitty',
                'channel_url': 'https://www.youtube.com/channel/UCYQT13AtrJC0gsM1far_zJg',
                'view_count': int,
                'categories': ['Entertainment'],
                'live_status': 'not_live',
                'tags': ['Flyingkitty', 'godzilla 2'],
                'thumbnail': 'https://i.ytimg.com/vi/HsUATh_Nc2U/maxresdefault.jpg',
                'like_count': int,
                'duration': 177,
                'playable_in_embed': True,
                'channel_follower_count': int
            },
        },
        {
            'note': 'Age-gate video embedable only with clientScreen=EMBED',
            'url': 'https://youtube.com/watch?v=Tq92D6wQ1mg',
            'info_dict': {
                'id': 'Tq92D6wQ1mg',
                'title': '[MMD] Adios - EVERGLOW [+Motion DL]',
                'ext': 'mp4',
                'upload_date': '20191228',
                'uploader_id': 'UC1yoRdFoFJaCY-AGfD9W0wQ',
                'uploader': 'Projekt Melody',
                'description': 'md5:17eccca93a786d51bc67646756894066',
                'age_limit': 18,
                'like_count': int,
                'availability': 'needs_auth',
                'uploader_url': 'http://www.youtube.com/channel/UC1yoRdFoFJaCY-AGfD9W0wQ',
                'channel_id': 'UC1yoRdFoFJaCY-AGfD9W0wQ',
                'view_count': int,
                'thumbnail': 'https://i.ytimg.com/vi_webp/Tq92D6wQ1mg/sddefault.webp',
                'channel': 'Projekt Melody',
                'live_status': 'not_live',
                'tags': ['mmd', 'dance', 'mikumikudance', 'kpop', 'vtuber'],
                'playable_in_embed': True,
                'categories': ['Entertainment'],
                'duration': 106,
                'channel_url': 'https://www.youtube.com/channel/UC1yoRdFoFJaCY-AGfD9W0wQ',
                'channel_follower_count': int
            },
        },
        {
            'note': 'Non-Agegated non-embeddable video',
            'url': 'https://youtube.com/watch?v=MeJVWBSsPAY',
            'info_dict': {
                'id': 'MeJVWBSsPAY',
                'ext': 'mp4',
                'title': 'OOMPH! - Such Mich Find Mich (Lyrics)',
                'uploader': 'Herr Lurik',
                'uploader_id': 'st3in234',
                'description': 'Fan Video. Music & Lyrics by OOMPH!.',
                'upload_date': '20130730',
                'track': 'Such mich find mich',
                'age_limit': 0,
                'tags': ['oomph', 'such mich find mich', 'lyrics', 'german industrial', 'musica industrial'],
                'like_count': int,
                'playable_in_embed': False,
                'creator': 'OOMPH!',
                'thumbnail': 'https://i.ytimg.com/vi/MeJVWBSsPAY/sddefault.jpg',
                'view_count': int,
                'alt_title': 'Such mich find mich',
                'duration': 210,
                'channel': 'Herr Lurik',
                'channel_id': 'UCdR3RSDPqub28LjZx0v9-aA',
                'categories': ['Music'],
                'availability': 'public',
                'uploader_url': 'http://www.youtube.com/user/st3in234',
                'channel_url': 'https://www.youtube.com/channel/UCdR3RSDPqub28LjZx0v9-aA',
                'live_status': 'not_live',
                'artist': 'OOMPH!',
                'channel_follower_count': int
            },
        },
        {
            'note': 'Non-bypassable age-gated video',
            'url': 'https://youtube.com/watch?v=Cr381pDsSsA',
            'only_matching': True,
        },
        # video_info is None (https://github.com/ytdl-org/youtube-dl/issues/4421)
        # YouTube Red ad is not captured for creator
        {
            'url': '__2ABJjxzNo',
            'info_dict': {
                'id': '__2ABJjxzNo',
                'ext': 'mp4',
                'duration': 266,
                'upload_date': '20100430',
                'uploader_id': 'deadmau5',
                'uploader_url': r're:https?://(?:www\.)?youtube\.com/user/deadmau5',
                'creator': 'deadmau5',
                'description': 'md5:6cbcd3a92ce1bc676fc4d6ab4ace2336',
                'uploader': 'deadmau5',
                'title': 'Deadmau5 - Some Chords (HD)',
                'alt_title': 'Some Chords',
                'availability': 'public',
                'tags': 'count:14',
                'channel_id': 'UCYEK6xds6eo-3tr4xRdflmQ',
                'view_count': int,
                'live_status': 'not_live',
                'channel': 'deadmau5',
                'thumbnail': 'https://i.ytimg.com/vi_webp/__2ABJjxzNo/maxresdefault.webp',
                'like_count': int,
                'track': 'Some Chords',
                'artist': 'deadmau5',
                'playable_in_embed': True,
                'age_limit': 0,
                'channel_url': 'https://www.youtube.com/channel/UCYEK6xds6eo-3tr4xRdflmQ',
                'categories': ['Music'],
                'album': 'Some Chords',
                'channel_follower_count': int
            },
            'expected_warnings': [
                'DASH manifest missing',
            ]
        },
        # Olympics (https://github.com/ytdl-org/youtube-dl/issues/4431)
        {
            'url': 'lqQg6PlCWgI',
            'info_dict': {
                'id': 'lqQg6PlCWgI',
                'ext': 'mp4',
                'duration': 6085,
                'upload_date': '20150827',
                'uploader_id': 'olympic',
                'uploader_url': r're:https?://(?:www\.)?youtube\.com/user/olympic',
                'description': 'HO09  - Women -  GER-AUS - Hockey - 31 July 2012 - London 2012 Olympic Games',
                'uploader': 'Olympics',
                'title': 'Hockey - Women -  GER-AUS - London 2012 Olympic Games',
                'like_count': int,
                'release_timestamp': 1343767800,
                'playable_in_embed': True,
                'categories': ['Sports'],
                'release_date': '20120731',
                'channel': 'Olympics',
                'tags': ['Hockey', '2012-07-31', '31 July 2012', 'Riverbank Arena', 'Session', 'Olympics', 'Olympic Games', 'London 2012', '2012 Summer Olympics', 'Summer Games'],
                'channel_id': 'UCTl3QQTvqHFjurroKxexy2Q',
                'thumbnail': 'https://i.ytimg.com/vi/lqQg6PlCWgI/maxresdefault.jpg',
                'age_limit': 0,
                'availability': 'public',
                'live_status': 'was_live',
                'view_count': int,
                'channel_url': 'https://www.youtube.com/channel/UCTl3QQTvqHFjurroKxexy2Q',
                'channel_follower_count': int
            },
            'params': {
                'skip_download': 'requires avconv',
            }
        },
        # Non-square pixels
        {
            'url': 'https://www.youtube.com/watch?v=_b-2C3KPAM0',
            'info_dict': {
                'id': '_b-2C3KPAM0',
                'ext': 'mp4',
                'stretched_ratio': 16 / 9.,
                'duration': 85,
                'upload_date': '20110310',
                'uploader_id': 'AllenMeow',
                'uploader_url': r're:https?://(?:www\.)?youtube\.com/user/AllenMeow',
                'description': 'made by Wacom from Korea | 字幕&加油添醋 by TY\'s Allen | 感謝heylisa00cavey1001同學熱情提供梗及翻譯',
                'uploader': '孫ᄋᄅ',
                'title': '[A-made] 變態妍字幕版 太妍 我就是這樣的人',
                'playable_in_embed': True,
                'channel': '孫ᄋᄅ',
                'age_limit': 0,
                'tags': 'count:11',
                'channel_url': 'https://www.youtube.com/channel/UCS-xxCmRaA6BFdmgDPA_BIw',
                'channel_id': 'UCS-xxCmRaA6BFdmgDPA_BIw',
                'thumbnail': 'https://i.ytimg.com/vi/_b-2C3KPAM0/maxresdefault.jpg',
                'view_count': int,
                'categories': ['People & Blogs'],
                'like_count': int,
                'live_status': 'not_live',
                'availability': 'unlisted',
                'channel_follower_count': int
            },
        },
        # url_encoded_fmt_stream_map is empty string
        {
            'url': 'qEJwOuvDf7I',
            'info_dict': {
                'id': 'qEJwOuvDf7I',
                'ext': 'webm',
                'title': 'Обсуждение судебной практики по выборам 14 сентября 2014 года в Санкт-Петербурге',
                'description': '',
                'upload_date': '20150404',
                'uploader_id': 'spbelect',
                'uploader': 'Наблюдатели Петербурга',
            },
            'params': {
                'skip_download': 'requires avconv',
            },
            'skip': 'This live event has ended.',
        },
        # Extraction from multiple DASH manifests (https://github.com/ytdl-org/youtube-dl/pull/6097)
        {
            'url': 'https://www.youtube.com/watch?v=FIl7x6_3R5Y',
            'info_dict': {
                'id': 'FIl7x6_3R5Y',
                'ext': 'webm',
                'title': 'md5:7b81415841e02ecd4313668cde88737a',
                'description': 'md5:116377fd2963b81ec4ce64b542173306',
                'duration': 220,
                'upload_date': '20150625',
                'uploader_id': 'dorappi2000',
                'uploader_url': r're:https?://(?:www\.)?youtube\.com/user/dorappi2000',
                'uploader': 'dorappi2000',
                'formats': 'mincount:31',
            },
            'skip': 'not actual anymore',
        },
        # DASH manifest with segment_list
        {
            'url': 'https://www.youtube.com/embed/CsmdDsKjzN8',
            'md5': '8ce563a1d667b599d21064e982ab9e31',
            'info_dict': {
                'id': 'CsmdDsKjzN8',
                'ext': 'mp4',
                'upload_date': '20150501',  # According to '<meta itemprop="datePublished"', but in other places it's 20150510
                'uploader': 'Airtek',
                'description': 'Retransmisión en directo de la XVIII media maratón de Zaragoza.',
                'uploader_id': 'UCzTzUmjXxxacNnL8I3m4LnQ',
                'title': 'Retransmisión XVIII Media maratón Zaragoza 2015',
            },
            'params': {
                'youtube_include_dash_manifest': True,
                'format': '135',  # bestvideo
            },
            'skip': 'This live event has ended.',
        },
        {
            # Multifeed videos (multiple cameras), URL is for Main Camera
            'url': 'https://www.youtube.com/watch?v=jvGDaLqkpTg',
            'info_dict': {
                'id': 'jvGDaLqkpTg',
                'title': 'Tom Clancy Free Weekend Rainbow Whatever',
                'description': 'md5:e03b909557865076822aa169218d6a5d',
            },
            'playlist': [{
                'info_dict': {
                    'id': 'jvGDaLqkpTg',
                    'ext': 'mp4',
                    'title': 'Tom Clancy Free Weekend Rainbow Whatever (Main Camera)',
                    'description': 'md5:e03b909557865076822aa169218d6a5d',
                    'duration': 10643,
                    'upload_date': '20161111',
                    'uploader': 'Team PGP',
                    'uploader_id': 'UChORY56LMMETTuGjXaJXvLg',
                    'uploader_url': r're:https?://(?:www\.)?youtube\.com/channel/UChORY56LMMETTuGjXaJXvLg',
                },
            }, {
                'info_dict': {
                    'id': '3AKt1R1aDnw',
                    'ext': 'mp4',
                    'title': 'Tom Clancy Free Weekend Rainbow Whatever (Camera 2)',
                    'description': 'md5:e03b909557865076822aa169218d6a5d',
                    'duration': 10991,
                    'upload_date': '20161111',
                    'uploader': 'Team PGP',
                    'uploader_id': 'UChORY56LMMETTuGjXaJXvLg',
                    'uploader_url': r're:https?://(?:www\.)?youtube\.com/channel/UChORY56LMMETTuGjXaJXvLg',
                },
            }, {
                'info_dict': {
                    'id': 'RtAMM00gpVc',
                    'ext': 'mp4',
                    'title': 'Tom Clancy Free Weekend Rainbow Whatever (Camera 3)',
                    'description': 'md5:e03b909557865076822aa169218d6a5d',
                    'duration': 10995,
                    'upload_date': '20161111',
                    'uploader': 'Team PGP',
                    'uploader_id': 'UChORY56LMMETTuGjXaJXvLg',
                    'uploader_url': r're:https?://(?:www\.)?youtube\.com/channel/UChORY56LMMETTuGjXaJXvLg',
                },
            }, {
                'info_dict': {
                    'id': '6N2fdlP3C5U',
                    'ext': 'mp4',
                    'title': 'Tom Clancy Free Weekend Rainbow Whatever (Camera 4)',
                    'description': 'md5:e03b909557865076822aa169218d6a5d',
                    'duration': 10990,
                    'upload_date': '20161111',
                    'uploader': 'Team PGP',
                    'uploader_id': 'UChORY56LMMETTuGjXaJXvLg',
                    'uploader_url': r're:https?://(?:www\.)?youtube\.com/channel/UChORY56LMMETTuGjXaJXvLg',
                },
            }],
            'params': {
                'skip_download': True,
            },
            'skip': 'Not multifeed anymore',
        },
        {
            # Multifeed video with comma in title (see https://github.com/ytdl-org/youtube-dl/issues/8536)
            'url': 'https://www.youtube.com/watch?v=gVfLd0zydlo',
            'info_dict': {
                'id': 'gVfLd0zydlo',
                'title': 'DevConf.cz 2016 Day 2 Workshops 1 14:00 - 15:30',
            },
            'playlist_count': 2,
            'skip': 'Not multifeed anymore',
        },
        {
            'url': 'https://vid.plus/FlRa-iH7PGw',
            'only_matching': True,
        },
        {
            'url': 'https://zwearz.com/watch/9lWxNJF-ufM/electra-woman-dyna-girl-official-trailer-grace-helbig.html',
            'only_matching': True,
        },
        {
            # Title with JS-like syntax "};" (see https://github.com/ytdl-org/youtube-dl/issues/7468)
            # Also tests cut-off URL expansion in video description (see
            # https://github.com/ytdl-org/youtube-dl/issues/1892,
            # https://github.com/ytdl-org/youtube-dl/issues/8164)
            'url': 'https://www.youtube.com/watch?v=lsguqyKfVQg',
            'info_dict': {
                'id': 'lsguqyKfVQg',
                'ext': 'mp4',
                'title': '{dark walk}; Loki/AC/Dishonored; collab w/Elflover21',
                'alt_title': 'Dark Walk',
                'description': 'md5:8085699c11dc3f597ce0410b0dcbb34a',
                'duration': 133,
                'upload_date': '20151119',
                'uploader_id': 'IronSoulElf',
                'uploader_url': r're:https?://(?:www\.)?youtube\.com/user/IronSoulElf',
                'uploader': 'IronSoulElf',
                'creator': 'Todd Haberman;\nDaniel Law Heath and Aaron Kaplan',
                'track': 'Dark Walk',
                'artist': 'Todd Haberman;\nDaniel Law Heath and Aaron Kaplan',
                'album': 'Position Music - Production Music Vol. 143 - Dark Walk',
                'thumbnail': 'https://i.ytimg.com/vi_webp/lsguqyKfVQg/maxresdefault.webp',
                'categories': ['Film & Animation'],
                'view_count': int,
                'live_status': 'not_live',
                'channel_url': 'https://www.youtube.com/channel/UCTSRgz5jylBvFt_S7wnsqLQ',
                'channel_id': 'UCTSRgz5jylBvFt_S7wnsqLQ',
                'tags': 'count:13',
                'availability': 'public',
                'channel': 'IronSoulElf',
                'playable_in_embed': True,
                'like_count': int,
                'age_limit': 0,
                'channel_follower_count': int
            },
            'params': {
                'skip_download': True,
            },
        },
        {
            # Tags with '};' (see https://github.com/ytdl-org/youtube-dl/issues/7468)
            'url': 'https://www.youtube.com/watch?v=Ms7iBXnlUO8',
            'only_matching': True,
        },
        {
            # Video with yt:stretch=17:0
            'url': 'https://www.youtube.com/watch?v=Q39EVAstoRM',
            'info_dict': {
                'id': 'Q39EVAstoRM',
                'ext': 'mp4',
                'title': 'Clash Of Clans#14 Dicas De Ataque Para CV 4',
                'description': 'md5:ee18a25c350637c8faff806845bddee9',
                'upload_date': '20151107',
                'uploader_id': 'UCCr7TALkRbo3EtFzETQF1LA',
                'uploader': 'CH GAMER DROID',
            },
            'params': {
                'skip_download': True,
            },
            'skip': 'This video does not exist.',
        },
        {
            # Video with incomplete 'yt:stretch=16:'
            'url': 'https://www.youtube.com/watch?v=FRhJzUSJbGI',
            'only_matching': True,
        },
        {
            # Video licensed under Creative Commons
            'url': 'https://www.youtube.com/watch?v=M4gD1WSo5mA',
            'info_dict': {
                'id': 'M4gD1WSo5mA',
                'ext': 'mp4',
                'title': 'md5:e41008789470fc2533a3252216f1c1d1',
                'description': 'md5:a677553cf0840649b731a3024aeff4cc',
                'duration': 721,
                'upload_date': '20150128',
                'uploader_id': 'BerkmanCenter',
                'uploader_url': r're:https?://(?:www\.)?youtube\.com/user/BerkmanCenter',
                'uploader': 'The Berkman Klein Center for Internet & Society',
                'license': 'Creative Commons Attribution license (reuse allowed)',
                'channel_id': 'UCuLGmD72gJDBwmLw06X58SA',
                'channel_url': 'https://www.youtube.com/channel/UCuLGmD72gJDBwmLw06X58SA',
                'like_count': int,
                'age_limit': 0,
                'tags': ['Copyright (Legal Subject)', 'Law (Industry)', 'William W. Fisher (Author)'],
                'channel': 'The Berkman Klein Center for Internet & Society',
                'availability': 'public',
                'view_count': int,
                'categories': ['Education'],
                'thumbnail': 'https://i.ytimg.com/vi_webp/M4gD1WSo5mA/maxresdefault.webp',
                'live_status': 'not_live',
                'playable_in_embed': True,
                'channel_follower_count': int
            },
            'params': {
                'skip_download': True,
            },
        },
        {
            # Channel-like uploader_url
            'url': 'https://www.youtube.com/watch?v=eQcmzGIKrzg',
            'info_dict': {
                'id': 'eQcmzGIKrzg',
                'ext': 'mp4',
                'title': 'Democratic Socialism and Foreign Policy | Bernie Sanders',
                'description': 'md5:13a2503d7b5904ef4b223aa101628f39',
                'duration': 4060,
                'upload_date': '20151120',
                'uploader': 'Bernie Sanders',
                'uploader_id': 'UCH1dpzjCEiGAt8CXkryhkZg',
                'uploader_url': r're:https?://(?:www\.)?youtube\.com/channel/UCH1dpzjCEiGAt8CXkryhkZg',
                'license': 'Creative Commons Attribution license (reuse allowed)',
                'playable_in_embed': True,
                'tags': 'count:12',
                'like_count': int,
                'channel_id': 'UCH1dpzjCEiGAt8CXkryhkZg',
                'age_limit': 0,
                'availability': 'public',
                'categories': ['News & Politics'],
                'channel': 'Bernie Sanders',
                'thumbnail': 'https://i.ytimg.com/vi_webp/eQcmzGIKrzg/maxresdefault.webp',
                'view_count': int,
                'live_status': 'not_live',
                'channel_url': 'https://www.youtube.com/channel/UCH1dpzjCEiGAt8CXkryhkZg',
                'channel_follower_count': int
            },
            'params': {
                'skip_download': True,
            },
        },
        {
            'url': 'https://www.youtube.com/watch?feature=player_embedded&amp;amp;v=V36LpHqtcDY',
            'only_matching': True,
        },
        {
            # YouTube Red paid video (https://github.com/ytdl-org/youtube-dl/issues/10059)
            'url': 'https://www.youtube.com/watch?v=i1Ko8UG-Tdo',
            'only_matching': True,
        },
        {
            # Rental video preview
            'url': 'https://www.youtube.com/watch?v=yYr8q0y5Jfg',
            'info_dict': {
                'id': 'uGpuVWrhIzE',
                'ext': 'mp4',
                'title': 'Piku - Trailer',
                'description': 'md5:c36bd60c3fd6f1954086c083c72092eb',
                'upload_date': '20150811',
                'uploader': 'FlixMatrix',
                'uploader_id': 'FlixMatrixKaravan',
                'uploader_url': r're:https?://(?:www\.)?youtube\.com/user/FlixMatrixKaravan',
                'license': 'Standard YouTube License',
            },
            'params': {
                'skip_download': True,
            },
            'skip': 'This video is not available.',
        },
        {
            # YouTube Red video with episode data
            'url': 'https://www.youtube.com/watch?v=iqKdEhx-dD4',
            'info_dict': {
                'id': 'iqKdEhx-dD4',
                'ext': 'mp4',
                'title': 'Isolation - Mind Field (Ep 1)',
                'description': 'md5:f540112edec5d09fc8cc752d3d4ba3cd',
                'duration': 2085,
                'upload_date': '20170118',
                'uploader': 'Vsauce',
                'uploader_id': 'Vsauce',
                'uploader_url': r're:https?://(?:www\.)?youtube\.com/user/Vsauce',
                'series': 'Mind Field',
                'season_number': 1,
                'episode_number': 1,
                'thumbnail': 'https://i.ytimg.com/vi_webp/iqKdEhx-dD4/maxresdefault.webp',
                'tags': 'count:12',
                'view_count': int,
                'availability': 'public',
                'age_limit': 0,
                'channel': 'Vsauce',
                'episode': 'Episode 1',
                'categories': ['Entertainment'],
                'season': 'Season 1',
                'channel_id': 'UC6nSFpj9HTCZ5t-N3Rm3-HA',
                'channel_url': 'https://www.youtube.com/channel/UC6nSFpj9HTCZ5t-N3Rm3-HA',
                'like_count': int,
                'playable_in_embed': True,
                'live_status': 'not_live',
                'channel_follower_count': int
            },
            'params': {
                'skip_download': True,
            },
            'expected_warnings': [
                'Skipping DASH manifest',
            ],
        },
        {
            # The following content has been identified by the YouTube community
            # as inappropriate or offensive to some audiences.
            'url': 'https://www.youtube.com/watch?v=6SJNVb0GnPI',
            'info_dict': {
                'id': '6SJNVb0GnPI',
                'ext': 'mp4',
                'title': 'Race Differences in Intelligence',
                'description': 'md5:5d161533167390427a1f8ee89a1fc6f1',
                'duration': 965,
                'upload_date': '20140124',
                'uploader': 'New Century Foundation',
                'uploader_id': 'UCEJYpZGqgUob0zVVEaLhvVg',
                'uploader_url': r're:https?://(?:www\.)?youtube\.com/channel/UCEJYpZGqgUob0zVVEaLhvVg',
            },
            'params': {
                'skip_download': True,
            },
            'skip': 'This video has been removed for violating YouTube\'s policy on hate speech.',
        },
        {
            # itag 212
            'url': '1t24XAntNCY',
            'only_matching': True,
        },
        {
            # geo restricted to JP
            'url': 'sJL6WA-aGkQ',
            'only_matching': True,
        },
        {
            'url': 'https://invidio.us/watch?v=BaW_jenozKc',
            'only_matching': True,
        },
        {
            'url': 'https://redirect.invidious.io/watch?v=BaW_jenozKc',
            'only_matching': True,
        },
        {
            # from https://nitter.pussthecat.org/YouTube/status/1360363141947944964#m
            'url': 'https://redirect.invidious.io/Yh0AhrY9GjA',
            'only_matching': True,
        },
        {
            # DRM protected
            'url': 'https://www.youtube.com/watch?v=s7_qI6_mIXc',
            'only_matching': True,
        },
        {
            # Video with unsupported adaptive stream type formats
            'url': 'https://www.youtube.com/watch?v=Z4Vy8R84T1U',
            'info_dict': {
                'id': 'Z4Vy8R84T1U',
                'ext': 'mp4',
                'title': 'saman SMAN 53 Jakarta(Sancety) opening COFFEE4th at SMAN 53 Jakarta',
                'description': 'md5:d41d8cd98f00b204e9800998ecf8427e',
                'duration': 433,
                'upload_date': '20130923',
                'uploader': 'Amelia Putri Harwita',
                'uploader_id': 'UCpOxM49HJxmC1qCalXyB3_Q',
                'uploader_url': r're:https?://(?:www\.)?youtube\.com/channel/UCpOxM49HJxmC1qCalXyB3_Q',
                'formats': 'maxcount:10',
            },
            'params': {
                'skip_download': True,
                'youtube_include_dash_manifest': False,
            },
            'skip': 'not actual anymore',
        },
        {
            # Youtube Music Auto-generated description
            'url': 'https://music.youtube.com/watch?v=MgNrAu2pzNs',
            'info_dict': {
                'id': 'MgNrAu2pzNs',
                'ext': 'mp4',
                'title': 'Voyeur Girl',
                'description': 'md5:7ae382a65843d6df2685993e90a8628f',
                'upload_date': '20190312',
                'uploader': 'Stephen - Topic',
                'uploader_id': 'UC-pWHpBjdGG69N9mM2auIAA',
                'artist': 'Stephen',
                'track': 'Voyeur Girl',
                'album': 'it\'s too much love to know my dear',
                'release_date': '20190313',
                'release_year': 2019,
                'alt_title': 'Voyeur Girl',
                'view_count': int,
                'uploader_url': 'http://www.youtube.com/channel/UC-pWHpBjdGG69N9mM2auIAA',
                'playable_in_embed': True,
                'like_count': int,
                'categories': ['Music'],
                'channel_url': 'https://www.youtube.com/channel/UC-pWHpBjdGG69N9mM2auIAA',
                'channel': 'Stephen',
                'availability': 'public',
                'creator': 'Stephen',
                'duration': 169,
                'thumbnail': 'https://i.ytimg.com/vi_webp/MgNrAu2pzNs/maxresdefault.webp',
                'age_limit': 0,
                'channel_id': 'UC-pWHpBjdGG69N9mM2auIAA',
                'tags': 'count:11',
                'live_status': 'not_live',
                'channel_follower_count': int
            },
            'params': {
                'skip_download': True,
            },
        },
        {
            'url': 'https://www.youtubekids.com/watch?v=3b8nCWDgZ6Q',
            'only_matching': True,
        },
        {
            # invalid -> valid video id redirection
            'url': 'DJztXj2GPfl',
            'info_dict': {
                'id': 'DJztXj2GPfk',
                'ext': 'mp4',
                'title': 'Panjabi MC - Mundian To Bach Ke (The Dictator Soundtrack)',
                'description': 'md5:bf577a41da97918e94fa9798d9228825',
                'upload_date': '20090125',
                'uploader': 'Prochorowka',
                'uploader_id': 'Prochorowka',
                'uploader_url': r're:https?://(?:www\.)?youtube\.com/user/Prochorowka',
                'artist': 'Panjabi MC',
                'track': 'Beware of the Boys (Mundian to Bach Ke) - Motivo Hi-Lectro Remix',
                'album': 'Beware of the Boys (Mundian To Bach Ke)',
            },
            'params': {
                'skip_download': True,
            },
            'skip': 'Video unavailable',
        },
        {
            # empty description results in an empty string
            'url': 'https://www.youtube.com/watch?v=x41yOUIvK2k',
            'info_dict': {
                'id': 'x41yOUIvK2k',
                'ext': 'mp4',
                'title': 'IMG 3456',
                'description': '',
                'upload_date': '20170613',
                'uploader_id': 'ElevageOrVert',
                'uploader': 'ElevageOrVert',
                'view_count': int,
                'thumbnail': 'https://i.ytimg.com/vi_webp/x41yOUIvK2k/maxresdefault.webp',
                'uploader_url': 'http://www.youtube.com/user/ElevageOrVert',
                'like_count': int,
                'channel_id': 'UCo03ZQPBW5U4UC3regpt1nw',
                'tags': [],
                'channel_url': 'https://www.youtube.com/channel/UCo03ZQPBW5U4UC3regpt1nw',
                'availability': 'public',
                'age_limit': 0,
                'categories': ['Pets & Animals'],
                'duration': 7,
                'playable_in_embed': True,
                'live_status': 'not_live',
                'channel': 'ElevageOrVert',
                'channel_follower_count': int
            },
            'params': {
                'skip_download': True,
            },
        },
        {
            # with '};' inside yt initial data (see [1])
            # see [2] for an example with '};' inside ytInitialPlayerResponse
            # 1. https://github.com/ytdl-org/youtube-dl/issues/27093
            # 2. https://github.com/ytdl-org/youtube-dl/issues/27216
            'url': 'https://www.youtube.com/watch?v=CHqg6qOn4no',
            'info_dict': {
                'id': 'CHqg6qOn4no',
                'ext': 'mp4',
                'title': 'Part 77   Sort a list of simple types in c#',
                'description': 'md5:b8746fa52e10cdbf47997903f13b20dc',
                'upload_date': '20130831',
                'uploader_id': 'kudvenkat',
                'uploader': 'kudvenkat',
                'channel_id': 'UCCTVrRB5KpIiK6V2GGVsR1Q',
                'like_count': int,
                'uploader_url': 'http://www.youtube.com/user/kudvenkat',
                'channel_url': 'https://www.youtube.com/channel/UCCTVrRB5KpIiK6V2GGVsR1Q',
                'live_status': 'not_live',
                'categories': ['Education'],
                'availability': 'public',
                'thumbnail': 'https://i.ytimg.com/vi/CHqg6qOn4no/sddefault.jpg',
                'tags': 'count:12',
                'playable_in_embed': True,
                'age_limit': 0,
                'view_count': int,
                'duration': 522,
                'channel': 'kudvenkat',
                'channel_follower_count': int
            },
            'params': {
                'skip_download': True,
            },
        },
        {
            # another example of '};' in ytInitialData
            'url': 'https://www.youtube.com/watch?v=gVfgbahppCY',
            'only_matching': True,
        },
        {
            'url': 'https://www.youtube.com/watch_popup?v=63RmMXCd_bQ',
            'only_matching': True,
        },
        {
            # https://github.com/ytdl-org/youtube-dl/pull/28094
            'url': 'OtqTfy26tG0',
            'info_dict': {
                'id': 'OtqTfy26tG0',
                'ext': 'mp4',
                'title': 'Burn Out',
                'description': 'md5:8d07b84dcbcbfb34bc12a56d968b6131',
                'upload_date': '20141120',
                'uploader': 'The Cinematic Orchestra - Topic',
                'uploader_id': 'UCIzsJBIyo8hhpFm1NK0uLgw',
                'uploader_url': r're:https?://(?:www\.)?youtube\.com/channel/UCIzsJBIyo8hhpFm1NK0uLgw',
                'artist': 'The Cinematic Orchestra',
                'track': 'Burn Out',
                'album': 'Every Day',
                'like_count': int,
                'live_status': 'not_live',
                'alt_title': 'Burn Out',
                'duration': 614,
                'age_limit': 0,
                'view_count': int,
                'channel_url': 'https://www.youtube.com/channel/UCIzsJBIyo8hhpFm1NK0uLgw',
                'creator': 'The Cinematic Orchestra',
                'channel': 'The Cinematic Orchestra',
                'tags': ['The Cinematic Orchestra', 'Every Day', 'Burn Out'],
                'channel_id': 'UCIzsJBIyo8hhpFm1NK0uLgw',
                'availability': 'public',
                'thumbnail': 'https://i.ytimg.com/vi/OtqTfy26tG0/maxresdefault.jpg',
                'categories': ['Music'],
                'playable_in_embed': True,
                'channel_follower_count': int
            },
            'params': {
                'skip_download': True,
            },
        },
        {
            # controversial video, only works with bpctr when authenticated with cookies
            'url': 'https://www.youtube.com/watch?v=nGC3D_FkCmg',
            'only_matching': True,
        },
        {
            # controversial video, requires bpctr/contentCheckOk
            'url': 'https://www.youtube.com/watch?v=SZJvDhaSDnc',
            'info_dict': {
                'id': 'SZJvDhaSDnc',
                'ext': 'mp4',
                'title': 'San Diego teen commits suicide after bullying over embarrassing video',
                'channel_id': 'UC-SJ6nODDmufqBzPBwCvYvQ',
                'uploader': 'CBS Mornings',
                'uploader_id': 'CBSThisMorning',
                'upload_date': '20140716',
                'description': 'md5:acde3a73d3f133fc97e837a9f76b53b7',
                'duration': 170,
                'categories': ['News & Politics'],
                'uploader_url': 'http://www.youtube.com/user/CBSThisMorning',
                'view_count': int,
                'channel': 'CBS Mornings',
                'tags': ['suicide', 'bullying', 'video', 'cbs', 'news'],
                'thumbnail': 'https://i.ytimg.com/vi/SZJvDhaSDnc/hqdefault.jpg',
                'age_limit': 18,
                'availability': 'needs_auth',
                'channel_url': 'https://www.youtube.com/channel/UC-SJ6nODDmufqBzPBwCvYvQ',
                'like_count': int,
                'live_status': 'not_live',
                'playable_in_embed': True,
                'channel_follower_count': int
            }
        },
        {
            # restricted location, https://github.com/ytdl-org/youtube-dl/issues/28685
            'url': 'cBvYw8_A0vQ',
            'info_dict': {
                'id': 'cBvYw8_A0vQ',
                'ext': 'mp4',
                'title': '4K Ueno Okachimachi  Street  Scenes  上野御徒町歩き',
                'description': 'md5:ea770e474b7cd6722b4c95b833c03630',
                'upload_date': '20201120',
                'uploader': 'Walk around Japan',
                'uploader_id': 'UC3o_t8PzBmXf5S9b7GLx1Mw',
                'uploader_url': r're:https?://(?:www\.)?youtube\.com/channel/UC3o_t8PzBmXf5S9b7GLx1Mw',
                'duration': 1456,
                'categories': ['Travel & Events'],
                'channel_id': 'UC3o_t8PzBmXf5S9b7GLx1Mw',
                'view_count': int,
                'channel': 'Walk around Japan',
                'tags': ['Ueno Tokyo', 'Okachimachi Tokyo', 'Ameyoko Street', 'Tokyo attraction', 'Travel in Tokyo'],
                'thumbnail': 'https://i.ytimg.com/vi_webp/cBvYw8_A0vQ/hqdefault.webp',
                'age_limit': 0,
                'availability': 'public',
                'channel_url': 'https://www.youtube.com/channel/UC3o_t8PzBmXf5S9b7GLx1Mw',
                'live_status': 'not_live',
                'playable_in_embed': True,
                'channel_follower_count': int
            },
            'params': {
                'skip_download': True,
            },
        }, {
            # Has multiple audio streams
            'url': 'WaOKSUlf4TM',
            'only_matching': True
        }, {
            # Requires Premium: has format 141 when requested using YTM url
            'url': 'https://music.youtube.com/watch?v=XclachpHxis',
            'only_matching': True
        }, {
            # multiple subtitles with same lang_code
            'url': 'https://www.youtube.com/watch?v=wsQiKKfKxug',
            'only_matching': True,
        }, {
            # Force use android client fallback
            'url': 'https://www.youtube.com/watch?v=YOelRv7fMxY',
            'info_dict': {
                'id': 'YOelRv7fMxY',
                'title': 'DIGGING A SECRET TUNNEL Part 1',
                'ext': '3gp',
                'upload_date': '20210624',
                'channel_id': 'UCp68_FLety0O-n9QU6phsgw',
                'uploader': 'colinfurze',
                'uploader_id': 'colinfurze',
                'channel_url': r're:https?://(?:www\.)?youtube\.com/channel/UCp68_FLety0O-n9QU6phsgw',
                'description': 'md5:5d5991195d599b56cd0c4148907eec50',
                'duration': 596,
                'categories': ['Entertainment'],
                'uploader_url': 'http://www.youtube.com/user/colinfurze',
                'view_count': int,
                'channel': 'colinfurze',
                'tags': ['Colin', 'furze', 'Terry', 'tunnel', 'underground', 'bunker'],
                'thumbnail': 'https://i.ytimg.com/vi/YOelRv7fMxY/maxresdefault.jpg',
                'age_limit': 0,
                'availability': 'public',
                'like_count': int,
                'live_status': 'not_live',
                'playable_in_embed': True,
                'channel_follower_count': int
            },
            'params': {
                'format': '17',  # 3gp format available on android
                'extractor_args': {'youtube': {'player_client': ['android']}},
            },
        },
        {
            # Skip download of additional client configs (remix client config in this case)
            'url': 'https://music.youtube.com/watch?v=MgNrAu2pzNs',
            'only_matching': True,
            'params': {
                'extractor_args': {'youtube': {'player_skip': ['configs']}},
            },
        }, {
            # shorts
            'url': 'https://www.youtube.com/shorts/BGQWPY4IigY',
            'only_matching': True,
        }, {
            'note': 'Storyboards',
            'url': 'https://www.youtube.com/watch?v=5KLPxDtMqe8',
            'info_dict': {
                'id': '5KLPxDtMqe8',
                'ext': 'mhtml',
                'format_id': 'sb0',
                'title': 'Your Brain is Plastic',
                'uploader_id': 'scishow',
                'description': 'md5:89cd86034bdb5466cd87c6ba206cd2bc',
                'upload_date': '20140324',
                'uploader': 'SciShow',
                'like_count': int,
                'channel_id': 'UCZYTClx2T1of7BRZ86-8fow',
                'channel_url': 'https://www.youtube.com/channel/UCZYTClx2T1of7BRZ86-8fow',
                'view_count': int,
                'thumbnail': 'https://i.ytimg.com/vi/5KLPxDtMqe8/maxresdefault.jpg',
                'playable_in_embed': True,
                'tags': 'count:12',
                'uploader_url': 'http://www.youtube.com/user/scishow',
                'availability': 'public',
                'channel': 'SciShow',
                'live_status': 'not_live',
                'duration': 248,
                'categories': ['Education'],
                'age_limit': 0,
                'channel_follower_count': int
            }, 'params': {'format': 'mhtml', 'skip_download': True}
        }, {
            # Ensure video upload_date is in UTC timezone (video was uploaded 1641170939)
            'url': 'https://www.youtube.com/watch?v=2NUZ8W2llS4',
            'info_dict': {
                'id': '2NUZ8W2llS4',
                'ext': 'mp4',
                'title': 'The NP that test your phone performance 🙂',
                'description': 'md5:144494b24d4f9dfacb97c1bbef5de84d',
                'uploader': 'Leon Nguyen',
                'uploader_id': 'VNSXIII',
                'uploader_url': 'http://www.youtube.com/user/VNSXIII',
                'channel_id': 'UCRqNBSOHgilHfAczlUmlWHA',
                'channel_url': 'https://www.youtube.com/channel/UCRqNBSOHgilHfAczlUmlWHA',
                'duration': 21,
                'view_count': int,
                'age_limit': 0,
                'categories': ['Gaming'],
                'tags': 'count:23',
                'playable_in_embed': True,
                'live_status': 'not_live',
                'upload_date': '20220103',
                'like_count': int,
                'availability': 'public',
                'channel': 'Leon Nguyen',
                'thumbnail': 'https://i.ytimg.com/vi_webp/2NUZ8W2llS4/maxresdefault.webp',
                'channel_follower_count': int
            }
        }, {
            # date text is premiered video, ensure upload date in UTC (published 1641172509)
            'url': 'https://www.youtube.com/watch?v=mzZzzBU6lrM',
            'info_dict': {
                'id': 'mzZzzBU6lrM',
                'ext': 'mp4',
                'title': 'I Met GeorgeNotFound In Real Life...',
                'description': 'md5:cca98a355c7184e750f711f3a1b22c84',
                'uploader': 'Quackity',
                'uploader_id': 'QuackityHQ',
                'uploader_url': 'http://www.youtube.com/user/QuackityHQ',
                'channel_id': 'UC_8NknAFiyhOUaZqHR3lq3Q',
                'channel_url': 'https://www.youtube.com/channel/UC_8NknAFiyhOUaZqHR3lq3Q',
                'duration': 955,
                'view_count': int,
                'age_limit': 0,
                'categories': ['Entertainment'],
                'tags': 'count:26',
                'playable_in_embed': True,
                'live_status': 'not_live',
                'release_timestamp': 1641172509,
                'release_date': '20220103',
                'upload_date': '20220103',
                'like_count': int,
                'availability': 'public',
                'channel': 'Quackity',
                'thumbnail': 'https://i.ytimg.com/vi/mzZzzBU6lrM/maxresdefault.jpg',
                'channel_follower_count': int
            }
        },
        {   # continuous livestream. Microformat upload date should be preferred.
            # Upload date was 2021-06-19 (not UTC), while stream start is 2021-11-27
            'url': 'https://www.youtube.com/watch?v=kgx4WGK0oNU',
            'info_dict': {
                'id': 'kgx4WGK0oNU',
                'title': r're:jazz\/lofi hip hop radio🌱chill beats to relax\/study to \[LIVE 24\/7\] \d{4}-\d{2}-\d{2} \d{2}:\d{2}',
                'ext': 'mp4',
                'channel_id': 'UC84whx2xxsiA1gXHXXqKGOA',
                'availability': 'public',
                'age_limit': 0,
                'release_timestamp': 1637975704,
                'upload_date': '20210619',
                'channel_url': 'https://www.youtube.com/channel/UC84whx2xxsiA1gXHXXqKGOA',
                'live_status': 'is_live',
                'thumbnail': 'https://i.ytimg.com/vi/kgx4WGK0oNU/maxresdefault.jpg',
                'uploader': '阿鲍Abao',
                'uploader_url': 'http://www.youtube.com/channel/UC84whx2xxsiA1gXHXXqKGOA',
                'channel': 'Abao in Tokyo',
                'channel_follower_count': int,
                'release_date': '20211127',
                'tags': 'count:39',
                'categories': ['People & Blogs'],
                'like_count': int,
                'uploader_id': 'UC84whx2xxsiA1gXHXXqKGOA',
                'view_count': int,
                'playable_in_embed': True,
                'description': 'md5:2ef1d002cad520f65825346e2084e49d',
            },
            'params': {'skip_download': True}
        },
    ]

    @classmethod
    def suitable(cls, url):
        from ..utils import parse_qs

        qs = parse_qs(url)
        if qs.get('list', [None])[0]:
            return False
        return super().suitable(url)

    def __init__(self, *args, **kwargs):
        super().__init__(*args, **kwargs)
        self._code_cache = {}
        self._player_cache = {}

    def _prepare_live_from_start_formats(self, formats, video_id, live_start_time, url, webpage_url, smuggled_data):
        lock = threading.Lock()

        is_live = True
        start_time = time.time()
        formats = [f for f in formats if f.get('is_from_start')]

        def refetch_manifest(format_id, delay):
            nonlocal formats, start_time, is_live
            if time.time() <= start_time + delay:
                return

            _, _, prs, player_url = self._download_player_responses(url, smuggled_data, video_id, webpage_url)
            video_details = traverse_obj(
                prs, (..., 'videoDetails'), expected_type=dict, default=[])
            microformats = traverse_obj(
                prs, (..., 'microformat', 'playerMicroformatRenderer'),
                expected_type=dict, default=[])
            _, is_live, _, formats = self._list_formats(video_id, microformats, video_details, prs, player_url)
            start_time = time.time()

        def mpd_feed(format_id, delay):
            """
            @returns (manifest_url, manifest_stream_number, is_live) or None
            """
            with lock:
                refetch_manifest(format_id, delay)

            f = next((f for f in formats if f['format_id'] == format_id), None)
            if not f:
                if not is_live:
                    self.to_screen(f'{video_id}: Video is no longer live')
                else:
                    self.report_warning(
                        f'Cannot find refreshed manifest for format {format_id}{bug_reports_message()}')
                return None
            return f['manifest_url'], f['manifest_stream_number'], is_live

        for f in formats:
            f['is_live'] = True
            f['protocol'] = 'http_dash_segments_generator'
            f['fragments'] = functools.partial(
                self._live_dash_fragments, f['format_id'], live_start_time, mpd_feed)

    def _live_dash_fragments(self, format_id, live_start_time, mpd_feed, ctx):
        FETCH_SPAN, MAX_DURATION = 5, 432000

        mpd_url, stream_number, is_live = None, None, True

        begin_index = 0
        download_start_time = ctx.get('start') or time.time()

        lack_early_segments = download_start_time - (live_start_time or download_start_time) > MAX_DURATION
        if lack_early_segments:
            self.report_warning(bug_reports_message(
                'Starting download from the last 120 hours of the live stream since '
                'YouTube does not have data before that. If you think this is wrong,'), only_once=True)
            lack_early_segments = True

        known_idx, no_fragment_score, last_segment_url = begin_index, 0, None
        fragments, fragment_base_url = None, None

        def _extract_sequence_from_mpd(refresh_sequence, immediate):
            nonlocal mpd_url, stream_number, is_live, no_fragment_score, fragments, fragment_base_url
            # Obtain from MPD's maximum seq value
            old_mpd_url = mpd_url
            last_error = ctx.pop('last_error', None)
            expire_fast = immediate or last_error and isinstance(last_error, compat_HTTPError) and last_error.code == 403
            mpd_url, stream_number, is_live = (mpd_feed(format_id, 5 if expire_fast else 18000)
                                               or (mpd_url, stream_number, False))
            if not refresh_sequence:
                if expire_fast and not is_live:
                    return False, last_seq
                elif old_mpd_url == mpd_url:
                    return True, last_seq
            try:
                fmts, _ = self._extract_mpd_formats_and_subtitles(
                    mpd_url, None, note=False, errnote=False, fatal=False)
            except ExtractorError:
                fmts = None
            if not fmts:
                no_fragment_score += 2
                return False, last_seq
            fmt_info = next(x for x in fmts if x['manifest_stream_number'] == stream_number)
            fragments = fmt_info['fragments']
            fragment_base_url = fmt_info['fragment_base_url']
            assert fragment_base_url

            _last_seq = int(re.search(r'(?:/|^)sq/(\d+)', fragments[-1]['path']).group(1))
            return True, _last_seq

        while is_live:
            fetch_time = time.time()
            if no_fragment_score > 30:
                return
            if last_segment_url:
                # Obtain from "X-Head-Seqnum" header value from each segment
                try:
                    urlh = self._request_webpage(
                        last_segment_url, None, note=False, errnote=False, fatal=False)
                except ExtractorError:
                    urlh = None
                last_seq = try_get(urlh, lambda x: int_or_none(x.headers['X-Head-Seqnum']))
                if last_seq is None:
                    no_fragment_score += 2
                    last_segment_url = None
                    continue
            else:
                should_continue, last_seq = _extract_sequence_from_mpd(True, no_fragment_score > 15)
                no_fragment_score += 2
                if not should_continue:
                    continue

            if known_idx > last_seq:
                last_segment_url = None
                continue

            last_seq += 1

            if begin_index < 0 and known_idx < 0:
                # skip from the start when it's negative value
                known_idx = last_seq + begin_index
            if lack_early_segments:
                known_idx = max(known_idx, last_seq - int(MAX_DURATION // fragments[-1]['duration']))
            try:
                for idx in range(known_idx, last_seq):
                    # do not update sequence here or you'll get skipped some part of it
                    should_continue, _ = _extract_sequence_from_mpd(False, False)
                    if not should_continue:
                        known_idx = idx - 1
                        raise ExtractorError('breaking out of outer loop')
                    last_segment_url = urljoin(fragment_base_url, 'sq/%d' % idx)
                    yield {
                        'url': last_segment_url,
                    }
                if known_idx == last_seq:
                    no_fragment_score += 5
                else:
                    no_fragment_score = 0
                known_idx = last_seq
            except ExtractorError:
                continue

            time.sleep(max(0, FETCH_SPAN + fetch_time - time.time()))

    def _extract_player_url(self, *ytcfgs, webpage=None):
        player_url = traverse_obj(
            ytcfgs, (..., 'PLAYER_JS_URL'), (..., 'WEB_PLAYER_CONTEXT_CONFIGS', ..., 'jsUrl'),
            get_all=False, expected_type=compat_str)
        if not player_url:
            return
        return urljoin('https://www.youtube.com', player_url)

    def _download_player_url(self, video_id, fatal=False):
        res = self._download_webpage(
            'https://www.youtube.com/iframe_api',
            note='Downloading iframe API JS', video_id=video_id, fatal=fatal)
        if res:
            player_version = self._search_regex(
                r'player\\?/([0-9a-fA-F]{8})\\?/', res, 'player version', fatal=fatal)
            if player_version:
                return f'https://www.youtube.com/s/player/{player_version}/player_ias.vflset/en_US/base.js'

    def _signature_cache_id(self, example_sig):
        """ Return a string representation of a signature """
        return '.'.join(compat_str(len(part)) for part in example_sig.split('.'))

    @classmethod
    def _extract_player_info(cls, player_url):
        for player_re in cls._PLAYER_INFO_RE:
            id_m = re.search(player_re, player_url)
            if id_m:
                break
        else:
            raise ExtractorError('Cannot identify player %r' % player_url)
        return id_m.group('id')

    def _load_player(self, video_id, player_url, fatal=True):
        player_id = self._extract_player_info(player_url)
        if player_id not in self._code_cache:
            code = self._download_webpage(
                player_url, video_id, fatal=fatal,
                note='Downloading player ' + player_id,
                errnote='Download of %s failed' % player_url)
            if code:
                self._code_cache[player_id] = code
        return self._code_cache.get(player_id)

    def _extract_signature_function(self, video_id, player_url, example_sig):
        player_id = self._extract_player_info(player_url)

        # Read from filesystem cache
        func_id = f'js_{player_id}_{self._signature_cache_id(example_sig)}'
        assert os.path.basename(func_id) == func_id

        cache_spec = self._downloader.cache.load('youtube-sigfuncs', func_id)
        if cache_spec is not None:
            return lambda s: ''.join(s[i] for i in cache_spec)

        code = self._load_player(video_id, player_url)
        if code:
            res = self._parse_sig_js(code)

            test_string = ''.join(map(compat_chr, range(len(example_sig))))
            cache_res = res(test_string)
            cache_spec = [ord(c) for c in cache_res]

            self._downloader.cache.store('youtube-sigfuncs', func_id, cache_spec)
            return res

    def _print_sig_code(self, func, example_sig):
        if not self.get_param('youtube_print_sig_code'):
            return

        def gen_sig_code(idxs):
            def _genslice(start, end, step):
                starts = '' if start == 0 else str(start)
                ends = (':%d' % (end + step)) if end + step >= 0 else ':'
                steps = '' if step == 1 else (':%d' % step)
                return f's[{starts}{ends}{steps}]'

            step = None
            # Quelch pyflakes warnings - start will be set when step is set
            start = '(Never used)'
            for i, prev in zip(idxs[1:], idxs[:-1]):
                if step is not None:
                    if i - prev == step:
                        continue
                    yield _genslice(start, prev, step)
                    step = None
                    continue
                if i - prev in [-1, 1]:
                    step = i - prev
                    start = prev
                    continue
                else:
                    yield 's[%d]' % prev
            if step is None:
                yield 's[%d]' % i
            else:
                yield _genslice(start, i, step)

        test_string = ''.join(map(compat_chr, range(len(example_sig))))
        cache_res = func(test_string)
        cache_spec = [ord(c) for c in cache_res]
        expr_code = ' + '.join(gen_sig_code(cache_spec))
        signature_id_tuple = '(%s)' % (
            ', '.join(compat_str(len(p)) for p in example_sig.split('.')))
        code = ('if tuple(len(p) for p in s.split(\'.\')) == %s:\n'
                '    return %s\n') % (signature_id_tuple, expr_code)
        self.to_screen('Extracted signature function:\n' + code)

    def _parse_sig_js(self, jscode):
        funcname = self._search_regex(
            (r'\b[cs]\s*&&\s*[adf]\.set\([^,]+\s*,\s*encodeURIComponent\s*\(\s*(?P<sig>[a-zA-Z0-9$]+)\(',
             r'\b[a-zA-Z0-9]+\s*&&\s*[a-zA-Z0-9]+\.set\([^,]+\s*,\s*encodeURIComponent\s*\(\s*(?P<sig>[a-zA-Z0-9$]+)\(',
             r'\bm=(?P<sig>[a-zA-Z0-9$]{2,})\(decodeURIComponent\(h\.s\)\)',
             r'\bc&&\(c=(?P<sig>[a-zA-Z0-9$]{2,})\(decodeURIComponent\(c\)\)',
             r'(?:\b|[^a-zA-Z0-9$])(?P<sig>[a-zA-Z0-9$]{2,})\s*=\s*function\(\s*a\s*\)\s*{\s*a\s*=\s*a\.split\(\s*""\s*\);[a-zA-Z0-9$]{2}\.[a-zA-Z0-9$]{2}\(a,\d+\)',
             r'(?:\b|[^a-zA-Z0-9$])(?P<sig>[a-zA-Z0-9$]{2,})\s*=\s*function\(\s*a\s*\)\s*{\s*a\s*=\s*a\.split\(\s*""\s*\)',
             r'(?P<sig>[a-zA-Z0-9$]+)\s*=\s*function\(\s*a\s*\)\s*{\s*a\s*=\s*a\.split\(\s*""\s*\)',
             # Obsolete patterns
             r'(["\'])signature\1\s*,\s*(?P<sig>[a-zA-Z0-9$]+)\(',
             r'\.sig\|\|(?P<sig>[a-zA-Z0-9$]+)\(',
             r'yt\.akamaized\.net/\)\s*\|\|\s*.*?\s*[cs]\s*&&\s*[adf]\.set\([^,]+\s*,\s*(?:encodeURIComponent\s*\()?\s*(?P<sig>[a-zA-Z0-9$]+)\(',
             r'\b[cs]\s*&&\s*[adf]\.set\([^,]+\s*,\s*(?P<sig>[a-zA-Z0-9$]+)\(',
             r'\b[a-zA-Z0-9]+\s*&&\s*[a-zA-Z0-9]+\.set\([^,]+\s*,\s*(?P<sig>[a-zA-Z0-9$]+)\(',
             r'\bc\s*&&\s*a\.set\([^,]+\s*,\s*\([^)]*\)\s*\(\s*(?P<sig>[a-zA-Z0-9$]+)\(',
             r'\bc\s*&&\s*[a-zA-Z0-9]+\.set\([^,]+\s*,\s*\([^)]*\)\s*\(\s*(?P<sig>[a-zA-Z0-9$]+)\(',
             r'\bc\s*&&\s*[a-zA-Z0-9]+\.set\([^,]+\s*,\s*\([^)]*\)\s*\(\s*(?P<sig>[a-zA-Z0-9$]+)\('),
            jscode, 'Initial JS player signature function name', group='sig')

        jsi = JSInterpreter(jscode)
        initial_function = jsi.extract_function(funcname)
        return lambda s: initial_function([s])

    def _decrypt_signature(self, s, video_id, player_url):
        """Turn the encrypted s field into a working signature"""

        if player_url is None:
            raise ExtractorError('Cannot decrypt signature without player_url')

        try:
            player_id = (player_url, self._signature_cache_id(s))
            if player_id not in self._player_cache:
                func = self._extract_signature_function(
                    video_id, player_url, s
                )
                self._player_cache[player_id] = func
            func = self._player_cache[player_id]
            self._print_sig_code(func, s)
            return func(s)
        except Exception as e:
            raise ExtractorError('Signature extraction failed: ' + traceback.format_exc(), cause=e)

    def _decrypt_nsig(self, s, video_id, player_url):
        """Turn the encrypted n field into a working signature"""
        if player_url is None:
            raise ExtractorError('Cannot decrypt nsig without player_url')
        player_url = urljoin('https://www.youtube.com', player_url)

        sig_id = ('nsig_value', s)
        if sig_id in self._player_cache:
            return self._player_cache[sig_id]

        try:
            player_id = ('nsig', player_url)
            if player_id not in self._player_cache:
                self._player_cache[player_id] = self._extract_n_function(video_id, player_url)
            func = self._player_cache[player_id]
            self._player_cache[sig_id] = func(s)
            self.write_debug(f'Decrypted nsig {s} => {self._player_cache[sig_id]}')
            return self._player_cache[sig_id]
        except Exception as e:
            raise ExtractorError(traceback.format_exc(), cause=e, video_id=video_id)

    def _extract_n_function_name(self, jscode):
        nfunc, idx = self._search_regex(
            r'\.get\("n"\)\)&&\(b=(?P<nfunc>[a-zA-Z0-9$]+)(?:\[(?P<idx>\d+)\])?\([a-zA-Z0-9]\)',
            jscode, 'Initial JS player n function name', group=('nfunc', 'idx'))
        if not idx:
            return nfunc
        return json.loads(js_to_json(self._search_regex(
            rf'var {re.escape(nfunc)}\s*=\s*(\[.+?\]);', jscode,
            f'Initial JS player n function list ({nfunc}.{idx})')))[int(idx)]

    def _extract_n_function(self, video_id, player_url):
        player_id = self._extract_player_info(player_url)
        func_code = self._downloader.cache.load('youtube-nsig', player_id)

        if func_code:
            jsi = JSInterpreter(func_code)
        else:
            jscode = self._load_player(video_id, player_url)
            funcname = self._extract_n_function_name(jscode)
            jsi = JSInterpreter(jscode)
            func_code = jsi.extract_function_code(funcname)
            self._downloader.cache.store('youtube-nsig', player_id, func_code)

        if self.get_param('youtube_print_sig_code'):
            self.to_screen(f'Extracted nsig function from {player_id}:\n{func_code[1]}\n')

        return lambda s: jsi.extract_function_from_code(*func_code)([s])

    def _extract_signature_timestamp(self, video_id, player_url, ytcfg=None, fatal=False):
        """
        Extract signatureTimestamp (sts)
        Required to tell API what sig/player version is in use.
        """
        sts = None
        if isinstance(ytcfg, dict):
            sts = int_or_none(ytcfg.get('STS'))

        if not sts:
            # Attempt to extract from player
            if player_url is None:
                error_msg = 'Cannot extract signature timestamp without player_url.'
                if fatal:
                    raise ExtractorError(error_msg)
                self.report_warning(error_msg)
                return
            code = self._load_player(video_id, player_url, fatal=fatal)
            if code:
                sts = int_or_none(self._search_regex(
                    r'(?:signatureTimestamp|sts)\s*:\s*(?P<sts>[0-9]{5})', code,
                    'JS player signature timestamp', group='sts', fatal=fatal))
        return sts

    def _mark_watched(self, video_id, player_responses):
        playback_url = get_first(
            player_responses, ('playbackTracking', 'videostatsPlaybackUrl', 'baseUrl'),
            expected_type=url_or_none)
        if not playback_url:
            self.report_warning('Unable to mark watched')
            return
        parsed_playback_url = compat_urlparse.urlparse(playback_url)
        qs = compat_urlparse.parse_qs(parsed_playback_url.query)

        # cpn generation algorithm is reverse engineered from base.js.
        # In fact it works even with dummy cpn.
        CPN_ALPHABET = 'abcdefghijklmnopqrstuvwxyzABCDEFGHIJKLMNOPQRSTUVWXYZ0123456789-_'
        cpn = ''.join(CPN_ALPHABET[random.randint(0, 256) & 63] for _ in range(0, 16))

        qs.update({
            'ver': ['2'],
            'cpn': [cpn],
        })
        playback_url = compat_urlparse.urlunparse(
            parsed_playback_url._replace(query=compat_urllib_parse_urlencode(qs, True)))

        self._download_webpage(
            playback_url, video_id, 'Marking watched',
            'Unable to mark watched', fatal=False)

    @staticmethod
    def _extract_urls(webpage):
        # Embedded YouTube player
        entries = [
            unescapeHTML(mobj.group('url'))
            for mobj in re.finditer(r'''(?x)
            (?:
                <iframe[^>]+?src=|
                data-video-url=|
                <embed[^>]+?src=|
                embedSWF\(?:\s*|
                <object[^>]+data=|
                new\s+SWFObject\(
            )
            (["\'])
                (?P<url>(?:https?:)?//(?:www\.)?youtube(?:-nocookie)?\.com/
                (?:embed|v|p)/[0-9A-Za-z_-]{11}.*?)
            \1''', webpage)]

        # lazyYT YouTube embed
        entries.extend(list(map(
            unescapeHTML,
            re.findall(r'class="lazyYT" data-youtube-id="([^"]+)"', webpage))))

        # Wordpress "YouTube Video Importer" plugin
        matches = re.findall(r'''(?x)<div[^>]+
            class=(?P<q1>[\'"])[^\'"]*\byvii_single_video_player\b[^\'"]*(?P=q1)[^>]+
            data-video_id=(?P<q2>[\'"])([^\'"]+)(?P=q2)''', webpage)
        entries.extend(m[-1] for m in matches)

        return entries

    @staticmethod
    def _extract_url(webpage):
        urls = YoutubeIE._extract_urls(webpage)
        return urls[0] if urls else None

    @classmethod
    def extract_id(cls, url):
        mobj = re.match(cls._VALID_URL, url, re.VERBOSE)
        if mobj is None:
            raise ExtractorError('Invalid URL: %s' % url)
        return mobj.group('id')

    def _extract_chapters_from_json(self, data, duration):
        chapter_list = traverse_obj(
            data, (
                'playerOverlays', 'playerOverlayRenderer', 'decoratedPlayerBarRenderer',
                'decoratedPlayerBarRenderer', 'playerBar', 'chapteredPlayerBarRenderer', 'chapters'
            ), expected_type=list)

        return self._extract_chapters(
            chapter_list,
            chapter_time=lambda chapter: float_or_none(
                traverse_obj(chapter, ('chapterRenderer', 'timeRangeStartMillis')), scale=1000),
            chapter_title=lambda chapter: traverse_obj(
                chapter, ('chapterRenderer', 'title', 'simpleText'), expected_type=str),
            duration=duration)

    def _extract_chapters_from_engagement_panel(self, data, duration):
        content_list = traverse_obj(
            data,
            ('engagementPanels', ..., 'engagementPanelSectionListRenderer', 'content', 'macroMarkersListRenderer', 'contents'),
            expected_type=list, default=[])
        chapter_time = lambda chapter: parse_duration(self._get_text(chapter, 'timeDescription'))
        chapter_title = lambda chapter: self._get_text(chapter, 'title')

        return next((
            filter(None, (
                self._extract_chapters(
                    traverse_obj(contents, (..., 'macroMarkersListItemRenderer')),
                    chapter_time, chapter_title, duration)
                for contents in content_list
            ))), [])

    def _extract_chapters(self, chapter_list, chapter_time, chapter_title, duration):
        chapters = []
        last_chapter = {'start_time': 0}
        for idx, chapter in enumerate(chapter_list or []):
            title = chapter_title(chapter)
            start_time = chapter_time(chapter)
            if start_time is None:
                continue
            last_chapter['end_time'] = start_time
            if start_time < last_chapter['start_time']:
                if idx == 1:
                    chapters.pop()
                    self.report_warning('Invalid start time for chapter "%s"' % last_chapter['title'])
                else:
                    self.report_warning(f'Invalid start time for chapter "{title}"')
                    continue
            last_chapter = {'start_time': start_time, 'title': title}
            chapters.append(last_chapter)
        last_chapter['end_time'] = duration
        return chapters

    def _extract_yt_initial_variable(self, webpage, regex, video_id, name):
        return self._parse_json(self._search_regex(
            (fr'{regex}\s*{self._YT_INITIAL_BOUNDARY_RE}',
             regex), webpage, name, default='{}'), video_id, fatal=False)

    def _extract_comment(self, comment_renderer, parent=None):
        comment_id = comment_renderer.get('commentId')
        if not comment_id:
            return

        text = self._get_text(comment_renderer, 'contentText')

        # note: timestamp is an estimate calculated from the current time and time_text
        timestamp, time_text = self._extract_time_text(comment_renderer, 'publishedTimeText')
        author = self._get_text(comment_renderer, 'authorText')
        author_id = try_get(comment_renderer,
                            lambda x: x['authorEndpoint']['browseEndpoint']['browseId'], compat_str)

        votes = parse_count(try_get(comment_renderer, (lambda x: x['voteCount']['simpleText'],
                                                       lambda x: x['likeCount']), compat_str)) or 0
        author_thumbnail = try_get(comment_renderer,
                                   lambda x: x['authorThumbnail']['thumbnails'][-1]['url'], compat_str)

        author_is_uploader = try_get(comment_renderer, lambda x: x['authorIsChannelOwner'], bool)
        is_favorited = 'creatorHeart' in (try_get(
            comment_renderer, lambda x: x['actionButtons']['commentActionButtonsRenderer'], dict) or {})
        return {
            'id': comment_id,
            'text': text,
            'timestamp': timestamp,
            'time_text': time_text,
            'like_count': votes,
            'is_favorited': is_favorited,
            'author': author,
            'author_id': author_id,
            'author_thumbnail': author_thumbnail,
            'author_is_uploader': author_is_uploader,
            'parent': parent or 'root'
        }

    def _comment_entries(self, root_continuation_data, ytcfg, video_id, parent=None, tracker=None):

        get_single_config_arg = lambda c: self._configuration_arg(c, [''])[0]

        def extract_header(contents):
            _continuation = None
            for content in contents:
                comments_header_renderer = traverse_obj(content, 'commentsHeaderRenderer')
                expected_comment_count = self._get_count(
                    comments_header_renderer, 'countText', 'commentsCount')

                if expected_comment_count:
                    tracker['est_total'] = expected_comment_count
                    self.to_screen(f'Downloading ~{expected_comment_count} comments')
                comment_sort_index = int(get_single_config_arg('comment_sort') != 'top')  # 1 = new, 0 = top

                sort_menu_item = try_get(
                    comments_header_renderer,
                    lambda x: x['sortMenu']['sortFilterSubMenuRenderer']['subMenuItems'][comment_sort_index], dict) or {}
                sort_continuation_ep = sort_menu_item.get('serviceEndpoint') or {}

                _continuation = self._extract_continuation_ep_data(sort_continuation_ep) or self._extract_continuation(sort_menu_item)
                if not _continuation:
                    continue

                sort_text = str_or_none(sort_menu_item.get('title'))
                if not sort_text:
                    sort_text = 'top comments' if comment_sort_index == 0 else 'newest first'
                self.to_screen('Sorting comments by %s' % sort_text.lower())
                break
            return _continuation

        def extract_thread(contents):
            if not parent:
                tracker['current_page_thread'] = 0
            for content in contents:
                if not parent and tracker['total_parent_comments'] >= max_parents:
                    yield
                comment_thread_renderer = try_get(content, lambda x: x['commentThreadRenderer'])
                comment_renderer = get_first(
                    (comment_thread_renderer, content), [['commentRenderer', ('comment', 'commentRenderer')]],
                    expected_type=dict, default={})

                comment = self._extract_comment(comment_renderer, parent)
                if not comment:
                    continue

                tracker['running_total'] += 1
                tracker['total_reply_comments' if parent else 'total_parent_comments'] += 1
                yield comment

                # Attempt to get the replies
                comment_replies_renderer = try_get(
                    comment_thread_renderer, lambda x: x['replies']['commentRepliesRenderer'], dict)

                if comment_replies_renderer:
                    tracker['current_page_thread'] += 1
                    comment_entries_iter = self._comment_entries(
                        comment_replies_renderer, ytcfg, video_id,
                        parent=comment.get('id'), tracker=tracker)
                    yield from itertools.islice(comment_entries_iter, min(
                        max_replies_per_thread, max(0, max_replies - tracker['total_reply_comments'])))

        # Keeps track of counts across recursive calls
        if not tracker:
            tracker = dict(
                running_total=0,
                est_total=0,
                current_page_thread=0,
                total_parent_comments=0,
                total_reply_comments=0)

        # TODO: Deprecated
        # YouTube comments have a max depth of 2
        max_depth = int_or_none(get_single_config_arg('max_comment_depth'))
        if max_depth:
            self._downloader.deprecation_warning(
                '[youtube] max_comment_depth extractor argument is deprecated. Set max replies in the max-comments extractor argument instead.')
        if max_depth == 1 and parent:
            return

        max_comments, max_parents, max_replies, max_replies_per_thread, *_ = map(
            lambda p: int_or_none(p, default=sys.maxsize), self._configuration_arg('max_comments', ) + [''] * 4)

        continuation = self._extract_continuation(root_continuation_data)

        response = None
        is_forced_continuation = False
        is_first_continuation = parent is None
        if is_first_continuation and not continuation:
            # Sometimes you can get comments by generating the continuation yourself,
            # even if YouTube initially reports them being disabled - e.g. stories comments.
            # Note: if the comment section is actually disabled, YouTube may return a response with
            # required check_get_keys missing. So we will disable that check initially in this case.
            continuation = self._build_api_continuation_query(self._generate_comment_continuation(video_id))
            is_forced_continuation = True

        for page_num in itertools.count(0):
            if not continuation:
                break
            headers = self.generate_api_headers(ytcfg=ytcfg, visitor_data=self._extract_visitor_data(response))
            comment_prog_str = f"({tracker['running_total']}/{tracker['est_total']})"
            if page_num == 0:
                if is_first_continuation:
                    note_prefix = 'Downloading comment section API JSON'
                else:
                    note_prefix = '    Downloading comment API JSON reply thread %d %s' % (
                        tracker['current_page_thread'], comment_prog_str)
            else:
                note_prefix = '%sDownloading comment%s API JSON page %d %s' % (
                    '       ' if parent else '', ' replies' if parent else '',
                    page_num, comment_prog_str)

            response = self._extract_response(
                item_id=None, query=continuation,
                ep='next', ytcfg=ytcfg, headers=headers, note=note_prefix,
                check_get_keys='onResponseReceivedEndpoints' if not is_forced_continuation else None)
            is_forced_continuation = False
            continuation_contents = traverse_obj(
                response, 'onResponseReceivedEndpoints', expected_type=list, default=[])

            continuation = None
            for continuation_section in continuation_contents:
                continuation_items = traverse_obj(
                    continuation_section,
                    (('reloadContinuationItemsCommand', 'appendContinuationItemsAction'), 'continuationItems'),
                    get_all=False, expected_type=list) or []
                if is_first_continuation:
                    continuation = extract_header(continuation_items)
                    is_first_continuation = False
                    if continuation:
                        break
                    continue

                for entry in extract_thread(continuation_items):
                    if not entry:
                        return
                    yield entry
                continuation = self._extract_continuation({'contents': continuation_items})
                if continuation:
                    break

        message = self._get_text(root_continuation_data, ('contents', ..., 'messageRenderer', 'text'), max_runs=1)
        if message and not parent and tracker['running_total'] == 0:
            self.report_warning(f'Youtube said: {message}', video_id=video_id, only_once=True)

    @staticmethod
    def _generate_comment_continuation(video_id):
        """
        Generates initial comment section continuation token from given video id
        """
        token = f'\x12\r\x12\x0b{video_id}\x18\x062\'"\x11"\x0b{video_id}0\x00x\x020\x00B\x10comments-section'
        return base64.b64encode(token.encode()).decode()

    def _get_comments(self, ytcfg, video_id, contents, webpage):
        """Entry for comment extraction"""
        def _real_comment_extract(contents):
            renderer = next((
                item for item in traverse_obj(contents, (..., 'itemSectionRenderer'), default={})
                if item.get('sectionIdentifier') == 'comment-item-section'), None)
            yield from self._comment_entries(renderer, ytcfg, video_id)

        max_comments = int_or_none(self._configuration_arg('max_comments', [''])[0])
        return itertools.islice(_real_comment_extract(contents), 0, max_comments)

    @staticmethod
    def _get_checkok_params():
        return {'contentCheckOk': True, 'racyCheckOk': True}

    @classmethod
    def _generate_player_context(cls, sts=None):
        context = {
            'html5Preference': 'HTML5_PREF_WANTS',
        }
        if sts is not None:
            context['signatureTimestamp'] = sts
        return {
            'playbackContext': {
                'contentPlaybackContext': context
            },
            **cls._get_checkok_params()
        }

    @staticmethod
    def _is_agegated(player_response):
        if traverse_obj(player_response, ('playabilityStatus', 'desktopLegacyAgeGateReason')):
            return True

        reasons = traverse_obj(player_response, ('playabilityStatus', ('status', 'reason')), default=[])
        AGE_GATE_REASONS = (
            'confirm your age', 'age-restricted', 'inappropriate',  # reason
            'age_verification_required', 'age_check_required',  # status
        )
        return any(expected in reason for expected in AGE_GATE_REASONS for reason in reasons)

    @staticmethod
    def _is_unplayable(player_response):
        return traverse_obj(player_response, ('playabilityStatus', 'status')) == 'UNPLAYABLE'

    def _extract_player_response(self, client, video_id, master_ytcfg, player_ytcfg, player_url, initial_pr):

        session_index = self._extract_session_index(player_ytcfg, master_ytcfg)
        syncid = self._extract_account_syncid(player_ytcfg, master_ytcfg, initial_pr)
        sts = self._extract_signature_timestamp(video_id, player_url, master_ytcfg, fatal=False) if player_url else None
        headers = self.generate_api_headers(
            ytcfg=player_ytcfg, account_syncid=syncid, session_index=session_index, default_client=client)

        yt_query = {
            'videoId': video_id,
            'params': '8AEB'  # enable stories
        }
        yt_query.update(self._generate_player_context(sts))
        return self._extract_response(
            item_id=video_id, ep='player', query=yt_query,
            ytcfg=player_ytcfg, headers=headers, fatal=True,
            default_client=client,
            note='Downloading %s player API JSON' % client.replace('_', ' ').strip()
        ) or None

    def _get_requested_clients(self, url, smuggled_data):
        requested_clients = []
        default = ['android', 'web']
        allowed_clients = sorted(
            (client for client in INNERTUBE_CLIENTS.keys() if client[:1] != '_'),
            key=lambda client: INNERTUBE_CLIENTS[client]['priority'], reverse=True)
        for client in self._configuration_arg('player_client'):
            if client in allowed_clients:
                requested_clients.append(client)
            elif client == 'default':
                requested_clients.extend(default)
            elif client == 'all':
                requested_clients.extend(allowed_clients)
            else:
                self.report_warning(f'Skipping unsupported client {client}')
        if not requested_clients:
            requested_clients = default

        if smuggled_data.get('is_music_url') or self.is_music_url(url):
            requested_clients.extend(
                f'{client}_music' for client in requested_clients if f'{client}_music' in INNERTUBE_CLIENTS)

        return orderedSet(requested_clients)

    def _extract_player_responses(self, clients, video_id, webpage, master_ytcfg):
        initial_pr = None
        if webpage:
            initial_pr = self._extract_yt_initial_variable(
                webpage, self._YT_INITIAL_PLAYER_RESPONSE_RE,
                video_id, 'initial player response')

        all_clients = set(clients)
        clients = clients[::-1]
        prs = []

        def append_client(*client_names):
            """ Append the first client name that exists but not already used """
            for client_name in client_names:
                actual_client = _split_innertube_client(client_name)[0]
                if actual_client in INNERTUBE_CLIENTS:
                    if actual_client not in all_clients:
                        clients.append(client_name)
                        all_clients.add(actual_client)
                        return

        # Android player_response does not have microFormats which are needed for
        # extraction of some data. So we return the initial_pr with formats
        # stripped out even if not requested by the user
        # See: https://github.com/yt-dlp/yt-dlp/issues/501
        if initial_pr:
            pr = dict(initial_pr)
            pr['streamingData'] = None
            prs.append(pr)

        last_error = None
        tried_iframe_fallback = False
        player_url = None
        while clients:
            client, base_client, variant = _split_innertube_client(clients.pop())
            player_ytcfg = master_ytcfg if client == 'web' else {}
            if 'configs' not in self._configuration_arg('player_skip') and client != 'web':
                player_ytcfg = self._download_ytcfg(client, video_id) or player_ytcfg

            player_url = player_url or self._extract_player_url(master_ytcfg, player_ytcfg, webpage=webpage)
            require_js_player = self._get_default_ytcfg(client).get('REQUIRE_JS_PLAYER')
            if 'js' in self._configuration_arg('player_skip'):
                require_js_player = False
                player_url = None

            if not player_url and not tried_iframe_fallback and require_js_player:
                player_url = self._download_player_url(video_id)
                tried_iframe_fallback = True

            try:
                pr = initial_pr if client == 'web' and initial_pr else self._extract_player_response(
                    client, video_id, player_ytcfg or master_ytcfg, player_ytcfg, player_url if require_js_player else None, initial_pr)
            except ExtractorError as e:
                if last_error:
                    self.report_warning(last_error)
                last_error = e
                continue

            if pr:
                prs.append(pr)

            # creator clients can bypass AGE_VERIFICATION_REQUIRED if logged in
            if variant == 'embedded' and self._is_unplayable(pr) and self.is_authenticated:
                append_client(f'{base_client}_creator')
            elif self._is_agegated(pr):
                if variant == 'tv_embedded':
                    append_client(f'{base_client}_embedded')
                elif not variant:
                    append_client(f'tv_embedded.{base_client}', f'{base_client}_embedded')

        if last_error:
            if not len(prs):
                raise last_error
            self.report_warning(last_error)
        return prs, player_url

    def _extract_formats(self, streaming_data, video_id, player_url, is_live, duration):
        itags, stream_ids = {}, []
        itag_qualities, res_qualities = {}, {}
        q = qualities([
            # Normally tiny is the smallest video-only formats. But
            # audio-only formats with unknown quality may get tagged as tiny
            'tiny',
            'audio_quality_ultralow', 'audio_quality_low', 'audio_quality_medium', 'audio_quality_high',  # Audio only formats
            'small', 'medium', 'large', 'hd720', 'hd1080', 'hd1440', 'hd2160', 'hd2880', 'highres'
        ])
        streaming_formats = traverse_obj(streaming_data, (..., ('formats', 'adaptiveFormats'), ...), default=[])

        for fmt in streaming_formats:
            if fmt.get('targetDurationSec'):
                continue

            itag = str_or_none(fmt.get('itag'))
            audio_track = fmt.get('audioTrack') or {}
            stream_id = '%s.%s' % (itag or '', audio_track.get('id', ''))
            if stream_id in stream_ids:
                continue

            quality = fmt.get('quality')
            height = int_or_none(fmt.get('height'))
            if quality == 'tiny' or not quality:
                quality = fmt.get('audioQuality', '').lower() or quality
            # The 3gp format (17) in android client has a quality of "small",
            # but is actually worse than other formats
            if itag == '17':
                quality = 'tiny'
            if quality:
                if itag:
                    itag_qualities[itag] = quality
                if height:
                    res_qualities[height] = quality
            # FORMAT_STREAM_TYPE_OTF(otf=1) requires downloading the init fragment
            # (adding `&sq=0` to the URL) and parsing emsg box to determine the
            # number of fragment that would subsequently requested with (`&sq=N`)
            if fmt.get('type') == 'FORMAT_STREAM_TYPE_OTF':
                continue

            fmt_url = fmt.get('url')
            if not fmt_url:
                sc = compat_parse_qs(fmt.get('signatureCipher'))
                fmt_url = url_or_none(try_get(sc, lambda x: x['url'][0]))
                encrypted_sig = try_get(sc, lambda x: x['s'][0])
                if not (sc and fmt_url and encrypted_sig):
                    continue
                if not player_url:
                    continue
                signature = self._decrypt_signature(sc['s'][0], video_id, player_url)
                sp = try_get(sc, lambda x: x['sp'][0]) or 'signature'
                fmt_url += '&' + sp + '=' + signature

            query = parse_qs(fmt_url)
            throttled = False
            if query.get('n'):
                try:
                    fmt_url = update_url_query(fmt_url, {
                        'n': self._decrypt_nsig(query['n'][0], video_id, player_url)})
                except ExtractorError as e:
                    self.report_warning(
                        f'nsig extraction failed: You may experience throttling for some formats\n'
                        f'n = {query["n"][0]} ; player = {player_url}\n{e}', only_once=True)
                    throttled = True

            if itag:
                itags[itag] = 'https'
                stream_ids.append(stream_id)

            tbr = float_or_none(fmt.get('averageBitrate') or fmt.get('bitrate'), 1000)
            language_preference = (
                10 if audio_track.get('audioIsDefault') and 10
                else -10 if 'descriptive' in (audio_track.get('displayName') or '').lower() and -10
                else -1)
            # Some formats may have much smaller duration than others (possibly damaged during encoding)
            # Eg: 2-nOtRESiUc Ref: https://github.com/yt-dlp/yt-dlp/issues/2823
            # Make sure to avoid false positives with small duration differences.
            # Eg: __2ABJjxzNo, ySuUZEjARPY
            is_damaged = try_get(fmt, lambda x: float(x['approxDurationMs']) / duration < 500)
            if is_damaged:
                self.report_warning(f'{video_id}: Some formats are possibly damaged. They will be deprioritized', only_once=True)
            dct = {
                'asr': int_or_none(fmt.get('audioSampleRate')),
                'filesize': int_or_none(fmt.get('contentLength')),
                'format_id': itag,
                'format_note': join_nonempty(
                    '%s%s' % (audio_track.get('displayName') or '',
                              ' (default)' if language_preference > 0 else ''),
                    fmt.get('qualityLabel') or quality.replace('audio_quality_', ''),
                    throttled and 'THROTTLED', is_damaged and 'DAMAGED', delim=', '),
                'source_preference': -10 if throttled else -1,
                'fps': int_or_none(fmt.get('fps')) or None,
                'height': height,
                'quality': q(quality),
                'has_drm': bool(fmt.get('drmFamilies')),
                'tbr': tbr,
                'url': fmt_url,
                'width': int_or_none(fmt.get('width')),
                'language': join_nonempty(audio_track.get('id', '').split('.')[0],
                                          'desc' if language_preference < -1 else ''),
                'language_preference': language_preference,
                # Strictly de-prioritize damaged and 3gp formats
                'preference': -10 if is_damaged else -2 if itag == '17' else None,
            }
            mime_mobj = re.match(
                r'((?:[^/]+)/(?:[^;]+))(?:;\s*codecs="([^"]+)")?', fmt.get('mimeType') or '')
            if mime_mobj:
                dct['ext'] = mimetype2ext(mime_mobj.group(1))
                dct.update(parse_codecs(mime_mobj.group(2)))
            no_audio = dct.get('acodec') == 'none'
            no_video = dct.get('vcodec') == 'none'
            if no_audio:
                dct['vbr'] = tbr
            if no_video:
                dct['abr'] = tbr
            if no_audio or no_video:
                dct['downloader_options'] = {
                    # Youtube throttles chunks >~10M
                    'http_chunk_size': 10485760,
                }
                if dct.get('ext'):
                    dct['container'] = dct['ext'] + '_dash'
            yield dct

        live_from_start = is_live and self.get_param('live_from_start')
        skip_manifests = self._configuration_arg('skip')
        if not self.get_param('youtube_include_hls_manifest', True):
            skip_manifests.append('hls')
        get_dash = 'dash' not in skip_manifests and (
            not is_live or live_from_start or self._configuration_arg('include_live_dash'))
        get_hls = not live_from_start and 'hls' not in skip_manifests

        def process_manifest_format(f, proto, itag):
            if itag in itags:
                if itags[itag] == proto or f'{itag}-{proto}' in itags:
                    return False
                itag = f'{itag}-{proto}'
            if itag:
                f['format_id'] = itag
                itags[itag] = proto

            f['quality'] = next((
                q(qdict[val])
                for val, qdict in ((f.get('format_id', '').split('-')[0], itag_qualities), (f.get('height'), res_qualities))
                if val in qdict), -1)
            return True

        for sd in streaming_data:
            hls_manifest_url = get_hls and sd.get('hlsManifestUrl')
            if hls_manifest_url:
                for f in self._extract_m3u8_formats(hls_manifest_url, video_id, 'mp4', fatal=False):
                    if process_manifest_format(f, 'hls', self._search_regex(
                            r'/itag/(\d+)', f['url'], 'itag', default=None)):
                        yield f

            dash_manifest_url = get_dash and sd.get('dashManifestUrl')
            if dash_manifest_url:
                for f in self._extract_mpd_formats(dash_manifest_url, video_id, fatal=False):
                    if process_manifest_format(f, 'dash', f['format_id']):
                        f['filesize'] = int_or_none(self._search_regex(
                            r'/clen/(\d+)', f.get('fragment_base_url') or f['url'], 'file size', default=None))
                        if live_from_start:
                            f['is_from_start'] = True

                        yield f

    def _extract_storyboard(self, player_responses, duration):
        spec = get_first(
            player_responses, ('storyboards', 'playerStoryboardSpecRenderer', 'spec'), default='').split('|')[::-1]
        base_url = url_or_none(urljoin('https://i.ytimg.com/', spec.pop() or None))
        if not base_url:
            return
        L = len(spec) - 1
        for i, args in enumerate(spec):
            args = args.split('#')
            counts = list(map(int_or_none, args[:5]))
            if len(args) != 8 or not all(counts):
                self.report_warning(f'Malformed storyboard {i}: {"#".join(args)}{bug_reports_message()}')
                continue
            width, height, frame_count, cols, rows = counts
            N, sigh = args[6:]

            url = base_url.replace('$L', str(L - i)).replace('$N', N) + f'&sigh={sigh}'
            fragment_count = frame_count / (cols * rows)
            fragment_duration = duration / fragment_count
            yield {
                'format_id': f'sb{i}',
                'format_note': 'storyboard',
                'ext': 'mhtml',
                'protocol': 'mhtml',
                'acodec': 'none',
                'vcodec': 'none',
                'url': url,
                'width': width,
                'height': height,
                'fragments': [{
                    'url': url.replace('$M', str(j)),
                    'duration': min(fragment_duration, duration - (j * fragment_duration)),
                } for j in range(math.ceil(fragment_count))],
            }

    def _download_player_responses(self, url, smuggled_data, video_id, webpage_url):
        webpage = None
        if 'webpage' not in self._configuration_arg('player_skip'):
            webpage = self._download_webpage(
                webpage_url + '&bpctr=9999999999&has_verified=1&pp=8AEB', video_id, fatal=False)

        master_ytcfg = self.extract_ytcfg(video_id, webpage) or self._get_default_ytcfg()

        player_responses, player_url = self._extract_player_responses(
            self._get_requested_clients(url, smuggled_data),
            video_id, webpage, master_ytcfg)

        return webpage, master_ytcfg, player_responses, player_url

    def _list_formats(self, video_id, microformats, video_details, player_responses, player_url, duration=None):
        live_broadcast_details = traverse_obj(microformats, (..., 'liveBroadcastDetails'))
        is_live = get_first(video_details, 'isLive')
        if is_live is None:
            is_live = get_first(live_broadcast_details, 'isLiveNow')

        streaming_data = traverse_obj(player_responses, (..., 'streamingData'), default=[])
        formats = list(self._extract_formats(streaming_data, video_id, player_url, is_live, duration))

        return live_broadcast_details, is_live, streaming_data, formats

    def _real_extract(self, url):
        url, smuggled_data = unsmuggle_url(url, {})
        video_id = self._match_id(url)

        base_url = self.http_scheme() + '//www.youtube.com/'
        webpage_url = base_url + 'watch?v=' + video_id

        webpage, master_ytcfg, player_responses, player_url = self._download_player_responses(url, smuggled_data, video_id, webpage_url)

        playability_statuses = traverse_obj(
            player_responses, (..., 'playabilityStatus'), expected_type=dict, default=[])

        trailer_video_id = get_first(
            playability_statuses,
            ('errorScreen', 'playerLegacyDesktopYpcTrailerRenderer', 'trailerVideoId'),
            expected_type=str)
        if trailer_video_id:
            return self.url_result(
                trailer_video_id, self.ie_key(), trailer_video_id)

        search_meta = ((lambda x: self._html_search_meta(x, webpage, default=None))
                       if webpage else (lambda x: None))

        video_details = traverse_obj(
            player_responses, (..., 'videoDetails'), expected_type=dict, default=[])
        microformats = traverse_obj(
            player_responses, (..., 'microformat', 'playerMicroformatRenderer'),
            expected_type=dict, default=[])
        video_title = (
            get_first(video_details, 'title')
            or self._get_text(microformats, (..., 'title'))
            or search_meta(['og:title', 'twitter:title', 'title']))
        video_description = get_first(video_details, 'shortDescription')

        multifeed_metadata_list = get_first(
            player_responses,
            ('multicamera', 'playerLegacyMulticameraRenderer', 'metadataList'),
            expected_type=str)
        if multifeed_metadata_list and not smuggled_data.get('force_singlefeed'):
            if self.get_param('noplaylist'):
                self.to_screen('Downloading just video %s because of --no-playlist' % video_id)
            else:
                entries = []
                feed_ids = []
                for feed in multifeed_metadata_list.split(','):
                    # Unquote should take place before split on comma (,) since textual
                    # fields may contain comma as well (see
                    # https://github.com/ytdl-org/youtube-dl/issues/8536)
                    feed_data = compat_parse_qs(
                        compat_urllib_parse_unquote_plus(feed))

                    def feed_entry(name):
                        return try_get(
                            feed_data, lambda x: x[name][0], compat_str)

                    feed_id = feed_entry('id')
                    if not feed_id:
                        continue
                    feed_title = feed_entry('title')
                    title = video_title
                    if feed_title:
                        title += ' (%s)' % feed_title
                    entries.append({
                        '_type': 'url_transparent',
                        'ie_key': 'Youtube',
                        'url': smuggle_url(
                            '%swatch?v=%s' % (base_url, feed_data['id'][0]),
                            {'force_singlefeed': True}),
                        'title': title,
                    })
                    feed_ids.append(feed_id)
                self.to_screen(
                    'Downloading multifeed video (%s) - add --no-playlist to just download video %s'
                    % (', '.join(feed_ids), video_id))
                return self.playlist_result(
                    entries, video_id, video_title, video_description)

        duration = int_or_none(
            get_first(video_details, 'lengthSeconds')
            or get_first(microformats, 'lengthSeconds')
            or parse_duration(search_meta('duration'))) or None

        live_broadcast_details, is_live, streaming_data, formats = self._list_formats(
            video_id, microformats, video_details, player_responses, player_url, duration)

        if not formats:
            if not self.get_param('allow_unplayable_formats') and traverse_obj(streaming_data, (..., 'licenseInfos')):
                self.report_drm(video_id)
            pemr = get_first(
                playability_statuses,
                ('errorScreen', 'playerErrorMessageRenderer'), expected_type=dict) or {}
            reason = self._get_text(pemr, 'reason') or get_first(playability_statuses, 'reason')
            subreason = clean_html(self._get_text(pemr, 'subreason') or '')
            if subreason:
                if subreason == 'The uploader has not made this video available in your country.':
                    countries = get_first(microformats, 'availableCountries')
                    if not countries:
                        regions_allowed = search_meta('regionsAllowed')
                        countries = regions_allowed.split(',') if regions_allowed else None
                    self.raise_geo_restricted(subreason, countries, metadata_available=True)
                reason += f'. {subreason}'
            if reason:
                self.raise_no_formats(reason, expected=True)

        keywords = get_first(video_details, 'keywords', expected_type=list) or []
        if not keywords and webpage:
            keywords = [
                unescapeHTML(m.group('content'))
                for m in re.finditer(self._meta_regex('og:video:tag'), webpage)]
        for keyword in keywords:
            if keyword.startswith('yt:stretch='):
                mobj = re.search(r'(\d+)\s*:\s*(\d+)', keyword)
                if mobj:
                    # NB: float is intentional for forcing float division
                    w, h = (float(v) for v in mobj.groups())
                    if w > 0 and h > 0:
                        ratio = w / h
                        for f in formats:
                            if f.get('vcodec') != 'none':
                                f['stretched_ratio'] = ratio
                        break
        thumbnails = self._extract_thumbnails((video_details, microformats), (..., ..., 'thumbnail'))
        thumbnail_url = search_meta(['og:image', 'twitter:image'])
        if thumbnail_url:
            thumbnails.append({
                'url': thumbnail_url,
            })
        original_thumbnails = thumbnails.copy()

        # The best resolution thumbnails sometimes does not appear in the webpage
        # See: https://github.com/ytdl-org/youtube-dl/issues/29049, https://github.com/yt-dlp/yt-dlp/issues/340
        # List of possible thumbnails - Ref: <https://stackoverflow.com/a/20542029>
        thumbnail_names = [
            'maxresdefault', 'hq720', 'sddefault', 'sd1', 'sd2', 'sd3',
            'hqdefault', 'hq1', 'hq2', 'hq3', '0',
            'mqdefault', 'mq1', 'mq2', 'mq3',
            'default', '1', '2', '3'
        ]
        n_thumbnail_names = len(thumbnail_names)
        thumbnails.extend({
            'url': 'https://i.ytimg.com/vi{webp}/{video_id}/{name}{live}.{ext}'.format(
                video_id=video_id, name=name, ext=ext,
                webp='_webp' if ext == 'webp' else '', live='_live' if is_live else ''),
        } for name in thumbnail_names for ext in ('webp', 'jpg'))
        for thumb in thumbnails:
            i = next((i for i, t in enumerate(thumbnail_names) if f'/{video_id}/{t}' in thumb['url']), n_thumbnail_names)
            thumb['preference'] = (0 if '.webp' in thumb['url'] else -1) - (2 * i)
        self._remove_duplicate_formats(thumbnails)
        self._downloader._sort_thumbnails(original_thumbnails)

        category = get_first(microformats, 'category') or search_meta('genre')
        channel_id = str_or_none(
            get_first(video_details, 'channelId')
            or get_first(microformats, 'externalChannelId')
            or search_meta('channelId'))
        owner_profile_url = get_first(microformats, 'ownerProfileUrl')

        live_content = get_first(video_details, 'isLiveContent')
        is_upcoming = get_first(video_details, 'isUpcoming')
        if is_live is None:
            if is_upcoming or live_content is False:
                is_live = False
        if is_upcoming is None and (live_content or is_live):
            is_upcoming = False
        live_start_time = parse_iso8601(get_first(live_broadcast_details, 'startTimestamp'))
        live_end_time = parse_iso8601(get_first(live_broadcast_details, 'endTimestamp'))
        if not duration and live_end_time and live_start_time:
            duration = live_end_time - live_start_time

        if is_live and self.get_param('live_from_start'):
            self._prepare_live_from_start_formats(formats, video_id, live_start_time, url, webpage_url, smuggled_data)

        formats.extend(self._extract_storyboard(player_responses, duration))

        # Source is given priority since formats that throttle are given lower source_preference
        # When throttling issue is fully fixed, remove this
        self._sort_formats(formats, ('quality', 'res', 'fps', 'hdr:12', 'source', 'codec:vp9.2', 'lang', 'proto'))

        info = {
            'id': video_id,
            'title': video_title,
            'formats': formats,
            'thumbnails': thumbnails,
            # The best thumbnail that we are sure exists. Prevents unnecessary
            # URL checking if user don't care about getting the best possible thumbnail
            'thumbnail': traverse_obj(original_thumbnails, (-1, 'url')),
            'description': video_description,
            'uploader': get_first(video_details, 'author'),
            'uploader_id': self._search_regex(r'/(?:channel|user)/([^/?&#]+)', owner_profile_url, 'uploader id') if owner_profile_url else None,
            'uploader_url': owner_profile_url,
            'channel_id': channel_id,
            'channel_url': format_field(channel_id, template='https://www.youtube.com/channel/%s'),
            'duration': duration,
            'view_count': int_or_none(
                get_first((video_details, microformats), (..., 'viewCount'))
                or search_meta('interactionCount')),
            'average_rating': float_or_none(get_first(video_details, 'averageRating')),
            'age_limit': 18 if (
                get_first(microformats, 'isFamilySafe') is False
                or search_meta('isFamilyFriendly') == 'false'
                or search_meta('og:restrictions:age') == '18+') else 0,
            'webpage_url': webpage_url,
            'categories': [category] if category else None,
            'tags': keywords,
            'playable_in_embed': get_first(playability_statuses, 'playableInEmbed'),
            'is_live': is_live,
            'was_live': (False if is_live or is_upcoming or live_content is False
                         else None if is_live is None or is_upcoming is None
                         else live_content),
            'live_status': 'is_upcoming' if is_upcoming else None,  # rest will be set by YoutubeDL
            'release_timestamp': live_start_time,
        }

        pctr = traverse_obj(player_responses, (..., 'captions', 'playerCaptionsTracklistRenderer'), expected_type=dict)
        if pctr:
            def get_lang_code(track):
                return (remove_start(track.get('vssId') or '', '.').replace('.', '-')
                        or track.get('languageCode'))

            # Converted into dicts to remove duplicates
            captions = {
                get_lang_code(sub): sub
                for sub in traverse_obj(pctr, (..., 'captionTracks', ...), default=[])}
            translation_languages = {
                lang.get('languageCode'): self._get_text(lang.get('languageName'), max_runs=1)
                for lang in traverse_obj(pctr, (..., 'translationLanguages', ...), default=[])}

            def process_language(container, base_url, lang_code, sub_name, query):
                lang_subs = container.setdefault(lang_code, [])
                for fmt in self._SUBTITLE_FORMATS:
                    query.update({
                        'fmt': fmt,
                    })
                    lang_subs.append({
                        'ext': fmt,
                        'url': urljoin('https://www.youtube.com', update_url_query(base_url, query)),
                        'name': sub_name,
                    })

            subtitles, automatic_captions = {}, {}
            for lang_code, caption_track in captions.items():
                base_url = caption_track.get('baseUrl')
                orig_lang = parse_qs(base_url).get('lang', [None])[-1]
                if not base_url:
                    continue
                lang_name = self._get_text(caption_track, 'name', max_runs=1)
                if caption_track.get('kind') != 'asr':
                    if not lang_code:
                        continue
                    process_language(
                        subtitles, base_url, lang_code, lang_name, {})
                    if not caption_track.get('isTranslatable'):
                        continue
                for trans_code, trans_name in translation_languages.items():
                    if not trans_code:
                        continue
                    orig_trans_code = trans_code
                    if caption_track.get('kind') != 'asr':
                        if 'translated_subs' in self._configuration_arg('skip'):
                            continue
                        trans_code += f'-{lang_code}'
                        trans_name += format_field(lang_name, template=' from %s')
                    # Add an "-orig" label to the original language so that it can be distinguished.
                    # The subs are returned without "-orig" as well for compatibility
                    if lang_code == f'a-{orig_trans_code}':
                        process_language(
                            automatic_captions, base_url, f'{trans_code}-orig', f'{trans_name} (Original)', {})
                    # Setting tlang=lang returns damaged subtitles.
                    process_language(automatic_captions, base_url, trans_code, trans_name,
                                     {} if orig_lang == orig_trans_code else {'tlang': trans_code})
            info['automatic_captions'] = automatic_captions
            info['subtitles'] = subtitles

        parsed_url = compat_urllib_parse_urlparse(url)
        for component in [parsed_url.fragment, parsed_url.query]:
            query = compat_parse_qs(component)
            for k, v in query.items():
                for d_k, s_ks in [('start', ('start', 't')), ('end', ('end',))]:
                    d_k += '_time'
                    if d_k not in info and k in s_ks:
                        info[d_k] = parse_duration(query[k][0])

        # Youtube Music Auto-generated description
        if video_description:
            mobj = re.search(r'(?s)(?P<track>[^·\n]+)·(?P<artist>[^\n]+)\n+(?P<album>[^\n]+)(?:.+?℗\s*(?P<release_year>\d{4})(?!\d))?(?:.+?Released on\s*:\s*(?P<release_date>\d{4}-\d{2}-\d{2}))?(.+?\nArtist\s*:\s*(?P<clean_artist>[^\n]+))?.+\nAuto-generated by YouTube\.\s*$', video_description)
            if mobj:
                release_year = mobj.group('release_year')
                release_date = mobj.group('release_date')
                if release_date:
                    release_date = release_date.replace('-', '')
                    if not release_year:
                        release_year = release_date[:4]
                info.update({
                    'album': mobj.group('album'.strip()),
                    'artist': mobj.group('clean_artist') or ', '.join(a.strip() for a in mobj.group('artist').split('·')),
                    'track': mobj.group('track').strip(),
                    'release_date': release_date,
                    'release_year': int_or_none(release_year),
                })

        initial_data = None
        if webpage:
            initial_data = self._extract_yt_initial_variable(
                webpage, self._YT_INITIAL_DATA_RE, video_id,
                'yt initial data')
        if not initial_data:
            query = {'videoId': video_id}
            query.update(self._get_checkok_params())
            initial_data = self._extract_response(
                item_id=video_id, ep='next', fatal=False,
                ytcfg=master_ytcfg, query=query,
                headers=self.generate_api_headers(ytcfg=master_ytcfg),
                note='Downloading initial data API JSON')

        try:
            # This will error if there is no livechat
            initial_data['contents']['twoColumnWatchNextResults']['conversationBar']['liveChatRenderer']['continuations'][0]['reloadContinuationData']['continuation']
            info.setdefault('subtitles', {})['live_chat'] = [{
                'url': 'https://www.youtube.com/watch?v=%s' % video_id,  # url is needed to set cookies
                'video_id': video_id,
                'ext': 'json',
                'protocol': 'youtube_live_chat' if is_live or is_upcoming else 'youtube_live_chat_replay',
            }]
        except (KeyError, IndexError, TypeError):
            pass

        if initial_data:
            info['chapters'] = (
                self._extract_chapters_from_json(initial_data, duration)
                or self._extract_chapters_from_engagement_panel(initial_data, duration)
                or None)

        contents = traverse_obj(
            initial_data, ('contents', 'twoColumnWatchNextResults', 'results', 'results', 'contents'),
            expected_type=list, default=[])

        vpir = get_first(contents, 'videoPrimaryInfoRenderer')
        if vpir:
            stl = vpir.get('superTitleLink')
            if stl:
                stl = self._get_text(stl)
                if try_get(
                        vpir,
                        lambda x: x['superTitleIcon']['iconType']) == 'LOCATION_PIN':
                    info['location'] = stl
                else:
                    mobj = re.search(r'(.+?)\s*S(\d+)\s*•\s*E(\d+)', stl)
                    if mobj:
                        info.update({
                            'series': mobj.group(1),
                            'season_number': int(mobj.group(2)),
                            'episode_number': int(mobj.group(3)),
                        })
            for tlb in (try_get(
                    vpir,
                    lambda x: x['videoActions']['menuRenderer']['topLevelButtons'],
                    list) or []):
                tbr = tlb.get('toggleButtonRenderer') or {}
                for getter, regex in [(
                        lambda x: x['defaultText']['accessibility']['accessibilityData'],
                        r'(?P<count>[\d,]+)\s*(?P<type>(?:dis)?like)'), ([
                            lambda x: x['accessibility'],
                            lambda x: x['accessibilityData']['accessibilityData'],
                        ], r'(?P<type>(?:dis)?like) this video along with (?P<count>[\d,]+) other people')]:
                    label = (try_get(tbr, getter, dict) or {}).get('label')
                    if label:
                        mobj = re.match(regex, label)
                        if mobj:
                            info[mobj.group('type') + '_count'] = str_to_int(mobj.group('count'))
                            break
            sbr_tooltip = try_get(
                vpir, lambda x: x['sentimentBar']['sentimentBarRenderer']['tooltip'])
            if sbr_tooltip:
                like_count, dislike_count = sbr_tooltip.split(' / ')
                info.update({
                    'like_count': str_to_int(like_count),
                    'dislike_count': str_to_int(dislike_count),
                })
        vsir = get_first(contents, 'videoSecondaryInfoRenderer')
        if vsir:
            vor = traverse_obj(vsir, ('owner', 'videoOwnerRenderer'))
            info.update({
                'channel': self._get_text(vor, 'title'),
                'channel_follower_count': self._get_count(vor, 'subscriberCountText')})

            rows = try_get(
                vsir,
                lambda x: x['metadataRowContainer']['metadataRowContainerRenderer']['rows'],
                list) or []
            multiple_songs = False
            for row in rows:
                if try_get(row, lambda x: x['metadataRowRenderer']['hasDividerLine']) is True:
                    multiple_songs = True
                    break
            for row in rows:
                mrr = row.get('metadataRowRenderer') or {}
                mrr_title = mrr.get('title')
                if not mrr_title:
                    continue
                mrr_title = self._get_text(mrr, 'title')
                mrr_contents_text = self._get_text(mrr, ('contents', 0))
                if mrr_title == 'License':
                    info['license'] = mrr_contents_text
                elif not multiple_songs:
                    if mrr_title == 'Album':
                        info['album'] = mrr_contents_text
                    elif mrr_title == 'Artist':
                        info['artist'] = mrr_contents_text
                    elif mrr_title == 'Song':
                        info['track'] = mrr_contents_text

        fallbacks = {
            'channel': 'uploader',
            'channel_id': 'uploader_id',
            'channel_url': 'uploader_url',
        }

        # The upload date for scheduled, live and past live streams / premieres in microformats
        # may be different from the stream date. Although not in UTC, we will prefer it in this case.
        # See: https://github.com/yt-dlp/yt-dlp/pull/2223#issuecomment-1008485139
        upload_date = (
            unified_strdate(get_first(microformats, 'uploadDate'))
            or unified_strdate(search_meta('uploadDate')))
        if not upload_date or (not info.get('is_live') and not info.get('was_live') and info.get('live_status') != 'is_upcoming'):
            upload_date = strftime_or_none(self._extract_time_text(vpir, 'dateText')[0], '%Y%m%d')
        info['upload_date'] = upload_date

        for to, frm in fallbacks.items():
            if not info.get(to):
                info[to] = info.get(frm)

        for s_k, d_k in [('artist', 'creator'), ('track', 'alt_title')]:
            v = info.get(s_k)
            if v:
                info[d_k] = v

        is_private = get_first(video_details, 'isPrivate', expected_type=bool)
        is_unlisted = get_first(microformats, 'isUnlisted', expected_type=bool)
        is_membersonly = None
        is_premium = None
        if initial_data and is_private is not None:
            is_membersonly = False
            is_premium = False
            contents = try_get(initial_data, lambda x: x['contents']['twoColumnWatchNextResults']['results']['results']['contents'], list) or []
            badge_labels = set()
            for content in contents:
                if not isinstance(content, dict):
                    continue
                badge_labels.update(self._extract_badges(content.get('videoPrimaryInfoRenderer')))
            for badge_label in badge_labels:
                if badge_label.lower() == 'members only':
                    is_membersonly = True
                elif badge_label.lower() == 'premium':
                    is_premium = True
                elif badge_label.lower() == 'unlisted':
                    is_unlisted = True

        info['availability'] = self._availability(
            is_private=is_private,
            needs_premium=is_premium,
            needs_subscription=is_membersonly,
            needs_auth=info['age_limit'] >= 18,
            is_unlisted=None if is_private is None else is_unlisted)

        info['__post_extractor'] = self.extract_comments(master_ytcfg, video_id, contents, webpage)

        self.mark_watched(video_id, player_responses)

        return info


class YoutubeTabBaseInfoExtractor(YoutubeBaseInfoExtractor):

    @staticmethod
    def passthrough_smuggled_data(func):
        def _smuggle(entries, smuggled_data):
            for entry in entries:
                # TODO: Convert URL to music.youtube instead.
                # Do we need to passthrough any other smuggled_data?
                entry['url'] = smuggle_url(entry['url'], smuggled_data)
                yield entry

        @functools.wraps(func)
        def wrapper(self, url):
            url, smuggled_data = unsmuggle_url(url, {})
            if self.is_music_url(url):
                smuggled_data['is_music_url'] = True
            info_dict = func(self, url, smuggled_data)
            if smuggled_data and info_dict.get('entries'):
                info_dict['entries'] = _smuggle(info_dict['entries'], smuggled_data)
            return info_dict
        return wrapper

    def _extract_channel_id(self, webpage):
        channel_id = self._html_search_meta(
            'channelId', webpage, 'channel id', default=None)
        if channel_id:
            return channel_id
        channel_url = self._html_search_meta(
            ('og:url', 'al:ios:url', 'al:android:url', 'al:web:url',
             'twitter:url', 'twitter:app:url:iphone', 'twitter:app:url:ipad',
             'twitter:app:url:googleplay'), webpage, 'channel url')
        return self._search_regex(
            r'https?://(?:www\.)?youtube\.com/channel/([^/?#&])+',
            channel_url, 'channel id')

    @staticmethod
    def _extract_basic_item_renderer(item):
        # Modified from _extract_grid_item_renderer
        known_basic_renderers = (
            'playlistRenderer', 'videoRenderer', 'channelRenderer', 'showRenderer', 'reelItemRenderer'
        )
        for key, renderer in item.items():
            if not isinstance(renderer, dict):
                continue
            elif key in known_basic_renderers:
                return renderer
            elif key.startswith('grid') and key.endswith('Renderer'):
                return renderer

    def _grid_entries(self, grid_renderer):
        for item in grid_renderer['items']:
            if not isinstance(item, dict):
                continue
            renderer = self._extract_basic_item_renderer(item)
            if not isinstance(renderer, dict):
                continue
            title = self._get_text(renderer, 'title')

            # playlist
            playlist_id = renderer.get('playlistId')
            if playlist_id:
                yield self.url_result(
                    'https://www.youtube.com/playlist?list=%s' % playlist_id,
                    ie=YoutubeTabIE.ie_key(), video_id=playlist_id,
                    video_title=title)
                continue
            # video
            video_id = renderer.get('videoId')
            if video_id:
                yield self._extract_video(renderer)
                continue
            # channel
            channel_id = renderer.get('channelId')
            if channel_id:
                yield self.url_result(
                    'https://www.youtube.com/channel/%s' % channel_id,
                    ie=YoutubeTabIE.ie_key(), video_title=title)
                continue
            # generic endpoint URL support
            ep_url = urljoin('https://www.youtube.com/', try_get(
                renderer, lambda x: x['navigationEndpoint']['commandMetadata']['webCommandMetadata']['url'],
                compat_str))
            if ep_url:
                for ie in (YoutubeTabIE, YoutubePlaylistIE, YoutubeIE):
                    if ie.suitable(ep_url):
                        yield self.url_result(
                            ep_url, ie=ie.ie_key(), video_id=ie._match_id(ep_url), video_title=title)
                        break

    def _music_reponsive_list_entry(self, renderer):
        video_id = traverse_obj(renderer, ('playlistItemData', 'videoId'))
        if video_id:
            return self.url_result(f'https://music.youtube.com/watch?v={video_id}',
                                   ie=YoutubeIE.ie_key(), video_id=video_id)
        playlist_id = traverse_obj(renderer, ('navigationEndpoint', 'watchEndpoint', 'playlistId'))
        if playlist_id:
            video_id = traverse_obj(renderer, ('navigationEndpoint', 'watchEndpoint', 'videoId'))
            if video_id:
                return self.url_result(f'https://music.youtube.com/watch?v={video_id}&list={playlist_id}',
                                       ie=YoutubeTabIE.ie_key(), video_id=playlist_id)
            return self.url_result(f'https://music.youtube.com/playlist?list={playlist_id}',
                                   ie=YoutubeTabIE.ie_key(), video_id=playlist_id)
        browse_id = traverse_obj(renderer, ('navigationEndpoint', 'browseEndpoint', 'browseId'))
        if browse_id:
            return self.url_result(f'https://music.youtube.com/browse/{browse_id}',
                                   ie=YoutubeTabIE.ie_key(), video_id=browse_id)

    def _shelf_entries_from_content(self, shelf_renderer):
        content = shelf_renderer.get('content')
        if not isinstance(content, dict):
            return
        renderer = content.get('gridRenderer') or content.get('expandedShelfContentsRenderer')
        if renderer:
            # TODO: add support for nested playlists so each shelf is processed
            # as separate playlist
            # TODO: this includes only first N items
            yield from self._grid_entries(renderer)
        renderer = content.get('horizontalListRenderer')
        if renderer:
            # TODO
            pass

    def _shelf_entries(self, shelf_renderer, skip_channels=False):
        ep = try_get(
            shelf_renderer, lambda x: x['endpoint']['commandMetadata']['webCommandMetadata']['url'],
            compat_str)
        shelf_url = urljoin('https://www.youtube.com', ep)
        if shelf_url:
            # Skipping links to another channels, note that checking for
            # endpoint.commandMetadata.webCommandMetadata.webPageTypwebPageType == WEB_PAGE_TYPE_CHANNEL
            # will not work
            if skip_channels and '/channels?' in shelf_url:
                return
            title = self._get_text(shelf_renderer, 'title')
            yield self.url_result(shelf_url, video_title=title)
        # Shelf may not contain shelf URL, fallback to extraction from content
        yield from self._shelf_entries_from_content(shelf_renderer)

    def _playlist_entries(self, video_list_renderer):
        for content in video_list_renderer['contents']:
            if not isinstance(content, dict):
                continue
            renderer = content.get('playlistVideoRenderer') or content.get('playlistPanelVideoRenderer')
            if not isinstance(renderer, dict):
                continue
            video_id = renderer.get('videoId')
            if not video_id:
                continue
            yield self._extract_video(renderer)

    def _rich_entries(self, rich_grid_renderer):
        renderer = try_get(
            rich_grid_renderer, lambda x: x['content']['videoRenderer'], dict) or {}
        video_id = renderer.get('videoId')
        if not video_id:
            return
        yield self._extract_video(renderer)

    def _video_entry(self, video_renderer):
        video_id = video_renderer.get('videoId')
        if video_id:
            return self._extract_video(video_renderer)

    def _hashtag_tile_entry(self, hashtag_tile_renderer):
        url = urljoin('https://youtube.com', traverse_obj(
            hashtag_tile_renderer, ('onTapCommand', 'commandMetadata', 'webCommandMetadata', 'url')))
        if url:
            return self.url_result(
                url, ie=YoutubeTabIE.ie_key(), title=self._get_text(hashtag_tile_renderer, 'hashtag'))

    def _post_thread_entries(self, post_thread_renderer):
        post_renderer = try_get(
            post_thread_renderer, lambda x: x['post']['backstagePostRenderer'], dict)
        if not post_renderer:
            return
        # video attachment
        video_renderer = try_get(
            post_renderer, lambda x: x['backstageAttachment']['videoRenderer'], dict) or {}
        video_id = video_renderer.get('videoId')
        if video_id:
            entry = self._extract_video(video_renderer)
            if entry:
                yield entry
        # playlist attachment
        playlist_id = try_get(
            post_renderer, lambda x: x['backstageAttachment']['playlistRenderer']['playlistId'], compat_str)
        if playlist_id:
            yield self.url_result(
                'https://www.youtube.com/playlist?list=%s' % playlist_id,
                ie=YoutubeTabIE.ie_key(), video_id=playlist_id)
        # inline video links
        runs = try_get(post_renderer, lambda x: x['contentText']['runs'], list) or []
        for run in runs:
            if not isinstance(run, dict):
                continue
            ep_url = try_get(
                run, lambda x: x['navigationEndpoint']['urlEndpoint']['url'], compat_str)
            if not ep_url:
                continue
            if not YoutubeIE.suitable(ep_url):
                continue
            ep_video_id = YoutubeIE._match_id(ep_url)
            if video_id == ep_video_id:
                continue
            yield self.url_result(ep_url, ie=YoutubeIE.ie_key(), video_id=ep_video_id)

    def _post_thread_continuation_entries(self, post_thread_continuation):
        contents = post_thread_continuation.get('contents')
        if not isinstance(contents, list):
            return
        for content in contents:
            renderer = content.get('backstagePostThreadRenderer')
            if not isinstance(renderer, dict):
                continue
            yield from self._post_thread_entries(renderer)

    r''' # unused
    def _rich_grid_entries(self, contents):
        for content in contents:
            video_renderer = try_get(content, lambda x: x['richItemRenderer']['content']['videoRenderer'], dict)
            if video_renderer:
                entry = self._video_entry(video_renderer)
                if entry:
                    yield entry
    '''

    def _extract_entries(self, parent_renderer, continuation_list):
        # continuation_list is modified in-place with continuation_list = [continuation_token]
        continuation_list[:] = [None]
        contents = try_get(parent_renderer, lambda x: x['contents'], list) or []
        for content in contents:
            if not isinstance(content, dict):
                continue
            is_renderer = traverse_obj(
                content, 'itemSectionRenderer', 'musicShelfRenderer', 'musicShelfContinuation',
                expected_type=dict)
            if not is_renderer:
                renderer = content.get('richItemRenderer')
                if renderer:
                    for entry in self._rich_entries(renderer):
                        yield entry
                    continuation_list[0] = self._extract_continuation(parent_renderer)
                continue
            isr_contents = try_get(is_renderer, lambda x: x['contents'], list) or []
            for isr_content in isr_contents:
                if not isinstance(isr_content, dict):
                    continue

                known_renderers = {
                    'playlistVideoListRenderer': self._playlist_entries,
                    'gridRenderer': self._grid_entries,
                    'reelShelfRenderer': self._grid_entries,
                    'shelfRenderer': self._shelf_entries,
                    'musicResponsiveListItemRenderer': lambda x: [self._music_reponsive_list_entry(x)],
                    'backstagePostThreadRenderer': self._post_thread_entries,
                    'videoRenderer': lambda x: [self._video_entry(x)],
                    'playlistRenderer': lambda x: self._grid_entries({'items': [{'playlistRenderer': x}]}),
                    'channelRenderer': lambda x: self._grid_entries({'items': [{'channelRenderer': x}]}),
                    'hashtagTileRenderer': lambda x: [self._hashtag_tile_entry(x)]
                }
                for key, renderer in isr_content.items():
                    if key not in known_renderers:
                        continue
                    for entry in known_renderers[key](renderer):
                        if entry:
                            yield entry
                    continuation_list[0] = self._extract_continuation(renderer)
                    break

            if not continuation_list[0]:
                continuation_list[0] = self._extract_continuation(is_renderer)

        if not continuation_list[0]:
            continuation_list[0] = self._extract_continuation(parent_renderer)

    def _entries(self, tab, item_id, ytcfg, account_syncid, visitor_data):
        continuation_list = [None]
        extract_entries = lambda x: self._extract_entries(x, continuation_list)
        tab_content = try_get(tab, lambda x: x['content'], dict)
        if not tab_content:
            return
        parent_renderer = (
            try_get(tab_content, lambda x: x['sectionListRenderer'], dict)
            or try_get(tab_content, lambda x: x['richGridRenderer'], dict) or {})
        yield from extract_entries(parent_renderer)
        continuation = continuation_list[0]

        for page_num in itertools.count(1):
            if not continuation:
                break
            headers = self.generate_api_headers(
                ytcfg=ytcfg, account_syncid=account_syncid, visitor_data=visitor_data)
            response = self._extract_response(
                item_id=f'{item_id} page {page_num}',
                query=continuation, headers=headers, ytcfg=ytcfg,
                check_get_keys=('continuationContents', 'onResponseReceivedActions', 'onResponseReceivedEndpoints'))

            if not response:
                break
            # Extracting updated visitor data is required to prevent an infinite extraction loop in some cases
            # See: https://github.com/ytdl-org/youtube-dl/issues/28702
            visitor_data = self._extract_visitor_data(response) or visitor_data

            known_continuation_renderers = {
                'playlistVideoListContinuation': self._playlist_entries,
                'gridContinuation': self._grid_entries,
                'itemSectionContinuation': self._post_thread_continuation_entries,
                'sectionListContinuation': extract_entries,  # for feeds
            }
            continuation_contents = try_get(
                response, lambda x: x['continuationContents'], dict) or {}
            continuation_renderer = None
            for key, value in continuation_contents.items():
                if key not in known_continuation_renderers:
                    continue
                continuation_renderer = value
                continuation_list = [None]
                yield from known_continuation_renderers[key](continuation_renderer)
                continuation = continuation_list[0] or self._extract_continuation(continuation_renderer)
                break
            if continuation_renderer:
                continue

            known_renderers = {
                'videoRenderer': (self._grid_entries, 'items'),  # for membership tab
                'gridPlaylistRenderer': (self._grid_entries, 'items'),
                'gridVideoRenderer': (self._grid_entries, 'items'),
                'gridChannelRenderer': (self._grid_entries, 'items'),
                'playlistVideoRenderer': (self._playlist_entries, 'contents'),
                'itemSectionRenderer': (extract_entries, 'contents'),  # for feeds
                'richItemRenderer': (extract_entries, 'contents'),  # for hashtag
                'backstagePostThreadRenderer': (self._post_thread_continuation_entries, 'contents')
            }
            on_response_received = dict_get(response, ('onResponseReceivedActions', 'onResponseReceivedEndpoints'))
            continuation_items = try_get(
                on_response_received, lambda x: x[0]['appendContinuationItemsAction']['continuationItems'], list)
            continuation_item = try_get(continuation_items, lambda x: x[0], dict) or {}
            video_items_renderer = None
            for key, value in continuation_item.items():
                if key not in known_renderers:
                    continue
                video_items_renderer = {known_renderers[key][1]: continuation_items}
                continuation_list = [None]
                yield from known_renderers[key][0](video_items_renderer)
                continuation = continuation_list[0] or self._extract_continuation(video_items_renderer)
                break
            if video_items_renderer:
                continue
            break

    @staticmethod
    def _extract_selected_tab(tabs, fatal=True):
        for tab in tabs:
            renderer = dict_get(tab, ('tabRenderer', 'expandableTabRenderer')) or {}
            if renderer.get('selected') is True:
                return renderer
        else:
            if fatal:
                raise ExtractorError('Unable to find selected tab')

    def _extract_uploader(self, data):
        uploader = {}
        renderer = self._extract_sidebar_info_renderer(data, 'playlistSidebarSecondaryInfoRenderer') or {}
        owner = try_get(
            renderer, lambda x: x['videoOwner']['videoOwnerRenderer']['title']['runs'][0], dict)
        if owner:
            owner_text = owner.get('text')
            uploader['uploader'] = self._search_regex(
                r'^by (.+) and \d+ others?$', owner_text, 'uploader', default=owner_text)
            uploader['uploader_id'] = try_get(
                owner, lambda x: x['navigationEndpoint']['browseEndpoint']['browseId'], compat_str)
            uploader['uploader_url'] = urljoin(
                'https://www.youtube.com/',
                try_get(owner, lambda x: x['navigationEndpoint']['browseEndpoint']['canonicalBaseUrl'], compat_str))
        return {k: v for k, v in uploader.items() if v is not None}

    def _extract_from_tabs(self, item_id, ytcfg, data, tabs):
        playlist_id = title = description = channel_url = channel_name = channel_id = None
        tags = []

        selected_tab = self._extract_selected_tab(tabs)
        primary_sidebar_renderer = self._extract_sidebar_info_renderer(data, 'playlistSidebarPrimaryInfoRenderer')
        renderer = try_get(
            data, lambda x: x['metadata']['channelMetadataRenderer'], dict)
        if renderer:
            channel_name = renderer.get('title')
            channel_url = renderer.get('channelUrl')
            channel_id = renderer.get('externalId')
        else:
            renderer = try_get(
                data, lambda x: x['metadata']['playlistMetadataRenderer'], dict)

        if renderer:
            title = renderer.get('title')
            description = renderer.get('description', '')
            playlist_id = channel_id
            tags = renderer.get('keywords', '').split()

        # We can get the uncropped banner/avatar by replacing the crop params with '=s0'
        # See: https://github.com/yt-dlp/yt-dlp/issues/2237#issuecomment-1013694714
        def _get_uncropped(url):
            return url_or_none((url or '').split('=')[0] + '=s0')

        avatar_thumbnails = self._extract_thumbnails(renderer, 'avatar')
        if avatar_thumbnails:
            uncropped_avatar = _get_uncropped(avatar_thumbnails[0]['url'])
            if uncropped_avatar:
                avatar_thumbnails.append({
                    'url': uncropped_avatar,
                    'id': 'avatar_uncropped',
                    'preference': 1
                })

        channel_banners = self._extract_thumbnails(
            data, ('header', ..., ['banner', 'mobileBanner', 'tvBanner']))
        for banner in channel_banners:
            banner['preference'] = -10

        if channel_banners:
            uncropped_banner = _get_uncropped(channel_banners[0]['url'])
            if uncropped_banner:
                channel_banners.append({
                    'url': uncropped_banner,
                    'id': 'banner_uncropped',
                    'preference': -5
                })

        primary_thumbnails = self._extract_thumbnails(
            primary_sidebar_renderer, ('thumbnailRenderer', ('playlistVideoThumbnailRenderer', 'playlistCustomThumbnailRenderer'), 'thumbnail'))

        if playlist_id is None:
            playlist_id = item_id

        playlist_stats = traverse_obj(primary_sidebar_renderer, 'stats')
        last_updated_unix, _ = self._extract_time_text(playlist_stats, 2)
        if title is None:
            title = self._get_text(data, ('header', 'hashtagHeaderRenderer', 'hashtag')) or playlist_id
        title += format_field(selected_tab, 'title', ' - %s')
        title += format_field(selected_tab, 'expandedText', ' - %s')

        metadata = {
            'playlist_id': playlist_id,
            'playlist_title': title,
            'playlist_description': description,
            'uploader': channel_name,
            'uploader_id': channel_id,
            'uploader_url': channel_url,
            'thumbnails': primary_thumbnails + avatar_thumbnails + channel_banners,
            'tags': tags,
            'view_count': self._get_count(playlist_stats, 1),
            'availability': self._extract_availability(data),
            'modified_date': strftime_or_none(last_updated_unix, '%Y%m%d'),
            'playlist_count': self._get_count(playlist_stats, 0),
            'channel_follower_count': self._get_count(data, ('header', ..., 'subscriberCountText')),
        }
        if not channel_id:
            metadata.update(self._extract_uploader(data))
        metadata.update({
            'channel': metadata['uploader'],
            'channel_id': metadata['uploader_id'],
            'channel_url': metadata['uploader_url']})
        return self.playlist_result(
            self._entries(
                selected_tab, playlist_id, ytcfg,
                self._extract_account_syncid(ytcfg, data),
                self._extract_visitor_data(data, ytcfg)),
            **metadata)

    def _extract_inline_playlist(self, playlist, playlist_id, data, ytcfg):
        first_id = last_id = response = None
        for page_num in itertools.count(1):
            videos = list(self._playlist_entries(playlist))
            if not videos:
                return
            start = next((i for i, v in enumerate(videos) if v['id'] == last_id), -1) + 1
            if start >= len(videos):
                return
            for video in videos[start:]:
                yield video
            first_id = first_id or videos[0]['id']
            last_id = videos[-1]['id']
            watch_endpoint = try_get(
                playlist, lambda x: x['contents'][-1]['playlistPanelVideoRenderer']['navigationEndpoint']['watchEndpoint'])
            headers = self.generate_api_headers(
                ytcfg=ytcfg, account_syncid=self._extract_account_syncid(ytcfg, data),
                visitor_data=self._extract_visitor_data(response, data, ytcfg))
            query = {
                'playlistId': playlist_id,
                'videoId': watch_endpoint.get('videoId') or last_id,
                'index': watch_endpoint.get('index') or len(videos),
                'params': watch_endpoint.get('params') or 'OAE%3D'
            }
            response = self._extract_response(
                item_id='%s page %d' % (playlist_id, page_num),
                query=query, ep='next', headers=headers, ytcfg=ytcfg,
                check_get_keys='contents'
            )
            playlist = try_get(
                response, lambda x: x['contents']['twoColumnWatchNextResults']['playlist']['playlist'], dict)

    def _extract_from_playlist(self, item_id, url, data, playlist, ytcfg):
        title = playlist.get('title') or try_get(
            data, lambda x: x['titleText']['simpleText'], compat_str)
        playlist_id = playlist.get('playlistId') or item_id

        # Delegating everything except mix playlists to regular tab-based playlist URL
        playlist_url = urljoin(url, try_get(
            playlist, lambda x: x['endpoint']['commandMetadata']['webCommandMetadata']['url'],
            compat_str))

        # Some playlists are unviewable but YouTube still provides a link to the (broken) playlist page [1]
        # [1] MLCT, RLTDwFCb4jeqaKWnciAYM-ZVHg
        is_known_unviewable = re.fullmatch(r'MLCT|RLTD[\w-]{22}', playlist_id)

        if playlist_url and playlist_url != url and not is_known_unviewable:
            return self.url_result(
                playlist_url, ie=YoutubeTabIE.ie_key(), video_id=playlist_id,
                video_title=title)

        return self.playlist_result(
            self._extract_inline_playlist(playlist, playlist_id, data, ytcfg),
            playlist_id=playlist_id, playlist_title=title)

    def _extract_availability(self, data):
        """
        Gets the availability of a given playlist/tab.
        Note: Unless YouTube tells us explicitly, we do not assume it is public
        @param data: response
        """
        is_private = is_unlisted = None
        renderer = self._extract_sidebar_info_renderer(data, 'playlistSidebarPrimaryInfoRenderer') or {}
        badge_labels = self._extract_badges(renderer)

        # Personal playlists, when authenticated, have a dropdown visibility selector instead of a badge
        privacy_dropdown_entries = try_get(
            renderer, lambda x: x['privacyForm']['dropdownFormFieldRenderer']['dropdown']['dropdownRenderer']['entries'], list) or []
        for renderer_dict in privacy_dropdown_entries:
            is_selected = try_get(
                renderer_dict, lambda x: x['privacyDropdownItemRenderer']['isSelected'], bool) or False
            if not is_selected:
                continue
            label = self._get_text(renderer_dict, ('privacyDropdownItemRenderer', 'label'))
            if label:
                badge_labels.add(label.lower())
                break

        for badge_label in badge_labels:
            if badge_label == 'unlisted':
                is_unlisted = True
            elif badge_label == 'private':
                is_private = True
            elif badge_label == 'public':
                is_unlisted = is_private = False
        return self._availability(is_private, False, False, False, is_unlisted)

    @staticmethod
    def _extract_sidebar_info_renderer(data, info_renderer, expected_type=dict):
        sidebar_renderer = try_get(
            data, lambda x: x['sidebar']['playlistSidebarRenderer']['items'], list) or []
        for item in sidebar_renderer:
            renderer = try_get(item, lambda x: x[info_renderer], expected_type)
            if renderer:
                return renderer

    def _reload_with_unavailable_videos(self, item_id, data, ytcfg):
        """
        Get playlist with unavailable videos if the 'show unavailable videos' button exists.
        """
        browse_id = params = None
        renderer = self._extract_sidebar_info_renderer(data, 'playlistSidebarPrimaryInfoRenderer')
        if not renderer:
            return
        menu_renderer = try_get(
            renderer, lambda x: x['menu']['menuRenderer']['items'], list) or []
        for menu_item in menu_renderer:
            if not isinstance(menu_item, dict):
                continue
            nav_item_renderer = menu_item.get('menuNavigationItemRenderer')
            text = try_get(
                nav_item_renderer, lambda x: x['text']['simpleText'], compat_str)
            if not text or text.lower() != 'show unavailable videos':
                continue
            browse_endpoint = try_get(
                nav_item_renderer, lambda x: x['navigationEndpoint']['browseEndpoint'], dict) or {}
            browse_id = browse_endpoint.get('browseId')
            params = browse_endpoint.get('params')
            break

        headers = self.generate_api_headers(
            ytcfg=ytcfg, account_syncid=self._extract_account_syncid(ytcfg, data),
            visitor_data=self._extract_visitor_data(data, ytcfg))
        query = {
            'params': params or 'wgYCCAA=',
            'browseId': browse_id or 'VL%s' % item_id
        }
        return self._extract_response(
            item_id=item_id, headers=headers, query=query,
            check_get_keys='contents', fatal=False, ytcfg=ytcfg,
            note='Downloading API JSON with unavailable videos')

    @property
    def skip_webpage(self):
        return 'webpage' in self._configuration_arg('skip', ie_key=YoutubeTabIE.ie_key())

    def _extract_webpage(self, url, item_id, fatal=True):
        retries = self.get_param('extractor_retries', 3)
        count = -1
        webpage = data = last_error = None
        while count < retries:
            count += 1
            # Sometimes youtube returns a webpage with incomplete ytInitialData
            # See: https://github.com/yt-dlp/yt-dlp/issues/116
            if last_error:
                self.report_warning('%s. Retrying ...' % last_error)
            try:
                webpage = self._download_webpage(
                    url, item_id,
                    note='Downloading webpage%s' % (' (retry #%d)' % count if count else '',))
                data = self.extract_yt_initial_data(item_id, webpage or '', fatal=fatal) or {}
            except ExtractorError as e:
                if isinstance(e.cause, network_exceptions):
                    if not isinstance(e.cause, compat_HTTPError) or e.cause.code not in (403, 429):
                        last_error = error_to_compat_str(e.cause or e.msg)
                        if count < retries:
                            continue
                if fatal:
                    raise
                self.report_warning(error_to_compat_str(e))
                break
            else:
                try:
                    self._extract_and_report_alerts(data)
                except ExtractorError as e:
                    if fatal:
                        raise
                    self.report_warning(error_to_compat_str(e))
                    break

                if dict_get(data, ('contents', 'currentVideoEndpoint', 'onResponseReceivedActions')):
                    break

                last_error = 'Incomplete yt initial data received'
                if count >= retries:
                    if fatal:
                        raise ExtractorError(last_error)
                    self.report_warning(last_error)
                    break

        return webpage, data

    def _report_playlist_authcheck(self, ytcfg, fatal=True):
        """Use if failed to extract ytcfg (and data) from initial webpage"""
        if not ytcfg and self.is_authenticated:
            msg = 'Playlists that require authentication may not extract correctly without a successful webpage download'
            if 'authcheck' not in self._configuration_arg('skip', ie_key=YoutubeTabIE.ie_key()) and fatal:
                raise ExtractorError(
                    f'{msg}. If you are not downloading private content, or '
                    'your cookies are only for the first account and channel,'
                    ' pass "--extractor-args youtubetab:skip=authcheck" to skip this check',
                    expected=True)
            self.report_warning(msg, only_once=True)

    def _extract_data(self, url, item_id, ytcfg=None, fatal=True, webpage_fatal=False, default_client='web'):
        data = None
        if not self.skip_webpage:
            webpage, data = self._extract_webpage(url, item_id, fatal=webpage_fatal)
            ytcfg = ytcfg or self.extract_ytcfg(item_id, webpage)
            # Reject webpage data if redirected to home page without explicitly requesting
            selected_tab = self._extract_selected_tab(traverse_obj(
                data, ('contents', 'twoColumnBrowseResultsRenderer', 'tabs'), expected_type=list, default=[]), fatal=False) or {}
            if (url != 'https://www.youtube.com/feed/recommended'
                    and selected_tab.get('tabIdentifier') == 'FEwhat_to_watch'  # Home page
                    and 'no-youtube-channel-redirect' not in self.get_param('compat_opts', [])):
                msg = 'The channel/playlist does not exist and the URL redirected to youtube.com home page'
                if fatal:
                    raise ExtractorError(msg, expected=True)
                self.report_warning(msg, only_once=True)
        if not data:
            self._report_playlist_authcheck(ytcfg, fatal=fatal)
            data = self._extract_tab_endpoint(url, item_id, ytcfg, fatal=fatal, default_client=default_client)
        return data, ytcfg

    def _extract_tab_endpoint(self, url, item_id, ytcfg=None, fatal=True, default_client='web'):
        headers = self.generate_api_headers(ytcfg=ytcfg, default_client=default_client)
        resolve_response = self._extract_response(
            item_id=item_id, query={'url': url}, check_get_keys='endpoint', headers=headers, ytcfg=ytcfg, fatal=fatal,
            ep='navigation/resolve_url', note='Downloading API parameters API JSON', default_client=default_client)
        endpoints = {'browseEndpoint': 'browse', 'watchEndpoint': 'next'}
        for ep_key, ep in endpoints.items():
            params = try_get(resolve_response, lambda x: x['endpoint'][ep_key], dict)
            if params:
                return self._extract_response(
                    item_id=item_id, query=params, ep=ep, headers=headers,
                    ytcfg=ytcfg, fatal=fatal, default_client=default_client,
                    check_get_keys=('contents', 'currentVideoEndpoint', 'onResponseReceivedActions'))
        err_note = 'Failed to resolve url (does the playlist exist?)'
        if fatal:
            raise ExtractorError(err_note, expected=True)
        self.report_warning(err_note, item_id)

    _SEARCH_PARAMS = None

    def _search_results(self, query, params=NO_DEFAULT, default_client='web'):
        data = {'query': query}
        if params is NO_DEFAULT:
            params = self._SEARCH_PARAMS
        if params:
            data['params'] = params

        content_keys = (
            ('contents', 'twoColumnSearchResultsRenderer', 'primaryContents', 'sectionListRenderer', 'contents'),
            ('onResponseReceivedCommands', 0, 'appendContinuationItemsAction', 'continuationItems'),
            # ytmusic search
            ('contents', 'tabbedSearchResultsRenderer', 'tabs', 0, 'tabRenderer', 'content', 'sectionListRenderer', 'contents'),
            ('continuationContents', ),
        )
        display_id = f'query "{query}"'
        check_get_keys = tuple({keys[0] for keys in content_keys})
        ytcfg = self._download_ytcfg(default_client, display_id) if not self.skip_webpage else {}
        self._report_playlist_authcheck(ytcfg, fatal=False)

        continuation_list = [None]
        search = None
        for page_num in itertools.count(1):
            data.update(continuation_list[0] or {})
            headers = self.generate_api_headers(
                ytcfg=ytcfg, visitor_data=self._extract_visitor_data(search), default_client=default_client)
            search = self._extract_response(
                item_id=f'{display_id} page {page_num}', ep='search', query=data,
                default_client=default_client, check_get_keys=check_get_keys, ytcfg=ytcfg, headers=headers)
            slr_contents = traverse_obj(search, *content_keys)
            yield from self._extract_entries({'contents': list(variadic(slr_contents))}, continuation_list)
            if not continuation_list[0]:
                break


class YoutubeTabIE(YoutubeTabBaseInfoExtractor):
    IE_DESC = 'YouTube Tabs'
    _VALID_URL = r'''(?x:
        https?://
            (?:\w+\.)?
            (?:
                youtube(?:kids)?\.com|
                %(invidious)s
            )/
            (?:
                (?P<channel_type>channel|c|user|browse)/|
                (?P<not_channel>
                    feed/|hashtag/|
                    (?:playlist|watch)\?.*?\blist=
                )|
                (?!(?:%(reserved_names)s)\b)  # Direct URLs
            )
            (?P<id>[^/?\#&]+)
    )''' % {
        'reserved_names': YoutubeBaseInfoExtractor._RESERVED_NAMES,
        'invidious': '|'.join(YoutubeBaseInfoExtractor._INVIDIOUS_SITES),
    }
    IE_NAME = 'youtube:tab'

    _TESTS = [{
        'note': 'playlists, multipage',
        'url': 'https://www.youtube.com/c/ИгорьКлейнер/playlists?view=1&flow=grid',
        'playlist_mincount': 94,
        'info_dict': {
            'id': 'UCqj7Cz7revf5maW9g5pgNcg',
            'title': 'Igor Kleiner - Playlists',
            'description': 'md5:be97ee0f14ee314f1f002cf187166ee2',
            'uploader': 'Igor Kleiner',
            'uploader_id': 'UCqj7Cz7revf5maW9g5pgNcg',
            'channel': 'Igor Kleiner',
            'channel_id': 'UCqj7Cz7revf5maW9g5pgNcg',
            'tags': ['"критическое', 'мышление"', '"наука', 'просто"', 'математика', '"анализ', 'данных"'],
            'channel_url': 'https://www.youtube.com/channel/UCqj7Cz7revf5maW9g5pgNcg',
            'uploader_url': 'https://www.youtube.com/channel/UCqj7Cz7revf5maW9g5pgNcg',
            'channel_follower_count': int
        },
    }, {
        'note': 'playlists, multipage, different order',
        'url': 'https://www.youtube.com/user/igorkle1/playlists?view=1&sort=dd',
        'playlist_mincount': 94,
        'info_dict': {
            'id': 'UCqj7Cz7revf5maW9g5pgNcg',
            'title': 'Igor Kleiner - Playlists',
            'description': 'md5:be97ee0f14ee314f1f002cf187166ee2',
            'uploader_id': 'UCqj7Cz7revf5maW9g5pgNcg',
            'uploader': 'Igor Kleiner',
            'uploader_url': 'https://www.youtube.com/channel/UCqj7Cz7revf5maW9g5pgNcg',
            'tags': ['"критическое', 'мышление"', '"наука', 'просто"', 'математика', '"анализ', 'данных"'],
            'channel_id': 'UCqj7Cz7revf5maW9g5pgNcg',
            'channel': 'Igor Kleiner',
            'channel_url': 'https://www.youtube.com/channel/UCqj7Cz7revf5maW9g5pgNcg',
            'channel_follower_count': int
        },
    }, {
        'note': 'playlists, series',
        'url': 'https://www.youtube.com/c/3blue1brown/playlists?view=50&sort=dd&shelf_id=3',
        'playlist_mincount': 5,
        'info_dict': {
            'id': 'UCYO_jab_esuFRV4b17AJtAw',
            'title': '3Blue1Brown - Playlists',
            'description': 'md5:e1384e8a133307dd10edee76e875d62f',
            'uploader_id': 'UCYO_jab_esuFRV4b17AJtAw',
            'uploader': '3Blue1Brown',
            'channel_url': 'https://www.youtube.com/channel/UCYO_jab_esuFRV4b17AJtAw',
            'uploader_url': 'https://www.youtube.com/channel/UCYO_jab_esuFRV4b17AJtAw',
            'channel': '3Blue1Brown',
            'channel_id': 'UCYO_jab_esuFRV4b17AJtAw',
            'tags': ['Mathematics'],
            'channel_follower_count': int
        },
    }, {
        'note': 'playlists, singlepage',
        'url': 'https://www.youtube.com/user/ThirstForScience/playlists',
        'playlist_mincount': 4,
        'info_dict': {
            'id': 'UCAEtajcuhQ6an9WEzY9LEMQ',
            'title': 'ThirstForScience - Playlists',
            'description': 'md5:609399d937ea957b0f53cbffb747a14c',
            'uploader': 'ThirstForScience',
            'uploader_id': 'UCAEtajcuhQ6an9WEzY9LEMQ',
            'uploader_url': 'https://www.youtube.com/channel/UCAEtajcuhQ6an9WEzY9LEMQ',
            'channel_url': 'https://www.youtube.com/channel/UCAEtajcuhQ6an9WEzY9LEMQ',
            'channel_id': 'UCAEtajcuhQ6an9WEzY9LEMQ',
            'tags': 'count:13',
            'channel': 'ThirstForScience',
            'channel_follower_count': int
        }
    }, {
        'url': 'https://www.youtube.com/c/ChristophLaimer/playlists',
        'only_matching': True,
    }, {
        'note': 'basic, single video playlist',
        'url': 'https://www.youtube.com/playlist?list=PL4lCao7KL_QFVb7Iudeipvc2BCavECqzc',
        'info_dict': {
            'uploader_id': 'UCmlqkdCBesrv2Lak1mF_MxA',
            'uploader': 'Sergey M.',
            'id': 'PL4lCao7KL_QFVb7Iudeipvc2BCavECqzc',
            'title': 'youtube-dl public playlist',
            'description': '',
            'tags': [],
            'view_count': int,
            'modified_date': '20201130',
            'channel': 'Sergey M.',
            'channel_id': 'UCmlqkdCBesrv2Lak1mF_MxA',
            'uploader_url': 'https://www.youtube.com/channel/UCmlqkdCBesrv2Lak1mF_MxA',
            'channel_url': 'https://www.youtube.com/channel/UCmlqkdCBesrv2Lak1mF_MxA',
        },
        'playlist_count': 1,
    }, {
        'note': 'empty playlist',
        'url': 'https://www.youtube.com/playlist?list=PL4lCao7KL_QFodcLWhDpGCYnngnHtQ-Xf',
        'info_dict': {
            'uploader_id': 'UCmlqkdCBesrv2Lak1mF_MxA',
            'uploader': 'Sergey M.',
            'id': 'PL4lCao7KL_QFodcLWhDpGCYnngnHtQ-Xf',
            'title': 'youtube-dl empty playlist',
            'tags': [],
            'channel': 'Sergey M.',
            'description': '',
            'modified_date': '20160902',
            'channel_id': 'UCmlqkdCBesrv2Lak1mF_MxA',
            'channel_url': 'https://www.youtube.com/channel/UCmlqkdCBesrv2Lak1mF_MxA',
            'uploader_url': 'https://www.youtube.com/channel/UCmlqkdCBesrv2Lak1mF_MxA',
        },
        'playlist_count': 0,
    }, {
        'note': 'Home tab',
        'url': 'https://www.youtube.com/channel/UCKfVa3S1e4PHvxWcwyMMg8w/featured',
        'info_dict': {
            'id': 'UCKfVa3S1e4PHvxWcwyMMg8w',
            'title': 'lex will - Home',
            'description': 'md5:2163c5d0ff54ed5f598d6a7e6211e488',
            'uploader': 'lex will',
            'uploader_id': 'UCKfVa3S1e4PHvxWcwyMMg8w',
            'channel': 'lex will',
            'tags': ['bible', 'history', 'prophesy'],
            'uploader_url': 'https://www.youtube.com/channel/UCKfVa3S1e4PHvxWcwyMMg8w',
            'channel_url': 'https://www.youtube.com/channel/UCKfVa3S1e4PHvxWcwyMMg8w',
            'channel_id': 'UCKfVa3S1e4PHvxWcwyMMg8w',
            'channel_follower_count': int
        },
        'playlist_mincount': 2,
    }, {
        'note': 'Videos tab',
        'url': 'https://www.youtube.com/channel/UCKfVa3S1e4PHvxWcwyMMg8w/videos',
        'info_dict': {
            'id': 'UCKfVa3S1e4PHvxWcwyMMg8w',
            'title': 'lex will - Videos',
            'description': 'md5:2163c5d0ff54ed5f598d6a7e6211e488',
            'uploader': 'lex will',
            'uploader_id': 'UCKfVa3S1e4PHvxWcwyMMg8w',
            'tags': ['bible', 'history', 'prophesy'],
            'channel_url': 'https://www.youtube.com/channel/UCKfVa3S1e4PHvxWcwyMMg8w',
            'channel_id': 'UCKfVa3S1e4PHvxWcwyMMg8w',
            'uploader_url': 'https://www.youtube.com/channel/UCKfVa3S1e4PHvxWcwyMMg8w',
            'channel': 'lex will',
            'channel_follower_count': int
        },
        'playlist_mincount': 975,
    }, {
        'note': 'Videos tab, sorted by popular',
        'url': 'https://www.youtube.com/channel/UCKfVa3S1e4PHvxWcwyMMg8w/videos?view=0&sort=p&flow=grid',
        'info_dict': {
            'id': 'UCKfVa3S1e4PHvxWcwyMMg8w',
            'title': 'lex will - Videos',
            'description': 'md5:2163c5d0ff54ed5f598d6a7e6211e488',
            'uploader': 'lex will',
            'uploader_id': 'UCKfVa3S1e4PHvxWcwyMMg8w',
            'channel_id': 'UCKfVa3S1e4PHvxWcwyMMg8w',
            'uploader_url': 'https://www.youtube.com/channel/UCKfVa3S1e4PHvxWcwyMMg8w',
            'channel': 'lex will',
            'tags': ['bible', 'history', 'prophesy'],
            'channel_url': 'https://www.youtube.com/channel/UCKfVa3S1e4PHvxWcwyMMg8w',
            'channel_follower_count': int
        },
        'playlist_mincount': 199,
    }, {
        'note': 'Playlists tab',
        'url': 'https://www.youtube.com/channel/UCKfVa3S1e4PHvxWcwyMMg8w/playlists',
        'info_dict': {
            'id': 'UCKfVa3S1e4PHvxWcwyMMg8w',
            'title': 'lex will - Playlists',
            'description': 'md5:2163c5d0ff54ed5f598d6a7e6211e488',
            'uploader': 'lex will',
            'uploader_id': 'UCKfVa3S1e4PHvxWcwyMMg8w',
            'uploader_url': 'https://www.youtube.com/channel/UCKfVa3S1e4PHvxWcwyMMg8w',
            'channel': 'lex will',
            'channel_url': 'https://www.youtube.com/channel/UCKfVa3S1e4PHvxWcwyMMg8w',
            'channel_id': 'UCKfVa3S1e4PHvxWcwyMMg8w',
            'tags': ['bible', 'history', 'prophesy'],
            'channel_follower_count': int
        },
        'playlist_mincount': 17,
    }, {
        'note': 'Community tab',
        'url': 'https://www.youtube.com/channel/UCKfVa3S1e4PHvxWcwyMMg8w/community',
        'info_dict': {
            'id': 'UCKfVa3S1e4PHvxWcwyMMg8w',
            'title': 'lex will - Community',
            'description': 'md5:2163c5d0ff54ed5f598d6a7e6211e488',
            'uploader': 'lex will',
            'uploader_id': 'UCKfVa3S1e4PHvxWcwyMMg8w',
            'uploader_url': 'https://www.youtube.com/channel/UCKfVa3S1e4PHvxWcwyMMg8w',
            'channel': 'lex will',
            'channel_url': 'https://www.youtube.com/channel/UCKfVa3S1e4PHvxWcwyMMg8w',
            'channel_id': 'UCKfVa3S1e4PHvxWcwyMMg8w',
            'tags': ['bible', 'history', 'prophesy'],
            'channel_follower_count': int
        },
        'playlist_mincount': 18,
    }, {
        'note': 'Channels tab',
        'url': 'https://www.youtube.com/channel/UCKfVa3S1e4PHvxWcwyMMg8w/channels',
        'info_dict': {
            'id': 'UCKfVa3S1e4PHvxWcwyMMg8w',
            'title': 'lex will - Channels',
            'description': 'md5:2163c5d0ff54ed5f598d6a7e6211e488',
            'uploader': 'lex will',
            'uploader_id': 'UCKfVa3S1e4PHvxWcwyMMg8w',
            'uploader_url': 'https://www.youtube.com/channel/UCKfVa3S1e4PHvxWcwyMMg8w',
            'channel': 'lex will',
            'channel_url': 'https://www.youtube.com/channel/UCKfVa3S1e4PHvxWcwyMMg8w',
            'channel_id': 'UCKfVa3S1e4PHvxWcwyMMg8w',
            'tags': ['bible', 'history', 'prophesy'],
            'channel_follower_count': int
        },
        'playlist_mincount': 12,
    }, {
        'note': 'Search tab',
        'url': 'https://www.youtube.com/c/3blue1brown/search?query=linear%20algebra',
        'playlist_mincount': 40,
        'info_dict': {
            'id': 'UCYO_jab_esuFRV4b17AJtAw',
            'title': '3Blue1Brown - Search - linear algebra',
            'description': 'md5:e1384e8a133307dd10edee76e875d62f',
            'uploader': '3Blue1Brown',
            'uploader_id': 'UCYO_jab_esuFRV4b17AJtAw',
            'channel_url': 'https://www.youtube.com/channel/UCYO_jab_esuFRV4b17AJtAw',
            'uploader_url': 'https://www.youtube.com/channel/UCYO_jab_esuFRV4b17AJtAw',
            'tags': ['Mathematics'],
            'channel': '3Blue1Brown',
            'channel_id': 'UCYO_jab_esuFRV4b17AJtAw',
            'channel_follower_count': int
        },
    }, {
        'url': 'https://invidio.us/channel/UCmlqkdCBesrv2Lak1mF_MxA',
        'only_matching': True,
    }, {
        'url': 'https://www.youtubekids.com/channel/UCmlqkdCBesrv2Lak1mF_MxA',
        'only_matching': True,
    }, {
        'url': 'https://music.youtube.com/channel/UCmlqkdCBesrv2Lak1mF_MxA',
        'only_matching': True,
    }, {
        'note': 'Playlist with deleted videos (#651). As a bonus, the video #51 is also twice in this list.',
        'url': 'https://www.youtube.com/playlist?list=PLwP_SiAcdui0KVebT0mU9Apz359a4ubsC',
        'info_dict': {
            'title': '29C3: Not my department',
            'id': 'PLwP_SiAcdui0KVebT0mU9Apz359a4ubsC',
            'uploader': 'Christiaan008',
            'uploader_id': 'UCEPzS1rYsrkqzSLNp76nrcg',
            'description': 'md5:a14dc1a8ef8307a9807fe136a0660268',
            'tags': [],
            'uploader_url': 'https://www.youtube.com/c/ChRiStIaAn008',
            'view_count': int,
            'modified_date': '20150605',
            'channel_id': 'UCEPzS1rYsrkqzSLNp76nrcg',
            'channel_url': 'https://www.youtube.com/c/ChRiStIaAn008',
            'channel': 'Christiaan008',
        },
        'playlist_count': 96,
    }, {
        'note': 'Large playlist',
        'url': 'https://www.youtube.com/playlist?list=UUBABnxM4Ar9ten8Mdjj1j0Q',
        'info_dict': {
            'title': 'Uploads from Cauchemar',
            'id': 'UUBABnxM4Ar9ten8Mdjj1j0Q',
            'uploader': 'Cauchemar',
            'uploader_id': 'UCBABnxM4Ar9ten8Mdjj1j0Q',
            'channel_url': 'https://www.youtube.com/c/Cauchemar89',
            'tags': [],
            'modified_date': r're:\d{8}',
            'channel': 'Cauchemar',
            'uploader_url': 'https://www.youtube.com/c/Cauchemar89',
            'view_count': int,
            'description': '',
            'channel_id': 'UCBABnxM4Ar9ten8Mdjj1j0Q',
        },
        'playlist_mincount': 1123,
        'expected_warnings': [r'[Uu]navailable videos (are|will be) hidden'],
    }, {
        'note': 'even larger playlist, 8832 videos',
        'url': 'http://www.youtube.com/user/NASAgovVideo/videos',
        'only_matching': True,
    }, {
        'note': 'Buggy playlist: the webpage has a "Load more" button but it doesn\'t have more videos',
        'url': 'https://www.youtube.com/playlist?list=UUXw-G3eDE9trcvY2sBMM_aA',
        'info_dict': {
            'title': 'Uploads from Interstellar Movie',
            'id': 'UUXw-G3eDE9trcvY2sBMM_aA',
            'uploader': 'Interstellar Movie',
            'uploader_id': 'UCXw-G3eDE9trcvY2sBMM_aA',
            'uploader_url': 'https://www.youtube.com/c/InterstellarMovie',
            'tags': [],
            'view_count': int,
            'channel_id': 'UCXw-G3eDE9trcvY2sBMM_aA',
            'channel_url': 'https://www.youtube.com/c/InterstellarMovie',
            'channel': 'Interstellar Movie',
            'description': '',
            'modified_date': r're:\d{8}',
        },
        'playlist_mincount': 21,
    }, {
        'note': 'Playlist with "show unavailable videos" button',
        'url': 'https://www.youtube.com/playlist?list=UUTYLiWFZy8xtPwxFwX9rV7Q',
        'info_dict': {
            'title': 'Uploads from Phim Siêu Nhân Nhật Bản',
            'id': 'UUTYLiWFZy8xtPwxFwX9rV7Q',
            'uploader': 'Phim Siêu Nhân Nhật Bản',
            'uploader_id': 'UCTYLiWFZy8xtPwxFwX9rV7Q',
            'view_count': int,
            'channel': 'Phim Siêu Nhân Nhật Bản',
            'tags': [],
            'uploader_url': 'https://www.youtube.com/channel/UCTYLiWFZy8xtPwxFwX9rV7Q',
            'description': '',
            'channel_url': 'https://www.youtube.com/channel/UCTYLiWFZy8xtPwxFwX9rV7Q',
            'channel_id': 'UCTYLiWFZy8xtPwxFwX9rV7Q',
            'modified_date': r're:\d{8}',
        },
        'playlist_mincount': 200,
        'expected_warnings': [r'[Uu]navailable videos (are|will be) hidden'],
    }, {
        'note': 'Playlist with unavailable videos in page 7',
        'url': 'https://www.youtube.com/playlist?list=UU8l9frL61Yl5KFOl87nIm2w',
        'info_dict': {
            'title': 'Uploads from BlankTV',
            'id': 'UU8l9frL61Yl5KFOl87nIm2w',
            'uploader': 'BlankTV',
            'uploader_id': 'UC8l9frL61Yl5KFOl87nIm2w',
            'channel': 'BlankTV',
            'channel_url': 'https://www.youtube.com/c/blanktv',
            'channel_id': 'UC8l9frL61Yl5KFOl87nIm2w',
            'view_count': int,
            'tags': [],
            'uploader_url': 'https://www.youtube.com/c/blanktv',
            'modified_date': r're:\d{8}',
            'description': '',
        },
        'playlist_mincount': 1000,
        'expected_warnings': [r'[Uu]navailable videos (are|will be) hidden'],
    }, {
        'note': 'https://github.com/ytdl-org/youtube-dl/issues/21844',
        'url': 'https://www.youtube.com/playlist?list=PLzH6n4zXuckpfMu_4Ff8E7Z1behQks5ba',
        'info_dict': {
            'title': 'Data Analysis with Dr Mike Pound',
            'id': 'PLzH6n4zXuckpfMu_4Ff8E7Z1behQks5ba',
            'uploader_id': 'UC9-y-6csu5WGm29I7JiwpnA',
            'uploader': 'Computerphile',
            'description': 'md5:7f567c574d13d3f8c0954d9ffee4e487',
            'uploader_url': 'https://www.youtube.com/user/Computerphile',
            'tags': [],
            'view_count': int,
            'channel_id': 'UC9-y-6csu5WGm29I7JiwpnA',
            'channel_url': 'https://www.youtube.com/user/Computerphile',
            'channel': 'Computerphile',
        },
        'playlist_mincount': 11,
    }, {
        'url': 'https://invidio.us/playlist?list=PL4lCao7KL_QFVb7Iudeipvc2BCavECqzc',
        'only_matching': True,
    }, {
        'note': 'Playlist URL that does not actually serve a playlist',
        'url': 'https://www.youtube.com/watch?v=FqZTN594JQw&list=PLMYEtVRpaqY00V9W81Cwmzp6N6vZqfUKD4',
        'info_dict': {
            'id': 'FqZTN594JQw',
            'ext': 'webm',
            'title': "Smiley's People 01 detective, Adventure Series, Action",
            'uploader': 'STREEM',
            'uploader_id': 'UCyPhqAZgwYWZfxElWVbVJng',
            'uploader_url': r're:https?://(?:www\.)?youtube\.com/channel/UCyPhqAZgwYWZfxElWVbVJng',
            'upload_date': '20150526',
            'license': 'Standard YouTube License',
            'description': 'md5:507cdcb5a49ac0da37a920ece610be80',
            'categories': ['People & Blogs'],
            'tags': list,
            'view_count': int,
            'like_count': int,
        },
        'params': {
            'skip_download': True,
        },
        'skip': 'This video is not available.',
        'add_ie': [YoutubeIE.ie_key()],
    }, {
        'url': 'https://www.youtubekids.com/watch?v=Agk7R8I8o5U&list=PUZ6jURNr1WQZCNHF0ao-c0g',
        'only_matching': True,
    }, {
        'url': 'https://www.youtube.com/watch?v=MuAGGZNfUkU&list=RDMM',
        'only_matching': True,
    }, {
        'url': 'https://www.youtube.com/channel/UCoMdktPbSTixAyNGwb-UYkQ/live',
        'info_dict': {
            'id': 'GgL890LIznQ',  # This will keep changing
            'ext': 'mp4',
            'title': str,
            'uploader': 'Sky News',
            'uploader_id': 'skynews',
            'uploader_url': r're:https?://(?:www\.)?youtube\.com/user/skynews',
            'upload_date': r're:\d{8}',
            'description': str,
            'categories': ['News & Politics'],
            'tags': list,
            'like_count': int,
            'release_timestamp': 1642502819,
            'channel': 'Sky News',
            'channel_id': 'UCoMdktPbSTixAyNGwb-UYkQ',
            'age_limit': 0,
            'view_count': int,
            'thumbnail': 'https://i.ytimg.com/vi/GgL890LIznQ/maxresdefault_live.jpg',
            'playable_in_embed': True,
            'release_date': '20220118',
            'availability': 'public',
            'live_status': 'is_live',
            'channel_url': 'https://www.youtube.com/channel/UCoMdktPbSTixAyNGwb-UYkQ',
            'channel_follower_count': int
        },
        'params': {
            'skip_download': True,
        },
        'expected_warnings': ['Ignoring subtitle tracks found in '],
    }, {
        'url': 'https://www.youtube.com/user/TheYoungTurks/live',
        'info_dict': {
            'id': 'a48o2S1cPoo',
            'ext': 'mp4',
            'title': 'The Young Turks - Live Main Show',
            'uploader': 'The Young Turks',
            'uploader_id': 'TheYoungTurks',
            'uploader_url': r're:https?://(?:www\.)?youtube\.com/user/TheYoungTurks',
            'upload_date': '20150715',
            'license': 'Standard YouTube License',
            'description': 'md5:438179573adcdff3c97ebb1ee632b891',
            'categories': ['News & Politics'],
            'tags': ['Cenk Uygur (TV Program Creator)', 'The Young Turks (Award-Winning Work)', 'Talk Show (TV Genre)'],
            'like_count': int,
        },
        'params': {
            'skip_download': True,
        },
        'only_matching': True,
    }, {
        'url': 'https://www.youtube.com/channel/UC1yBKRuGpC1tSM73A0ZjYjQ/live',
        'only_matching': True,
    }, {
        'url': 'https://www.youtube.com/c/CommanderVideoHq/live',
        'only_matching': True,
    }, {
        'note': 'A channel that is not live. Should raise error',
        'url': 'https://www.youtube.com/user/numberphile/live',
        'only_matching': True,
    }, {
        'url': 'https://www.youtube.com/feed/trending',
        'only_matching': True,
    }, {
        'url': 'https://www.youtube.com/feed/library',
        'only_matching': True,
    }, {
        'url': 'https://www.youtube.com/feed/history',
        'only_matching': True,
    }, {
        'url': 'https://www.youtube.com/feed/subscriptions',
        'only_matching': True,
    }, {
        'url': 'https://www.youtube.com/feed/watch_later',
        'only_matching': True,
    }, {
        'note': 'Recommended - redirects to home page.',
        'url': 'https://www.youtube.com/feed/recommended',
        'only_matching': True,
    }, {
        'note': 'inline playlist with not always working continuations',
        'url': 'https://www.youtube.com/watch?v=UC6u0Tct-Fo&list=PL36D642111D65BE7C',
        'only_matching': True,
    }, {
        'url': 'https://www.youtube.com/course',
        'only_matching': True,
    }, {
        'url': 'https://www.youtube.com/zsecurity',
        'only_matching': True,
    }, {
        'url': 'http://www.youtube.com/NASAgovVideo/videos',
        'only_matching': True,
    }, {
        'url': 'https://www.youtube.com/TheYoungTurks/live',
        'only_matching': True,
    }, {
        'url': 'https://www.youtube.com/hashtag/cctv9',
        'info_dict': {
            'id': 'cctv9',
            'title': '#cctv9',
            'tags': [],
        },
        'playlist_mincount': 350,
    }, {
        'url': 'https://www.youtube.com/watch?list=PLW4dVinRY435CBE_JD3t-0SRXKfnZHS1P&feature=youtu.be&v=M9cJMXmQ_ZU',
        'only_matching': True,
    }, {
        'note': 'Requires Premium: should request additional YTM-info webpage (and have format 141) for videos in playlist',
        'url': 'https://music.youtube.com/playlist?list=PLRBp0Fe2GpgmgoscNFLxNyBVSFVdYmFkq',
        'only_matching': True
    }, {
        'note': '/browse/ should redirect to /channel/',
        'url': 'https://music.youtube.com/browse/UC1a8OFewdjuLq6KlF8M_8Ng',
        'only_matching': True
    }, {
        'note': 'VLPL, should redirect to playlist?list=PL...',
        'url': 'https://music.youtube.com/browse/VLPLRBp0Fe2GpgmgoscNFLxNyBVSFVdYmFkq',
        'info_dict': {
            'id': 'PLRBp0Fe2GpgmgoscNFLxNyBVSFVdYmFkq',
            'uploader': 'NoCopyrightSounds',
            'description': 'Providing you with copyright free / safe music for gaming, live streaming, studying and more!',
            'uploader_id': 'UC_aEa8K-EOJ3D6gOs7HcyNg',
            'title': 'NCS Releases',
            'uploader_url': 'https://www.youtube.com/c/NoCopyrightSounds',
            'channel_url': 'https://www.youtube.com/c/NoCopyrightSounds',
            'modified_date': r're:\d{8}',
            'view_count': int,
            'channel_id': 'UC_aEa8K-EOJ3D6gOs7HcyNg',
            'tags': [],
            'channel': 'NoCopyrightSounds',
        },
        'playlist_mincount': 166,
        'expected_warnings': [r'[Uu]navailable videos (are|will be) hidden'],
    }, {
        'note': 'Topic, should redirect to playlist?list=UU...',
        'url': 'https://music.youtube.com/browse/UC9ALqqC4aIeG5iDs7i90Bfw',
        'info_dict': {
            'id': 'UU9ALqqC4aIeG5iDs7i90Bfw',
            'uploader_id': 'UC9ALqqC4aIeG5iDs7i90Bfw',
            'title': 'Uploads from Royalty Free Music - Topic',
            'uploader': 'Royalty Free Music - Topic',
            'tags': [],
            'channel_id': 'UC9ALqqC4aIeG5iDs7i90Bfw',
            'channel': 'Royalty Free Music - Topic',
            'view_count': int,
            'channel_url': 'https://www.youtube.com/channel/UC9ALqqC4aIeG5iDs7i90Bfw',
            'channel_url': 'https://www.youtube.com/channel/UC9ALqqC4aIeG5iDs7i90Bfw',
            'modified_date': r're:\d{8}',
            'uploader_url': 'https://www.youtube.com/channel/UC9ALqqC4aIeG5iDs7i90Bfw',
            'description': '',
        },
        'expected_warnings': [
            'The URL does not have a videos tab',
            r'[Uu]navailable videos (are|will be) hidden',
        ],
        'playlist_mincount': 101,
    }, {
        'note': 'Topic without a UU playlist',
        'url': 'https://www.youtube.com/channel/UCtFRv9O2AHqOZjjynzrv-xg',
        'info_dict': {
            'id': 'UCtFRv9O2AHqOZjjynzrv-xg',
            'title': 'UCtFRv9O2AHqOZjjynzrv-xg',
            'tags': [],
        },
        'expected_warnings': [
            'the playlist redirect gave error',
        ],
        'playlist_mincount': 9,
    }, {
        'note': 'Youtube music Album',
        'url': 'https://music.youtube.com/browse/MPREb_gTAcphH99wE',
        'info_dict': {
            'id': 'OLAK5uy_l1m0thk3g31NmIIz_vMIbWtyv7eZixlH0',
            'title': 'Album - Royalty Free Music Library V2 (50 Songs)',
            'tags': [],
            'view_count': int,
            'description': '',
            'availability': 'unlisted',
            'modified_date': r're:\d{8}',
        },
        'playlist_count': 50,
    }, {
        'note': 'unlisted single video playlist',
        'url': 'https://www.youtube.com/playlist?list=PLwL24UFy54GrB3s2KMMfjZscDi1x5Dajf',
        'info_dict': {
            'uploader_id': 'UC9zHu_mHU96r19o-wV5Qs1Q',
            'uploader': 'colethedj',
            'id': 'PLwL24UFy54GrB3s2KMMfjZscDi1x5Dajf',
            'title': 'yt-dlp unlisted playlist test',
            'availability': 'unlisted',
            'tags': [],
            'modified_date': '20211208',
            'channel': 'colethedj',
            'view_count': int,
            'description': '',
            'uploader_url': 'https://www.youtube.com/channel/UC9zHu_mHU96r19o-wV5Qs1Q',
            'channel_id': 'UC9zHu_mHU96r19o-wV5Qs1Q',
            'channel_url': 'https://www.youtube.com/channel/UC9zHu_mHU96r19o-wV5Qs1Q',
        },
        'playlist_count': 1,
    }, {
        'note': 'API Fallback: Recommended - redirects to home page. Requires visitorData',
        'url': 'https://www.youtube.com/feed/recommended',
        'info_dict': {
            'id': 'recommended',
            'title': 'recommended',
            'tags': [],
        },
        'playlist_mincount': 50,
        'params': {
            'skip_download': True,
            'extractor_args': {'youtubetab': {'skip': ['webpage']}}
        },
    }, {
        'note': 'API Fallback: /videos tab, sorted by oldest first',
        'url': 'https://www.youtube.com/user/theCodyReeder/videos?view=0&sort=da&flow=grid',
        'info_dict': {
            'id': 'UCu6mSoMNzHQiBIOCkHUa2Aw',
            'title': 'Cody\'sLab - Videos',
            'description': 'md5:d083b7c2f0c67ee7a6c74c3e9b4243fa',
            'uploader': 'Cody\'sLab',
            'uploader_id': 'UCu6mSoMNzHQiBIOCkHUa2Aw',
            'channel': 'Cody\'sLab',
            'channel_id': 'UCu6mSoMNzHQiBIOCkHUa2Aw',
            'tags': [],
            'channel_url': 'https://www.youtube.com/channel/UCu6mSoMNzHQiBIOCkHUa2Aw',
            'uploader_url': 'https://www.youtube.com/channel/UCu6mSoMNzHQiBIOCkHUa2Aw',
            'channel_follower_count': int
        },
        'playlist_mincount': 650,
        'params': {
            'skip_download': True,
            'extractor_args': {'youtubetab': {'skip': ['webpage']}}
        },
    }, {
        'note': 'API Fallback: Topic, should redirect to playlist?list=UU...',
        'url': 'https://music.youtube.com/browse/UC9ALqqC4aIeG5iDs7i90Bfw',
        'info_dict': {
            'id': 'UU9ALqqC4aIeG5iDs7i90Bfw',
            'uploader_id': 'UC9ALqqC4aIeG5iDs7i90Bfw',
            'title': 'Uploads from Royalty Free Music - Topic',
            'uploader': 'Royalty Free Music - Topic',
            'modified_date': r're:\d{8}',
            'channel_id': 'UC9ALqqC4aIeG5iDs7i90Bfw',
            'description': '',
            'channel_url': 'https://www.youtube.com/channel/UC9ALqqC4aIeG5iDs7i90Bfw',
            'tags': [],
            'channel': 'Royalty Free Music - Topic',
            'view_count': int,
            'uploader_url': 'https://www.youtube.com/channel/UC9ALqqC4aIeG5iDs7i90Bfw',
        },
        'expected_warnings': [
            'does not have a videos tab',
            r'[Uu]navailable videos (are|will be) hidden',
        ],
        'playlist_mincount': 101,
        'params': {
            'skip_download': True,
            'extractor_args': {'youtubetab': {'skip': ['webpage']}}
        },
    }, {
        'note': 'non-standard redirect to regional channel',
        'url': 'https://www.youtube.com/channel/UCwVVpHQ2Cs9iGJfpdFngePQ',
        'only_matching': True
    }, {
        'note': 'collaborative playlist (uploader name in the form "by <uploader> and x other(s)")',
        'url': 'https://www.youtube.com/playlist?list=PLx-_-Kk4c89oOHEDQAojOXzEzemXxoqx6',
        'info_dict': {
            'id': 'PLx-_-Kk4c89oOHEDQAojOXzEzemXxoqx6',
            'modified_date': '20220407',
            'channel_url': 'https://www.youtube.com/channel/UCKcqXmCcyqnhgpA5P0oHH_Q',
            'tags': [],
            'uploader_id': 'UCKcqXmCcyqnhgpA5P0oHH_Q',
            'uploader': 'pukkandan',
            'availability': 'unlisted',
            'channel_id': 'UCKcqXmCcyqnhgpA5P0oHH_Q',
            'channel': 'pukkandan',
            'description': 'Test for collaborative playlist',
            'title': 'yt-dlp test - collaborative playlist',
            'uploader_url': 'https://www.youtube.com/channel/UCKcqXmCcyqnhgpA5P0oHH_Q',
        },
        'playlist_mincount': 2
    }]

    @classmethod
    def suitable(cls, url):
        return False if YoutubeIE.suitable(url) else super().suitable(url)

    _URL_RE = re.compile(rf'(?P<pre>{_VALID_URL})(?(not_channel)|(?P<tab>/\w+))?(?P<post>.*)$')

    @YoutubeTabBaseInfoExtractor.passthrough_smuggled_data
    def _real_extract(self, url, smuggled_data):
        item_id = self._match_id(url)
        url = compat_urlparse.urlunparse(
            compat_urlparse.urlparse(url)._replace(netloc='www.youtube.com'))
        compat_opts = self.get_param('compat_opts', [])

        def get_mobj(url):
            mobj = self._URL_RE.match(url).groupdict()
            mobj.update((k, '') for k, v in mobj.items() if v is None)
            return mobj

        mobj, redirect_warning = get_mobj(url), None
        # Youtube returns incomplete data if tabname is not lower case
        pre, tab, post, is_channel = mobj['pre'], mobj['tab'].lower(), mobj['post'], not mobj['not_channel']
        if is_channel:
            if smuggled_data.get('is_music_url'):
                if item_id[:2] == 'VL':  # Youtube music VL channels have an equivalent playlist
                    item_id = item_id[2:]
                    pre, tab, post, is_channel = f'https://www.youtube.com/playlist?list={item_id}', '', '', False
                elif item_id[:2] == 'MP':  # Resolve albums (/[channel/browse]/MP...) to their equivalent playlist
                    mdata = self._extract_tab_endpoint(
                        f'https://music.youtube.com/channel/{item_id}', item_id, default_client='web_music')
                    murl = traverse_obj(mdata, ('microformat', 'microformatDataRenderer', 'urlCanonical'),
                                        get_all=False, expected_type=compat_str)
                    if not murl:
                        raise ExtractorError('Failed to resolve album to playlist')
                    return self.url_result(murl, ie=YoutubeTabIE.ie_key())
                elif mobj['channel_type'] == 'browse':  # Youtube music /browse/ should be changed to /channel/
                    pre = f'https://www.youtube.com/channel/{item_id}'

        original_tab_name = tab
        if is_channel and not tab and 'no-youtube-channel-redirect' not in compat_opts:
            # Home URLs should redirect to /videos/
            redirect_warning = ('A channel/user page was given. All the channel\'s videos will be downloaded. '
                                'To download only the videos in the home page, add a "/featured" to the URL')
            tab = '/videos'

        url = ''.join((pre, tab, post))
        mobj = get_mobj(url)

        # Handle both video/playlist URLs
        qs = parse_qs(url)
        video_id, playlist_id = (qs.get(key, [None])[0] for key in ('v', 'list'))

        if not video_id and mobj['not_channel'].startswith('watch'):
            if not playlist_id:
                # If there is neither video or playlist ids, youtube redirects to home page, which is undesirable
                raise ExtractorError('Unable to recognize tab page')
            # Common mistake: https://www.youtube.com/watch?list=playlist_id
            self.report_warning(f'A video URL was given without video ID. Trying to download playlist {playlist_id}')
            url = f'https://www.youtube.com/playlist?list={playlist_id}'
            mobj = get_mobj(url)

        if video_id and playlist_id:
            if self.get_param('noplaylist'):
                self.to_screen(f'Downloading just video {video_id} because of --no-playlist')
                return self.url_result(f'https://www.youtube.com/watch?v={video_id}',
                                       ie=YoutubeIE.ie_key(), video_id=video_id)
            self.to_screen(f'Downloading playlist {playlist_id}; add --no-playlist to just download video {video_id}')

        data, ytcfg = self._extract_data(url, item_id)

        # YouTube may provide a non-standard redirect to the regional channel
        # See: https://github.com/yt-dlp/yt-dlp/issues/2694
        redirect_url = traverse_obj(
            data, ('onResponseReceivedActions', ..., 'navigateAction', 'endpoint', 'commandMetadata', 'webCommandMetadata', 'url'), get_all=False)
        if redirect_url and 'no-youtube-channel-redirect' not in compat_opts:
            redirect_url = ''.join((
                urljoin('https://www.youtube.com', redirect_url), mobj['tab'], mobj['post']))
            self.to_screen(f'This playlist is likely not available in your region. Following redirect to regional playlist {redirect_url}')
            return self.url_result(redirect_url, ie=YoutubeTabIE.ie_key())

        tabs = traverse_obj(data, ('contents', 'twoColumnBrowseResultsRenderer', 'tabs'), expected_type=list)
        if tabs:
            selected_tab = self._extract_selected_tab(tabs)
            selected_tab_name = selected_tab.get('title', '').lower()
            if selected_tab_name == 'home':
                selected_tab_name = 'featured'
            requested_tab_name = mobj['tab'][1:]
            if 'no-youtube-channel-redirect' not in compat_opts:
                if requested_tab_name == 'live':
                    # Live tab should have redirected to the video
                    raise ExtractorError('The channel is not currently live', expected=True)
                if requested_tab_name not in ('', selected_tab_name):
                    redirect_warning = f'The channel does not have a {requested_tab_name} tab'
                    if not original_tab_name:
                        if item_id[:2] == 'UC':
                            # Topic channels don't have /videos. Use the equivalent playlist instead
                            pl_id = f'UU{item_id[2:]}'
                            pl_url = f'https://www.youtube.com/playlist?list={pl_id}'
                            try:
                                data, ytcfg = self._extract_data(pl_url, pl_id, ytcfg=ytcfg, fatal=True, webpage_fatal=True)
                            except ExtractorError:
                                redirect_warning += ' and the playlist redirect gave error'
                            else:
                                item_id, url, selected_tab_name = pl_id, pl_url, requested_tab_name
                                redirect_warning += f'. Redirecting to playlist {pl_id} instead'
                        if selected_tab_name and selected_tab_name != requested_tab_name:
                            redirect_warning += f'. {selected_tab_name} tab is being downloaded instead'
                    else:
                        raise ExtractorError(redirect_warning, expected=True)

        if redirect_warning:
            self.to_screen(redirect_warning)
        self.write_debug(f'Final URL: {url}')

        # YouTube sometimes provides a button to reload playlist with unavailable videos.
        if 'no-youtube-unavailable-videos' not in compat_opts:
            data = self._reload_with_unavailable_videos(item_id, data, ytcfg) or data
        self._extract_and_report_alerts(data, only_once=True)
        tabs = traverse_obj(data, ('contents', 'twoColumnBrowseResultsRenderer', 'tabs'), expected_type=list)
        if tabs:
            return self._extract_from_tabs(item_id, ytcfg, data, tabs)

        playlist = traverse_obj(
            data, ('contents', 'twoColumnWatchNextResults', 'playlist', 'playlist'), expected_type=dict)
        if playlist:
            return self._extract_from_playlist(item_id, url, data, playlist, ytcfg)

        video_id = traverse_obj(
            data, ('currentVideoEndpoint', 'watchEndpoint', 'videoId'), expected_type=str) or video_id
        if video_id:
            if mobj['tab'] != '/live':  # live tab is expected to redirect to video
                self.report_warning(f'Unable to recognize playlist. Downloading just video {video_id}')
            return self.url_result(f'https://www.youtube.com/watch?v={video_id}',
                                   ie=YoutubeIE.ie_key(), video_id=video_id)

        raise ExtractorError('Unable to recognize tab page')


class YoutubePlaylistIE(InfoExtractor):
    IE_DESC = 'YouTube playlists'
    _VALID_URL = r'''(?x)(?:
                        (?:https?://)?
                        (?:\w+\.)?
                        (?:
                            (?:
                                youtube(?:kids)?\.com|
                                %(invidious)s
                            )
                            /.*?\?.*?\blist=
                        )?
                        (?P<id>%(playlist_id)s)
                     )''' % {
        'playlist_id': YoutubeBaseInfoExtractor._PLAYLIST_ID_RE,
        'invidious': '|'.join(YoutubeBaseInfoExtractor._INVIDIOUS_SITES),
    }
    IE_NAME = 'youtube:playlist'
    _TESTS = [{
        'note': 'issue #673',
        'url': 'PLBB231211A4F62143',
        'info_dict': {
            'title': '[OLD]Team Fortress 2 (Class-based LP)',
            'id': 'PLBB231211A4F62143',
            'uploader': 'Wickman',
            'uploader_id': 'UCKSpbfbl5kRQpTdL7kMc-1Q',
            'description': 'md5:8fa6f52abb47a9552002fa3ddfc57fc2',
            'view_count': int,
            'uploader_url': 'https://www.youtube.com/user/Wickydoo',
            'modified_date': r're:\d{8}',
            'channel_id': 'UCKSpbfbl5kRQpTdL7kMc-1Q',
            'channel': 'Wickman',
            'tags': [],
            'channel_url': 'https://www.youtube.com/user/Wickydoo',
        },
        'playlist_mincount': 29,
    }, {
        'url': 'PLtPgu7CB4gbY9oDN3drwC3cMbJggS7dKl',
        'info_dict': {
            'title': 'YDL_safe_search',
            'id': 'PLtPgu7CB4gbY9oDN3drwC3cMbJggS7dKl',
        },
        'playlist_count': 2,
        'skip': 'This playlist is private',
    }, {
        'note': 'embedded',
        'url': 'https://www.youtube.com/embed/videoseries?list=PL6IaIsEjSbf96XFRuNccS_RuEXwNdsoEu',
        'playlist_count': 4,
        'info_dict': {
            'title': 'JODA15',
            'id': 'PL6IaIsEjSbf96XFRuNccS_RuEXwNdsoEu',
            'uploader': 'milan',
            'uploader_id': 'UCEI1-PVPcYXjB73Hfelbmaw',
            'description': '',
            'channel_url': 'https://www.youtube.com/channel/UCEI1-PVPcYXjB73Hfelbmaw',
            'tags': [],
            'modified_date': '20140919',
            'view_count': int,
            'channel': 'milan',
            'channel_id': 'UCEI1-PVPcYXjB73Hfelbmaw',
            'uploader_url': 'https://www.youtube.com/channel/UCEI1-PVPcYXjB73Hfelbmaw',
        },
        'expected_warnings': [r'[Uu]navailable videos (are|will be) hidden'],
    }, {
        'url': 'http://www.youtube.com/embed/_xDOZElKyNU?list=PLsyOSbh5bs16vubvKePAQ1x3PhKavfBIl',
        'playlist_mincount': 654,
        'info_dict': {
            'title': '2018 Chinese New Singles (11/6 updated)',
            'id': 'PLsyOSbh5bs16vubvKePAQ1x3PhKavfBIl',
            'uploader': 'LBK',
            'uploader_id': 'UC21nz3_MesPLqtDqwdvnoxA',
            'description': 'md5:da521864744d60a198e3a88af4db0d9d',
            'channel': 'LBK',
            'view_count': int,
            'channel_url': 'https://www.youtube.com/c/愛低音的國王',
            'tags': [],
            'uploader_url': 'https://www.youtube.com/c/愛低音的國王',
            'channel_id': 'UC21nz3_MesPLqtDqwdvnoxA',
            'modified_date': r're:\d{8}',
        },
        'expected_warnings': [r'[Uu]navailable videos (are|will be) hidden'],
    }, {
        'url': 'TLGGrESM50VT6acwMjAyMjAxNw',
        'only_matching': True,
    }, {
        # music album playlist
        'url': 'OLAK5uy_m4xAFdmMC5rX3Ji3g93pQe3hqLZw_9LhM',
        'only_matching': True,
    }]

    @classmethod
    def suitable(cls, url):
        if YoutubeTabIE.suitable(url):
            return False
        from ..utils import parse_qs
        qs = parse_qs(url)
        if qs.get('v', [None])[0]:
            return False
        return super().suitable(url)

    def _real_extract(self, url):
        playlist_id = self._match_id(url)
        is_music_url = YoutubeBaseInfoExtractor.is_music_url(url)
        url = update_url_query(
            'https://www.youtube.com/playlist',
            parse_qs(url) or {'list': playlist_id})
        if is_music_url:
            url = smuggle_url(url, {'is_music_url': True})
        return self.url_result(url, ie=YoutubeTabIE.ie_key(), video_id=playlist_id)


class YoutubeYtBeIE(InfoExtractor):
    IE_DESC = 'youtu.be'
    _VALID_URL = r'https?://youtu\.be/(?P<id>[0-9A-Za-z_-]{11})/*?.*?\blist=(?P<playlist_id>%(playlist_id)s)' % {'playlist_id': YoutubeBaseInfoExtractor._PLAYLIST_ID_RE}
    _TESTS = [{
        'url': 'https://youtu.be/yeWKywCrFtk?list=PL2qgrgXsNUG5ig9cat4ohreBjYLAPC0J5',
        'info_dict': {
            'id': 'yeWKywCrFtk',
            'ext': 'mp4',
            'title': 'Small Scale Baler and Braiding Rugs',
            'uploader': 'Backus-Page House Museum',
            'uploader_id': 'backuspagemuseum',
            'uploader_url': r're:https?://(?:www\.)?youtube\.com/user/backuspagemuseum',
            'upload_date': '20161008',
            'description': 'md5:800c0c78d5eb128500bffd4f0b4f2e8a',
            'categories': ['Nonprofits & Activism'],
            'tags': list,
            'like_count': int,
            'age_limit': 0,
            'playable_in_embed': True,
            'thumbnail': 'https://i.ytimg.com/vi_webp/yeWKywCrFtk/maxresdefault.webp',
            'channel': 'Backus-Page House Museum',
            'channel_id': 'UCEfMCQ9bs3tjvjy1s451zaw',
            'live_status': 'not_live',
            'view_count': int,
            'channel_url': 'https://www.youtube.com/channel/UCEfMCQ9bs3tjvjy1s451zaw',
            'availability': 'public',
            'duration': 59,
        },
        'params': {
            'noplaylist': True,
            'skip_download': True,
        },
    }, {
        'url': 'https://youtu.be/uWyaPkt-VOI?list=PL9D9FC436B881BA21',
        'only_matching': True,
    }]

    def _real_extract(self, url):
        mobj = self._match_valid_url(url)
        video_id = mobj.group('id')
        playlist_id = mobj.group('playlist_id')
        return self.url_result(
            update_url_query('https://www.youtube.com/watch', {
                'v': video_id,
                'list': playlist_id,
                'feature': 'youtu.be',
            }), ie=YoutubeTabIE.ie_key(), video_id=playlist_id)


class YoutubeLivestreamEmbedIE(InfoExtractor):
    IE_DESC = 'YouTube livestream embeds'
    _VALID_URL = r'https?://(?:\w+\.)?youtube\.com/embed/live_stream/?\?(?:[^#]+&)?channel=(?P<id>[^&#]+)'
    _TESTS = [{
        'url': 'https://www.youtube.com/embed/live_stream?channel=UC2_KI6RB__jGdlnK6dvFEZA',
        'only_matching': True,
    }]

    def _real_extract(self, url):
        channel_id = self._match_id(url)
        return self.url_result(
            f'https://www.youtube.com/channel/{channel_id}/live',
            ie=YoutubeTabIE.ie_key(), video_id=channel_id)


class YoutubeYtUserIE(InfoExtractor):
    IE_DESC = 'YouTube user videos; "ytuser:" prefix'
    IE_NAME = 'youtube:user'
    _VALID_URL = r'ytuser:(?P<id>.+)'
    _TESTS = [{
        'url': 'ytuser:phihag',
        'only_matching': True,
    }]

    def _real_extract(self, url):
        user_id = self._match_id(url)
        return self.url_result(
            'https://www.youtube.com/user/%s/videos' % user_id,
            ie=YoutubeTabIE.ie_key(), video_id=user_id)


class YoutubeFavouritesIE(YoutubeBaseInfoExtractor):
    IE_NAME = 'youtube:favorites'
    IE_DESC = 'YouTube liked videos; ":ytfav" keyword (requires cookies)'
    _VALID_URL = r':ytfav(?:ou?rite)?s?'
    _LOGIN_REQUIRED = True
    _TESTS = [{
        'url': ':ytfav',
        'only_matching': True,
    }, {
        'url': ':ytfavorites',
        'only_matching': True,
    }]

    def _real_extract(self, url):
        return self.url_result(
            'https://www.youtube.com/playlist?list=LL',
            ie=YoutubeTabIE.ie_key())


class YoutubeNotificationsIE(YoutubeTabBaseInfoExtractor):
    IE_NAME = 'youtube:notif'
    IE_DESC = 'YouTube notifications; ":ytnotif" keyword (requires cookies)'
    _VALID_URL = r':ytnotif(?:ication)?s?'
    _LOGIN_REQUIRED = True
    _TESTS = [{
        'url': ':ytnotif',
        'only_matching': True,
    }, {
        'url': ':ytnotifications',
        'only_matching': True,
    }]

    def _extract_notification_menu(self, response, continuation_list):
        notification_list = traverse_obj(
            response,
            ('actions', 0, 'openPopupAction', 'popup', 'multiPageMenuRenderer', 'sections', 0, 'multiPageMenuNotificationSectionRenderer', 'items'),
            ('actions', 0, 'appendContinuationItemsAction', 'continuationItems'),
            expected_type=list) or []
        continuation_list[0] = None
        for item in notification_list:
            entry = self._extract_notification_renderer(item.get('notificationRenderer'))
            if entry:
                yield entry
            continuation = item.get('continuationItemRenderer')
            if continuation:
                continuation_list[0] = continuation

    def _extract_notification_renderer(self, notification):
        video_id = traverse_obj(
            notification, ('navigationEndpoint', 'watchEndpoint', 'videoId'), expected_type=str)
        url = f'https://www.youtube.com/watch?v={video_id}'
        channel_id = None
        if not video_id:
            browse_ep = traverse_obj(
                notification, ('navigationEndpoint', 'browseEndpoint'), expected_type=dict)
            channel_id = traverse_obj(browse_ep, 'browseId', expected_type=str)
            post_id = self._search_regex(
                r'/post/(.+)', traverse_obj(browse_ep, 'canonicalBaseUrl', expected_type=str),
                'post id', default=None)
            if not channel_id or not post_id:
                return
            # The direct /post url redirects to this in the browser
            url = f'https://www.youtube.com/channel/{channel_id}/community?lb={post_id}'

        channel = traverse_obj(
            notification, ('contextualMenu', 'menuRenderer', 'items', 1, 'menuServiceItemRenderer', 'text', 'runs', 1, 'text'),
            expected_type=str)
        title = self._search_regex(
            rf'{re.escape(channel)} [^:]+: (.+)', self._get_text(notification, 'shortMessage'),
            'video title', default=None)
        if title:
            title = title.replace('\xad', '')  # remove soft hyphens
        upload_date = (strftime_or_none(self._extract_time_text(notification, 'sentTimeText')[0], '%Y%m%d')
                       if self._configuration_arg('approximate_date', ie_key=YoutubeTabIE.ie_key())
                       else None)
        return {
            '_type': 'url',
            'url': url,
            'ie_key': (YoutubeIE if video_id else YoutubeTabIE).ie_key(),
            'video_id': video_id,
            'title': title,
            'channel_id': channel_id,
            'channel': channel,
            'thumbnails': self._extract_thumbnails(notification, 'videoThumbnail'),
            'upload_date': upload_date,
        }

    def _notification_menu_entries(self, ytcfg):
        continuation_list = [None]
        response = None
        for page in itertools.count(1):
            ctoken = traverse_obj(
                continuation_list, (0, 'continuationEndpoint', 'getNotificationMenuEndpoint', 'ctoken'), expected_type=str)
            response = self._extract_response(
                item_id=f'page {page}', query={'ctoken': ctoken} if ctoken else {}, ytcfg=ytcfg,
                ep='notification/get_notification_menu', check_get_keys='actions',
                headers=self.generate_api_headers(ytcfg=ytcfg, visitor_data=self._extract_visitor_data(response)))
            yield from self._extract_notification_menu(response, continuation_list)
            if not continuation_list[0]:
                break

    def _real_extract(self, url):
        display_id = 'notifications'
        ytcfg = self._download_ytcfg('web', display_id) if not self.skip_webpage else {}
        self._report_playlist_authcheck(ytcfg)
        return self.playlist_result(self._notification_menu_entries(ytcfg), display_id, display_id)


class YoutubeSearchIE(YoutubeTabBaseInfoExtractor, SearchInfoExtractor):
    IE_DESC = 'YouTube search'
    IE_NAME = 'youtube:search'
    _SEARCH_KEY = 'ytsearch'
    _SEARCH_PARAMS = 'EgIQAQ%3D%3D'  # Videos only
    _TESTS = [{
        'url': 'ytsearch5:youtube-dl test video',
        'playlist_count': 5,
        'info_dict': {
            'id': 'youtube-dl test video',
            'title': 'youtube-dl test video',
        }
    }]


class YoutubeSearchDateIE(YoutubeTabBaseInfoExtractor, SearchInfoExtractor):
    IE_NAME = YoutubeSearchIE.IE_NAME + ':date'
    _SEARCH_KEY = 'ytsearchdate'
    IE_DESC = 'YouTube search, newest videos first'
    _SEARCH_PARAMS = 'CAISAhAB'  # Videos only, sorted by date
    _TESTS = [{
        'url': 'ytsearchdate5:youtube-dl test video',
        'playlist_count': 5,
        'info_dict': {
            'id': 'youtube-dl test video',
            'title': 'youtube-dl test video',
        }
    }]


class YoutubeSearchURLIE(YoutubeTabBaseInfoExtractor):
    IE_DESC = 'YouTube search URLs with sorting and filter support'
    IE_NAME = YoutubeSearchIE.IE_NAME + '_url'
    _VALID_URL = r'https?://(?:www\.)?youtube\.com/(?:results|search)\?([^#]+&)?(?:search_query|q)=(?:[^&]+)(?:[&#]|$)'
    _TESTS = [{
        'url': 'https://www.youtube.com/results?baz=bar&search_query=youtube-dl+test+video&filters=video&lclk=video',
        'playlist_mincount': 5,
        'info_dict': {
            'id': 'youtube-dl test video',
            'title': 'youtube-dl test video',
        }
    }, {
        'url': 'https://www.youtube.com/results?search_query=python&sp=EgIQAg%253D%253D',
        'playlist_mincount': 5,
        'info_dict': {
            'id': 'python',
            'title': 'python',
        }
    }, {
        'url': 'https://www.youtube.com/results?search_query=%23cats',
        'playlist_mincount': 1,
        'info_dict': {
            'id': '#cats',
            'title': '#cats',
            'entries': [{
                'url': r're:https://(www\.)?youtube\.com/hashtag/cats',
                'title': '#cats',
            }],
        },
    }, {
        'url': 'https://www.youtube.com/results?q=test&sp=EgQIBBgB',
        'only_matching': True,
    }]

    def _real_extract(self, url):
        qs = parse_qs(url)
        query = (qs.get('search_query') or qs.get('q'))[0]
        return self.playlist_result(self._search_results(query, qs.get('sp', (None,))[0]), query, query)


class YoutubeMusicSearchURLIE(YoutubeTabBaseInfoExtractor):
    IE_DESC = 'YouTube music search URLs with selectable sections (Eg: #songs)'
    IE_NAME = 'youtube:music:search_url'
    _VALID_URL = r'https?://music\.youtube\.com/search\?([^#]+&)?(?:search_query|q)=(?:[^&]+)(?:[&#]|$)'
    _TESTS = [{
        'url': 'https://music.youtube.com/search?q=royalty+free+music',
        'playlist_count': 16,
        'info_dict': {
            'id': 'royalty free music',
            'title': 'royalty free music',
        }
    }, {
        'url': 'https://music.youtube.com/search?q=royalty+free+music&sp=EgWKAQIIAWoKEAoQAxAEEAkQBQ%3D%3D',
        'playlist_mincount': 30,
        'info_dict': {
            'id': 'royalty free music - songs',
            'title': 'royalty free music - songs',
        },
        'params': {'extract_flat': 'in_playlist'}
    }, {
        'url': 'https://music.youtube.com/search?q=royalty+free+music#community+playlists',
        'playlist_mincount': 30,
        'info_dict': {
            'id': 'royalty free music - community playlists',
            'title': 'royalty free music - community playlists',
        },
        'params': {'extract_flat': 'in_playlist'}
    }]

    _SECTIONS = {
        'albums': 'EgWKAQIYAWoKEAoQAxAEEAkQBQ==',
        'artists': 'EgWKAQIgAWoKEAoQAxAEEAkQBQ==',
        'community playlists': 'EgeKAQQoAEABagoQChADEAQQCRAF',
        'featured playlists': 'EgeKAQQoADgBagwQAxAJEAQQDhAKEAU==',
        'songs': 'EgWKAQIIAWoKEAoQAxAEEAkQBQ==',
        'videos': 'EgWKAQIQAWoKEAoQAxAEEAkQBQ==',
    }

    def _real_extract(self, url):
        qs = parse_qs(url)
        query = (qs.get('search_query') or qs.get('q'))[0]
        params = qs.get('sp', (None,))[0]
        if params:
            section = next((k for k, v in self._SECTIONS.items() if v == params), params)
        else:
            section = compat_urllib_parse_unquote_plus((url.split('#') + [''])[1]).lower()
            params = self._SECTIONS.get(section)
            if not params:
                section = None
        title = join_nonempty(query, section, delim=' - ')
        return self.playlist_result(self._search_results(query, params, default_client='web_music'), title, title)


class YoutubeFeedsInfoExtractor(InfoExtractor):
    """
    Base class for feed extractors
    Subclasses must define the _FEED_NAME property.
    """
    _LOGIN_REQUIRED = True

    def _real_initialize(self):
        YoutubeBaseInfoExtractor._check_login_required(self)

    @property
    def IE_NAME(self):
        return 'youtube:%s' % self._FEED_NAME

    def _real_extract(self, url):
        return self.url_result(
            f'https://www.youtube.com/feed/{self._FEED_NAME}', ie=YoutubeTabIE.ie_key())


class YoutubeWatchLaterIE(InfoExtractor):
    IE_NAME = 'youtube:watchlater'
    IE_DESC = 'Youtube watch later list; ":ytwatchlater" keyword (requires cookies)'
    _VALID_URL = r':ytwatchlater'
    _TESTS = [{
        'url': ':ytwatchlater',
        'only_matching': True,
    }]

    def _real_extract(self, url):
        return self.url_result(
            'https://www.youtube.com/playlist?list=WL', ie=YoutubeTabIE.ie_key())


class YoutubeRecommendedIE(YoutubeFeedsInfoExtractor):
    IE_DESC = 'YouTube recommended videos; ":ytrec" keyword'
    _VALID_URL = r'https?://(?:www\.)?youtube\.com/?(?:[?#]|$)|:ytrec(?:ommended)?'
    _FEED_NAME = 'recommended'
    _LOGIN_REQUIRED = False
    _TESTS = [{
        'url': ':ytrec',
        'only_matching': True,
    }, {
        'url': ':ytrecommended',
        'only_matching': True,
    }, {
        'url': 'https://youtube.com',
        'only_matching': True,
    }]


class YoutubeSubscriptionsIE(YoutubeFeedsInfoExtractor):
    IE_DESC = 'YouTube subscriptions feed; ":ytsubs" keyword (requires cookies)'
    _VALID_URL = r':ytsub(?:scription)?s?'
    _FEED_NAME = 'subscriptions'
    _TESTS = [{
        'url': ':ytsubs',
        'only_matching': True,
    }, {
        'url': ':ytsubscriptions',
        'only_matching': True,
    }]


class YoutubeHistoryIE(YoutubeFeedsInfoExtractor):
    IE_DESC = 'Youtube watch history; ":ythis" keyword (requires cookies)'
    _VALID_URL = r':ythis(?:tory)?'
    _FEED_NAME = 'history'
    _TESTS = [{
        'url': ':ythistory',
        'only_matching': True,
    }]


class YoutubeStoriesIE(InfoExtractor):
    IE_DESC = 'YouTube channel stories; "ytstories:" prefix'
    IE_NAME = 'youtube:stories'
    _VALID_URL = r'ytstories:(?:RLTD|UC)(?P<id>[A-Za-z0-9_-]{21}[AQgw])$'
    _TESTS = [{
        'url': 'ytstories:UCwFCb4jeqaKWnciAYM-ZVHg',
        'only_matching': True,
    }]

    def _real_extract(self, url):
        playlist_id = f'RLTD{self._match_id(url)}'
        return self.url_result(
            f'https://www.youtube.com/playlist?list={playlist_id}&playnext=1',
            ie=YoutubeTabIE, video_id=playlist_id)


class YoutubeTruncatedURLIE(InfoExtractor):
    IE_NAME = 'youtube:truncated_url'
    IE_DESC = False  # Do not list
    _VALID_URL = r'''(?x)
        (?:https?://)?
        (?:\w+\.)?[yY][oO][uU][tT][uU][bB][eE](?:-nocookie)?\.com/
        (?:watch\?(?:
            feature=[a-z_]+|
            annotation_id=annotation_[^&]+|
            x-yt-cl=[0-9]+|
            hl=[^&]*|
            t=[0-9]+
        )?
        |
            attribution_link\?a=[^&]+
        )
        $
    '''

    _TESTS = [{
        'url': 'https://www.youtube.com/watch?annotation_id=annotation_3951667041',
        'only_matching': True,
    }, {
        'url': 'https://www.youtube.com/watch?',
        'only_matching': True,
    }, {
        'url': 'https://www.youtube.com/watch?x-yt-cl=84503534',
        'only_matching': True,
    }, {
        'url': 'https://www.youtube.com/watch?feature=foo',
        'only_matching': True,
    }, {
        'url': 'https://www.youtube.com/watch?hl=en-GB',
        'only_matching': True,
    }, {
        'url': 'https://www.youtube.com/watch?t=2372',
        'only_matching': True,
    }]

    def _real_extract(self, url):
        raise ExtractorError(
            'Did you forget to quote the URL? Remember that & is a meta '
            'character in most shells, so you want to put the URL in quotes, '
            'like  youtube-dl '
            '"https://www.youtube.com/watch?feature=foo&v=BaW_jenozKc" '
            ' or simply  youtube-dl BaW_jenozKc  .',
            expected=True)


class YoutubeClipIE(InfoExtractor):
    IE_NAME = 'youtube:clip'
    IE_DESC = False  # Do not list
    _VALID_URL = r'https?://(?:www\.)?youtube\.com/clip/'

    def _real_extract(self, url):
        self.report_warning('YouTube clips are not currently supported. The entire video will be downloaded instead')
        return self.url_result(url, 'Generic')


class YoutubeTruncatedIDIE(InfoExtractor):
    IE_NAME = 'youtube:truncated_id'
    IE_DESC = False  # Do not list
    _VALID_URL = r'https?://(?:www\.)?youtube\.com/watch\?v=(?P<id>[0-9A-Za-z_-]{1,10})$'

    _TESTS = [{
        'url': 'https://www.youtube.com/watch?v=N_708QY7Ob',
        'only_matching': True,
    }]

    def _real_extract(self, url):
        video_id = self._match_id(url)
        raise ExtractorError(
            f'Incomplete YouTube ID {video_id}. URL {url} looks truncated.',
            expected=True)<|MERGE_RESOLUTION|>--- conflicted
+++ resolved
@@ -1,11 +1,4 @@
-<<<<<<< HEAD
-# coding: utf-8
-
-from __future__ import unicode_literals
-
 import base64
-=======
->>>>>>> 58391068
 import calendar
 import copy
 import datetime
