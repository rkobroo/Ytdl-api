--- conflicted
+++ resolved
@@ -1510,12 +1510,7 @@
         '401': {'ext': 'mp4', 'height': 2160, 'format_note': 'DASH video', 'vcodec': 'av01.0.12M.08'},
     }
     _SUBTITLE_FORMATS = ('json3', 'srv1', 'srv2', 'srv3', 'ttml', 'vtt')
-<<<<<<< HEAD
-    _DEFAULT_CLIENTS = ('ios', 'web_creator')
-    _DEFAULT_CLIENTS_OAUTH = ('ios', 'mweb')
-=======
-    _DEFAULT_CLIENTS = ('ios', 'mweb')
->>>>>>> cba78685
+    _DEFAULT_CLIENTS = _DEFAULT_CLIENTS_OAUTH = ('ios', 'mweb')
 
     _GEO_BYPASS = False
 
