--- conflicted
+++ resolved
@@ -62,74 +62,6 @@
 compiled_regex_type = type(re.compile(''))
 
 
-<<<<<<< HEAD
-def random_user_agent():
-    _USER_AGENT_TPL = 'Mozilla/5.0 (Windows NT 10.0; Win64; x64) AppleWebKit/537.36 (KHTML, like Gecko) Chrome/%s Safari/537.36'
-    _CHROME_VERSIONS = (
-        '103.0.5060.138',
-        '103.0.5060.139',
-        '103.0.5060.14',
-        '103.0.5060.140',
-        '103.0.5060.141',
-        '103.0.5060.142',
-        '104.0.5112.127',
-        '104.0.5112.128',
-        '104.0.5112.129',
-        '104.0.5112.93',
-        '104.0.5112.94',
-        '104.0.5112.95',
-        '104.0.5112.96',
-        '104.0.5112.97',
-        '104.0.5112.98',
-        '104.0.5112.99',
-        '105.0.5195.145',
-        '105.0.5195.146',
-        '105.0.5195.147',
-        '105.0.5195.94',
-        '105.0.5195.95',
-        '105.0.5195.96',
-        '105.0.5195.97',
-        '105.0.5195.98',
-        '105.0.5195.99',
-        '105.0.5195.127',
-        '106.0.5196.0',
-        '106.0.5196.1',
-        '106.0.5197.0',
-        '107.0.5304.107',
-        '107.0.5304.123',
-        '108.0.5359.125',
-        '111.0.5563.64',
-        '111.0.5563.111',
-        '112.0.5615.138',
-        '113.0.5672.93',
-        '113.0.5672.127',
-        '114.0.5735.110',
-        '114.0.5735.134',  # Current chrome version on Win10x64
-    )
-    return _USER_AGENT_TPL % random.choice(_CHROME_VERSIONS)
-
-
-SUPPORTED_ENCODINGS = [
-    'gzip', 'deflate'
-]
-if brotli:
-    SUPPORTED_ENCODINGS.append('br')
-
-std_headers = {
-    'User-Agent': random_user_agent(),
-    'Accept': 'text/html,application/xhtml+xml,application/xml;q=0.9,*/*;q=0.8',
-    'Accept-Language': 'en-us,en;q=0.5',
-    'Sec-Fetch-Mode': 'navigate',
-}
-
-
-USER_AGENTS = {
-    'Safari': 'Mozilla/5.0 (X11; Linux x86_64; rv:10.0) AppleWebKit/533.20.25 (KHTML, like Gecko) Version/5.0.4 Safari/533.20.27',
-}
-
-
-=======
->>>>>>> 613dbce1
 class NO_DEFAULT:
     pass
 
