--- conflicted
+++ resolved
@@ -2096,17 +2096,9 @@
 
     return f'{filename}.{_UnsafeExtensionError.sanitize_extension(ext)}'
 
-<<<<<<< HEAD
-def replace_extension(filename, ext, expected_real_ext=None):
-    name, real_ext = os.path.splitext(filename)
-    ext = ext if ext.startswith('.') else '.' + ext
-
-    return f'{name if not expected_real_ext or real_ext[1:] == expected_real_ext else filename}{ext}'
-=======
 
 prepend_extension = functools.partial(_change_extension, True)
 replace_extension = functools.partial(_change_extension, False)
->>>>>>> 39bc699d
 
 
 def check_executable(exe, args=[]):
