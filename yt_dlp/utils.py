--- conflicted
+++ resolved
@@ -40,10 +40,7 @@
 import time
 import traceback
 import types
-<<<<<<< HEAD
-=======
 import urllib.error
->>>>>>> 4080efeb
 import urllib.parse
 import urllib.request
 import xml.etree.ElementTree
@@ -3637,11 +3634,7 @@
             (?P<strval>.+?)
         )
         ''' % '|'.join(map(re.escape, COMPARISON_OPERATORS.keys())))
-<<<<<<< HEAD
     m = operator_rex.fullmatch(filter_spec.strip())
-=======
-    m = operator_rex.fullmatch(filter_part.strip())
->>>>>>> 4080efeb
     if m:
         m = m.groupdict()
         unnegated_op = COMPARISON_OPERATORS[m['op']]
@@ -3680,11 +3673,7 @@
     operator_rex = re.compile(r'''(?x)
         (?P<op>%s)\s*(?P<key>[a-z_]+)
         ''' % '|'.join(map(re.escape, UNARY_OPERATORS.keys())))
-<<<<<<< HEAD
     m = operator_rex.fullmatch(filter_spec.strip())
-=======
-    m = operator_rex.fullmatch(filter_part.strip())
->>>>>>> 4080efeb
     if m:
         op = UNARY_OPERATORS[m.group('op')]
         actual_value = dct.get(m.group('key'))
@@ -5679,14 +5668,6 @@
 class Namespace(types.SimpleNamespace):
     """Immutable namespace"""
 
-<<<<<<< HEAD
-    def __iter__(self):
-        return iter(self.__dict__.values())
-
-    @property
-    def items_(self):
-        return self.__dict__.items()
-=======
     def __iter__(self):
         return iter(self.__dict__.values())
 
@@ -5770,7 +5751,6 @@
 def make_archive_id(ie, video_id):
     ie_key = ie if isinstance(ie, str) else ie.ie_key()
     return f'{ie_key.lower()} {video_id}'
->>>>>>> 4080efeb
 
 
 # Deprecated
