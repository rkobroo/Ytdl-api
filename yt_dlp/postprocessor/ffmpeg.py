--- conflicted
+++ resolved
@@ -9,12 +9,8 @@
 import time
 
 from .common import PostProcessor
-<<<<<<< HEAD
-from ..compat import functools, imghdr
 from ..dependencies import mutagen
-=======
 from ..compat import imghdr
->>>>>>> 1295bbed
 from ..utils import (
     MEDIA_EXTENSIONS,
     ISO639Utils,
@@ -632,7 +628,6 @@
         for lang, sub_info in subtitles.items():
             if not os.path.exists(sub_info.get('filepath', '')):
                 self.report_warning(f'Skipping embedding {lang} subtitle because the file is missing')
-<<<<<<< HEAD
             elif sub_info['ext'] == 'json':
                 warn_once('JSON subtitles cannot be embedded')
             elif ext == 'webm' and sub_info['ext'] != 'vtt':
@@ -642,16 +637,6 @@
             elif ext in self.SUPPORTS_LYRICS and not mutagen:
                 raise PostProcessingError(
                     f'[{self.PP_NAME}] module mutagen was not found. Please install using `python -m pip install mutagen`')
-=======
-                continue
-            sub_ext = sub_info['ext']
-            if sub_ext == 'json':
-                self.report_warning('JSON subtitles cannot be embedded')
-            elif ext != 'webm' or (ext == 'webm' and sub_ext == 'vtt'):
-                sub_langs.append(lang)
-                sub_names.append(sub_info.get('name'))
-                sub_filenames.append(sub_info['filepath'])
->>>>>>> 1295bbed
             else:
                 if ext == 'mp4' and sub_info['ext'] == 'ass':
                     warn_once('ASS subtitles cannot be properly embedded in mp4 files; expect issues')
@@ -660,16 +645,12 @@
         if not subtitles_to_embed:
             return [], info
 
-<<<<<<< HEAD
         sub_files = [sub['filepath'] for sub in subtitles_to_embed.values()]
         files_to_delete = [] if self._already_have_subtitle else sub_files
 
         if ext in self.SUPPORTS_LYRICS:
             self._embed_lyrics(subtitles_to_embed, info['filepath'], ext)
             return files_to_delete, info
-=======
-        input_files = [filename, *sub_filenames]
->>>>>>> 1295bbed
 
         opts = [
             *self.stream_copy_opts(ext=ext),
@@ -677,28 +658,16 @@
             # postprocessor a second time
             '-map', '-0:s',
         ]
-<<<<<<< HEAD
         for i, (lang, sub) in enumerate(subtitles_to_embed.items()):
             lang = ISO639Utils.short2long(lang) or lang
             opts.extend(['-map', f'{i + 1}:0', f'-metadata:s:s:{i}', f'language={lang}'])
             if name := sub['name']:
-=======
-        for i, (lang, name) in enumerate(zip(sub_langs, sub_names)):
-            opts.extend(['-map', f'{i + 1}:0'])
-            lang_code = ISO639Utils.short2long(lang) or lang
-            opts.extend([f'-metadata:s:s:{i}', f'language={lang_code}'])
-            if name:
->>>>>>> 1295bbed
                 opts.extend([f'-metadata:s:s:{i}', f'handler_name={name}',
                              f'-metadata:s:s:{i}', f'title={name}'])
 
         temp_filename = prepend_extension(filename, 'temp')
         self.to_screen(f'Embedding subtitles in "{filename}"')
-<<<<<<< HEAD
         self.run_ffmpeg_multiple_files([filename, *sub_files], temp_filename, opts)
-=======
-        self.run_ffmpeg_multiple_files(input_files, temp_filename, opts)
->>>>>>> 1295bbed
         os.replace(temp_filename, filename)
 
         return files_to_delete, info
