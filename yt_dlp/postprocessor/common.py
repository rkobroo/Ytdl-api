import functools
import json
import os
import sys

from ..minicurses import (
    BreaklineStatusPrinter,
    MultilineLogger,
    MultilinePrinter,
    QuietMultilinePrinter,
)
from ..networking import Request
from ..networking.exceptions import HTTPError, network_exceptions
from ..utils import (
    FormatProgressInfos,
    Namespace,
    PostProcessingError,
    RetryManager,
    _configuration_args,
    deprecation_warning,
<<<<<<< HEAD
    encodeFilename,
    format_bytes,
    join_nonempty,
    try_call,
=======
>>>>>>> 4b5eec0a
)


class PostProcessorMetaClass(type):
    @staticmethod
    def run_wrapper(func):
        @functools.wraps(func)
        def run(self, info, *args, **kwargs):
            info_copy = self._copy_infodict(info)
            self._hook_progress({'status': 'started'}, info_copy)
            ret = func(self, info, *args, **kwargs)
            if ret is not None:
                _, info = ret
            self._hook_progress({'status': 'finished'}, info_copy)
            return ret
        return run

    def __new__(cls, name, bases, attrs):
        if 'run' in attrs:
            attrs['run'] = cls.run_wrapper(attrs['run'])
        return type.__new__(cls, name, bases, attrs)


class PostProcessor(metaclass=PostProcessorMetaClass):
    """Post Processor class.

    PostProcessor objects can be added to downloaders with their
    add_post_processor() method. When the downloader has finished a
    successful download, it will take its internal chain of PostProcessors
    and start calling the run() method on each one of them, first with
    an initial argument and then with the returned value of the previous
    PostProcessor.

    PostProcessor objects follow a "mutual registration" process similar
    to InfoExtractor objects.

    Optionally PostProcessor can use a list of additional command-line arguments
    with self._configuration_args.
    """

    _downloader = None

    def __init__(self, downloader=None):
        self._progress_hooks = []
        self.add_progress_hook(self.report_progress)
        self.set_downloader(downloader)
        self._out_files = self.set_out_files()
        self.PP_NAME = self.pp_key()
        self._prepare_multiline_status()

    @classmethod
    def pp_key(cls):
        name = cls.__name__[:-2]
        return name[6:] if name[:6].lower() == 'ffmpeg' else name

    def to_screen(self, text, prefix=True, *args, **kwargs):
        if self._downloader:
            tag = f'[{self.PP_NAME}] ' if prefix else ''
            return self._downloader.to_screen(f'{tag}{text}', *args, **kwargs)

    def report_warning(self, text, *args, **kwargs):
        if self._downloader:
            return self._downloader.report_warning(text, *args, **kwargs)

    def deprecation_warning(self, msg):
        warn = getattr(self._downloader, 'deprecation_warning', deprecation_warning)
        return warn(msg, stacklevel=1)

    def deprecated_feature(self, msg):
        if self._downloader:
            return self._downloader.deprecated_feature(msg)
        return deprecation_warning(msg, stacklevel=1)

    def report_error(self, text, *args, **kwargs):
        self.deprecation_warning('"yt_dlp.postprocessor.PostProcessor.report_error" is deprecated. '
                                 'raise "yt_dlp.utils.PostProcessingError" instead')
        if self._downloader:
            return self._downloader.report_error(text, *args, **kwargs)

    def write_debug(self, text, *args, **kwargs):
        if self._downloader:
            return self._downloader.write_debug(text, *args, **kwargs)

    def _delete_downloaded_files(self, *files_to_delete, **kwargs):
        if self._downloader:
            return self._downloader._delete_downloaded_files(*files_to_delete, **kwargs)
        for filename in set(filter(None, files_to_delete)):
            os.remove(filename)

    def get_param(self, name, default=None, *args, **kwargs):
        if self._downloader:
            return self._downloader.params.get(name, default, *args, **kwargs)
        return default

    def set_out_files(self):
        if not self._downloader:
            return None
        return getattr(self._downloader, '_out_files', None) or self._downloader.ydl._out_files

    def set_downloader(self, downloader):
        """Sets the downloader for this PP."""
        self._downloader = downloader
        for ph in getattr(downloader, '_postprocessor_hooks', []):
            self.add_progress_hook(ph)

    def _copy_infodict(self, info_dict):
        return getattr(self._downloader, '_copy_infodict', dict)(info_dict)

    @staticmethod
    def _restrict_to(*, video=True, audio=True, images=True, simulated=True):
        allowed = {'video': video, 'audio': audio, 'images': images}

        def decorator(func):
            @functools.wraps(func)
            def wrapper(self, info):
                if not simulated and (self.get_param('simulate') or self.get_param('skip_download')):
                    return [], info
                format_type = (
                    'video' if info.get('vcodec') != 'none'
                    else 'audio' if info.get('acodec') != 'none'
                    else 'images')
                if allowed[format_type]:
                    return func(self, info)
                else:
                    self.to_screen(f'Skipping {format_type}')
                    return [], info
            return wrapper
        return decorator

    def run(self, information):
        """Run the PostProcessor.

        The "information" argument is a dictionary like the ones
        composed by InfoExtractors. The only difference is that this
        one has an extra field called "filepath" that points to the
        downloaded file.

        This method returns a tuple, the first element is a list of the files
        that can be deleted, and the second of which is the updated
        information.

        In addition, this method may raise a PostProcessingError
        exception if post processing fails.
        """
        return [], information  # by default, keep file and do nothing

    def try_utime(self, path, atime, mtime, errnote='Cannot update utime of file'):
        try:
            os.utime(path, (atime, mtime))
        except Exception:
            self.report_warning(errnote)

    def _configuration_args(self, exe, *args, **kwargs):
        return _configuration_args(
            self.pp_key(), self.get_param('postprocessor_args'), exe, *args, **kwargs)

    def _hook_progress(self, status, info_dict):
        if not self._progress_hooks:
            return
        status.update({
            'info_dict': info_dict,
            'postprocessor': self.pp_key(),
        })
        for ph in self._progress_hooks:
            ph(status)

    def add_progress_hook(self, ph):
        # See YoutubeDl.py (search for postprocessor_hooks) for a description of this interface
        self._progress_hooks.append(ph)

    def report_destination(self, filename):
        """Report destination filename."""
        self.to_screen('[processing] Destination: ' + filename)

    def _prepare_multiline_status(self, lines=1):
        if self._downloader:
            if self._downloader.params.get('noprogress'):
                self._multiline = QuietMultilinePrinter()
            elif self._downloader.params.get('logger'):
                self._multiline = MultilineLogger(self._downloader.params['logger'], lines)
            elif self._downloader.params.get('progress_with_newline'):
                self._multiline = BreaklineStatusPrinter(self._downloader._out_files.out, lines)
            elif hasattr(self._downloader, '_out_files'):
                self._multiline = MultilinePrinter(self._downloader._out_files.out, lines, not self._downloader.params.get('quiet'))
            else:
                self._multiline = MultilinePrinter(sys.stdout, lines, not self._downloader.params.get('quiet'))
            self._multiline.allow_colors = self._multiline._HAVE_FULLCAP and not self._downloader.params.get('no_color')
        else:
            self._multiline = MultilinePrinter(sys.stdout, lines, True)
            self._multiline.allow_colors = self._multiline._HAVE_FULLCAP

    def _finish_multiline_status(self):
        self._multiline.end()

    ProgressStyles = Namespace(
        processed_bytes='light blue',
        percent='light blue',
        eta='yellow',
        speed='green',
        elapsed='bold white',
        total_bytes='',
        total_bytes_estimate='',
    )

    def _report_progress_status(self, s, default_template):
        for name, style in self.ProgressStyles.items_:
            name = f'_{name}_str'
            if name not in s:
                continue
            s[name] = self._format_progress(s[name], style)
        s['_default_template'] = default_template % s

        progress_dict = s.copy()
        progress_dict.pop('info_dict')
        progress_dict = {'info': s['info_dict'], 'progress': progress_dict}

        progress_template = self._downloader.params.get('progress_template', {})
        self._multiline.print_at_line(self._downloader.evaluate_outtmpl(
            progress_template.get('process') or '[processing] %(progress._default_template)s',
            progress_dict), s.get('progress_idx') or 0)
        self._downloader.to_console_title(self._downloader.evaluate_outtmpl(
            progress_template.get('download-title') or 'yt-dlp %(progress._default_template)s',
            progress_dict))

    def _format_progress(self, *args, **kwargs):
        return self._downloader._format_text(
            self._multiline.stream, self._multiline.allow_colors, *args, **kwargs)

    def report_progress(self, s):
        def with_fields(*tups, default=''):
            for *fields, tmpl in tups:
                if all(s.get(f) is not None for f in fields):
                    return tmpl
            return default

        if not self._downloader:
            return

        if s['status'] == 'finished':
            if self._downloader.params.get('noprogress'):
                self.to_screen('[processing] Download completed')
            speed = try_call(lambda: s['total_bytes'] / s['elapsed'])
            s.update({
                'speed': speed,
                '_speed_str': FormatProgressInfos.format_speed(speed).strip(),
                '_total_bytes_str': format_bytes(s.get('total_bytes')),
                '_elapsed_str': FormatProgressInfos.format_seconds(s.get('elapsed')),
                '_percent_str': FormatProgressInfos.format_percent(100),
            })
            self._report_progress_status(s, join_nonempty(
                '100%%',
                with_fields(('total_bytes', 'of %(_total_bytes_str)s')),
                with_fields(('elapsed', 'in %(_elapsed_str)s')),
                with_fields(('speed', 'at %(_speed_str)s')),
                delim=' '))

        if s['status'] != 'processing':
            return

        s.update({
            '_eta_str': FormatProgressInfos.format_eta(s.get('eta')),
            '_speed_str': FormatProgressInfos.format_speed(s.get('speed')),
            '_percent_str': FormatProgressInfos.format_percent(try_call(
                lambda: 100 * s['processed_bytes'] / s['total_bytes'],
                lambda: 100 * s['processed_bytes'] / s['total_bytes_estimate'],
                lambda: s['processed_bytes'] == 0 and 0)),
            '_total_bytes_str': format_bytes(s.get('total_bytes')),
            '_total_bytes_estimate_str': format_bytes(s.get('total_bytes_estimate')),
            '_processed_bytes_str': format_bytes(s.get('processed_bytes')),
            '_elapsed_str': FormatProgressInfos.format_seconds(s.get('elapsed')),
        })

        msg_template = with_fields(
            ('total_bytes', '%(_percent_str)s of %(_total_bytes_str)s at %(_speed_str)s ETA %(_eta_str)s'),
            ('processed_bytes', 'elapsed', '%(_processed_bytes_str)s at %(_speed_str)s (%(_elapsed_str)s)'),
            ('processed_bytes', '%(_processed_bytes_str)s at %(_speed_str)s'),
            default='%(_percent_str)s at %(_speed_str)s ETA %(_eta_str)s')

        self._report_progress_status(s, msg_template)

    def _retry_download(self, err, count, retries):
        # While this is not an extractor, it behaves similar to one and
        # so obey extractor_retries and "--retry-sleep extractor"
        RetryManager.report_retry(err, count, retries, info=self.to_screen, warn=self.report_warning,
                                  sleep_func=self.get_param('retry_sleep_functions', {}).get('extractor'))

    def _download_json(self, url, *, expected_http_errors=(404,)):
        self.write_debug(f'{self.PP_NAME} query: {url}')
        for retry in RetryManager(self.get_param('extractor_retries', 3), self._retry_download):
            try:
                rsp = self._downloader.urlopen(Request(url))
            except network_exceptions as e:
                if isinstance(e, HTTPError) and e.status in expected_http_errors:
                    return None
                retry.error = PostProcessingError(f'Unable to communicate with {self.PP_NAME} API: {e}')
                continue
        return json.loads(rsp.read().decode(rsp.headers.get_param('charset') or 'utf-8'))


class AudioConversionError(PostProcessingError):  # Deprecated
    pass<|MERGE_RESOLUTION|>--- conflicted
+++ resolved
@@ -18,13 +18,9 @@
     RetryManager,
     _configuration_args,
     deprecation_warning,
-<<<<<<< HEAD
-    encodeFilename,
     format_bytes,
     join_nonempty,
     try_call,
-=======
->>>>>>> 4b5eec0a
 )
 
 
