# flake8: noqa: F401
import warnings

from .common import (
    HEADRequest,
    PUTRequest,
    Request,
    RequestDirector,
    RequestHandler,
    Response,
)

# isort: split
# TODO: all request handlers should be safely imported
from . import _urllib
from ..utils import bug_reports_message

try:
    from . import _requests
except ImportError:
    pass
except Exception as e:
    warnings.warn(f'Failed to import "requests" request handler: {e}' + bug_reports_message())

try:
<<<<<<< HEAD
    from . import _curlcffi  # noqa: F401
except ImportError:
    pass
except Exception as e:
    warnings.warn(f'Failed to import "curl_cffi" request handler: {e}' + bug_reports_message())
=======
    from . import _websockets
except ImportError:
    pass
except Exception as e:
    warnings.warn(f'Failed to import "websockets" request handler: {e}' + bug_reports_message())
>>>>>>> a0b19d31
<|MERGE_RESOLUTION|>--- conflicted
+++ resolved
@@ -23,16 +23,16 @@
     warnings.warn(f'Failed to import "requests" request handler: {e}' + bug_reports_message())
 
 try:
-<<<<<<< HEAD
-    from . import _curlcffi  # noqa: F401
-except ImportError:
-    pass
-except Exception as e:
-    warnings.warn(f'Failed to import "curl_cffi" request handler: {e}' + bug_reports_message())
-=======
     from . import _websockets
 except ImportError:
     pass
 except Exception as e:
     warnings.warn(f'Failed to import "websockets" request handler: {e}' + bug_reports_message())
->>>>>>> a0b19d31
+
+
+try:
+    from . import _curlcffi  # noqa: F401
+except ImportError:
+    pass
+except Exception as e:
+    warnings.warn(f'Failed to import "curl_cffi" request handler: {e}' + bug_reports_message())