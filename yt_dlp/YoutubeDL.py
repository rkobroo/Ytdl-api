--- conflicted
+++ resolved
@@ -26,13 +26,8 @@
 
 from .cache import Cache
 from .compat import urllib  # isort: split
-<<<<<<< HEAD
 from .compat import urllib_req_to_req
-from .cookies import LenientSimpleCookie, load_cookies
-=======
-from .compat import compat_os_name, urllib_req_to_req
 from .cookies import CookieLoadError, LenientSimpleCookie, load_cookies
->>>>>>> a9f85670
 from .downloader import FFmpegFD, get_suitable_downloader, shorten_protocol_name
 from .downloader.rtmp import rtmpdump_version
 from .extractor import gen_extractor_classes, get_info_extractor
