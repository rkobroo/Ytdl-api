import collections
import contextlib
import copy
import datetime
import errno
import fileinput
<<<<<<< HEAD
=======
import functools
import http.cookiejar
>>>>>>> 92315c03
import io
import itertools
import json
import locale
import operator
import os
import random
import re
import shutil
import string
import subprocess
import sys
import tempfile
import time
import tokenize
import traceback
import unicodedata

from .cache import Cache
<<<<<<< HEAD

from .compat import urllib, urllib_req_to_req  # isort: split
from .compat import compat_os_name, compat_shlex_quote, functools
from .cookies import load_cookies
=======
from .compat import urllib  # isort: split
from .compat import compat_os_name, compat_shlex_quote
from .cookies import LenientSimpleCookie, load_cookies
>>>>>>> 92315c03
from .downloader import FFmpegFD, get_suitable_downloader, shorten_protocol_name
from .downloader.rtmp import rtmpdump_version
from .extractor import gen_extractor_classes, get_info_extractor
from .extractor.common import UnsupportedURLIE
from .extractor.openload import PhantomJSwrapper
from .minicurses import format_text
from .networking import RequestDirector, _list_request_handler_classes
from .networking.common import HEADRequest, Request
from .networking.exceptions import (
    HTTPError,
    NoSupportingHandlers,
    RequestError,
    SSLError,
    _CompatHTTPError,
    network_exceptions,
)
from .networking.utils import std_headers
from .plugins import directories as plugin_directories
from .postprocessor import _PLUGIN_CLASSES as plugin_pps
from .postprocessor import (
    EmbedThumbnailPP,
    FFmpegFixupDuplicateMoovPP,
    FFmpegFixupDurationPP,
    FFmpegFixupM3u8PP,
    FFmpegFixupM4aPP,
    FFmpegFixupStretchedPP,
    FFmpegFixupTimestampPP,
    FFmpegMergerPP,
    FFmpegPostProcessor,
    FFmpegVideoConvertorPP,
    MoveFilesAfterDownloadPP,
    get_postprocessor,
)
from .postprocessor.ffmpeg import resolve_mapping as resolve_recode_mapping
from .update import REPOSITORY, current_git_head, detect_variant
from .utils import (
    DEFAULT_OUTTMPL,
    IDENTITY,
    LINK_TEMPLATES,
    MEDIA_EXTENSIONS,
    NO_DEFAULT,
    NUMBER_RE,
    OUTTMPL_TYPES,
    POSTPROCESS_WHEN,
    STR_FORMAT_RE_TMPL,
    STR_FORMAT_TYPES,
    CaseInsensitiveDict,
    ContentTooShortError,
    DateRange,
    DownloadCancelled,
    DownloadError,
    EntryNotInPlaylist,
    ExistingVideoReached,
    ExtractorError,
    FormatSorter,
    GeoRestrictedError,
    ISO3166Utils,
    LazyList,
    MaxDownloadsReached,
    Namespace,
    PagedList,
    PlaylistEntries,
    Popen,
    PostProcessingError,
    ReExtractInfo,
    RejectedVideoReached,
    SameFileError,
    UnavailableVideoError,
    UserNotLive,
    age_restricted,
    args_to_str,
    bug_reports_message,
    clean_headers,
    clean_proxies,
    date_from_str,
    deprecation_warning,
    determine_ext,
    determine_protocol,
    encode_compat_str,
    encodeFilename,
    error_to_compat_str,
    escapeHTML,
    expand_path,
    extract_basic_auth,
    filter_dict,
    float_or_none,
    format_bytes,
    format_decimal_suffix,
    format_field,
    formatSeconds,
    get_compatible_ext,
    get_domain,
    int_or_none,
    iri_to_uri,
    is_path_like,
    join_nonempty,
    locked_file,
    make_archive_id,
    make_dir,
    number_of_digits,
    orderedSet,
    orderedSet_from_options,
    parse_filesize,
    preferredencoding,
    prepend_extension,
    remove_terminal_sequences,
    render_table,
    replace_extension,
    sanitize_filename,
    sanitize_path,
    sanitize_url,
    str_or_none,
    strftime_or_none,
    subtitles_filename,
    supports_terminal_sequences,
    system_identifier,
    timetuple_from_msec,
    to_high_limit_path,
    traverse_obj,
    try_call,
    try_get,
    url_basename,
    variadic,
    version_tuple,
    windows_enable_vt_mode,
    write_json_file,
    write_string,
)
from .version import CHANNEL, RELEASE_GIT_HEAD, VARIANT, __version__

if compat_os_name == 'nt':
    import ctypes


class YoutubeDL:
    """YoutubeDL class.

    YoutubeDL objects are the ones responsible of downloading the
    actual video file and writing it to disk if the user has requested
    it, among some other tasks. In most cases there should be one per
    program. As, given a video URL, the downloader doesn't know how to
    extract all the needed information, task that InfoExtractors do, it
    has to pass the URL to one of them.

    For this, YoutubeDL objects have a method that allows
    InfoExtractors to be registered in a given order. When it is passed
    a URL, the YoutubeDL object handles it to the first InfoExtractor it
    finds that reports being able to handle it. The InfoExtractor extracts
    all the information about the video or videos the URL refers to, and
    YoutubeDL process the extracted information, possibly using a File
    Downloader to download the video.

    YoutubeDL objects accept a lot of parameters. In order not to saturate
    the object constructor with arguments, it receives a dictionary of
    options instead. These options are available through the params
    attribute for the InfoExtractors to use. The YoutubeDL also
    registers itself as the downloader in charge for the InfoExtractors
    that are added to it, so this is a "mutual registration".

    Available options:

    username:          Username for authentication purposes.
    password:          Password for authentication purposes.
    videopassword:     Password for accessing a video.
    ap_mso:            Adobe Pass multiple-system operator identifier.
    ap_username:       Multiple-system operator account username.
    ap_password:       Multiple-system operator account password.
    usenetrc:          Use netrc for authentication instead.
    netrc_location:    Location of the netrc file. Defaults to ~/.netrc.
    netrc_cmd:         Use a shell command to get credentials
    verbose:           Print additional info to stdout.
    quiet:             Do not print messages to stdout.
    no_warnings:       Do not print out anything for warnings.
    forceprint:        A dict with keys WHEN mapped to a list of templates to
                       print to stdout. The allowed keys are video or any of the
                       items in utils.POSTPROCESS_WHEN.
                       For compatibility, a single list is also accepted
    print_to_file:     A dict with keys WHEN (same as forceprint) mapped to
                       a list of tuples with (template, filename)
    forcejson:         Force printing info_dict as JSON.
    dump_single_json:  Force printing the info_dict of the whole playlist
                       (or video) as a single JSON line.
    force_write_download_archive: Force writing download archive regardless
                       of 'skip_download' or 'simulate'.
    simulate:          Do not download the video files. If unset (or None),
                       simulate only if listsubtitles, listformats or list_thumbnails is used
    format:            Video format code. see "FORMAT SELECTION" for more details.
                       You can also pass a function. The function takes 'ctx' as
                       argument and returns the formats to download.
                       See "build_format_selector" for an implementation
    allow_unplayable_formats:   Allow unplayable formats to be extracted and downloaded.
    ignore_no_formats_error: Ignore "No video formats" error. Usefull for
                       extracting metadata even if the video is not actually
                       available for download (experimental)
    format_sort:       A list of fields by which to sort the video formats.
                       See "Sorting Formats" for more details.
    format_sort_force: Force the given format_sort. see "Sorting Formats"
                       for more details.
    prefer_free_formats: Whether to prefer video formats with free containers
                       over non-free ones of same quality.
    allow_multiple_video_streams:   Allow multiple video streams to be merged
                       into a single file
    allow_multiple_audio_streams:   Allow multiple audio streams to be merged
                       into a single file
    check_formats      Whether to test if the formats are downloadable.
                       Can be True (check all), False (check none),
                       'selected' (check selected formats),
                       or None (check only if requested by extractor)
    paths:             Dictionary of output paths. The allowed keys are 'home'
                       'temp' and the keys of OUTTMPL_TYPES (in utils.py)
    outtmpl:           Dictionary of templates for output names. Allowed keys
                       are 'default' and the keys of OUTTMPL_TYPES (in utils.py).
                       For compatibility with youtube-dl, a single string can also be used
    outtmpl_na_placeholder: Placeholder for unavailable meta fields.
    restrictfilenames: Do not allow "&" and spaces in file names
    trim_file_name:    Limit length of filename (extension excluded)
    windowsfilenames:  Force the filenames to be windows compatible
    ignoreerrors:      Do not stop on download/postprocessing errors.
                       Can be 'only_download' to ignore only download errors.
                       Default is 'only_download' for CLI, but False for API
    skip_playlist_after_errors: Number of allowed failures until the rest of
                       the playlist is skipped
    allowed_extractors:  List of regexes to match against extractor names that are allowed
    overwrites:        Overwrite all video and metadata files if True,
                       overwrite only non-video files if None
                       and don't overwrite any file if False
                       For compatibility with youtube-dl,
                       "nooverwrites" may also be used instead
    playlist_items:    Specific indices of playlist to download.
    playlistrandom:    Download playlist items in random order.
    lazy_playlist:     Process playlist entries as they are received.
    matchtitle:        Download only matching titles.
    rejecttitle:       Reject downloads for matching titles.
    logger:            Log messages to a logging.Logger instance.
    logtostderr:       Print everything to stderr instead of stdout.
    consoletitle:      Display progress in console window's titlebar.
    writedescription:  Write the video description to a .description file
    writeinfojson:     Write the video description to a .info.json file
    clean_infojson:    Remove internal metadata from the infojson
    getcomments:       Extract video comments. This will not be written to disk
                       unless writeinfojson is also given
    writeannotations:  Write the video annotations to a .annotations.xml file
    writethumbnail:    Write the thumbnail image to a file
    allow_playlist_files: Whether to write playlists' description, infojson etc
                       also to disk when using the 'write*' options
    write_all_thumbnails:  Write all thumbnail formats to files
    writelink:         Write an internet shortcut file, depending on the
                       current platform (.url/.webloc/.desktop)
    writeurllink:      Write a Windows internet shortcut file (.url)
    writewebloclink:   Write a macOS internet shortcut file (.webloc)
    writedesktoplink:  Write a Linux internet shortcut file (.desktop)
    writesubtitles:    Write the video subtitles to a file
    writeautomaticsub: Write the automatically generated subtitles to a file
    listsubtitles:     Lists all available subtitles for the video
    subtitlesformat:   The format code for subtitles
    subtitleslangs:    List of languages of the subtitles to download (can be regex).
                       The list may contain "all" to refer to all the available
                       subtitles. The language can be prefixed with a "-" to
                       exclude it from the requested languages, e.g. ['all', '-live_chat']
    keepvideo:         Keep the video file after post-processing
    daterange:         A utils.DateRange object, download only if the upload_date is in the range.
    skip_download:     Skip the actual download of the video file
    cachedir:          Location of the cache files in the filesystem.
                       False to disable filesystem cache.
    noplaylist:        Download single video instead of a playlist if in doubt.
    age_limit:         An integer representing the user's age in years.
                       Unsuitable videos for the given age are skipped.
    min_views:         An integer representing the minimum view count the video
                       must have in order to not be skipped.
                       Videos without view count information are always
                       downloaded. None for no limit.
    max_views:         An integer representing the maximum view count.
                       Videos that are more popular than that are not
                       downloaded.
                       Videos without view count information are always
                       downloaded. None for no limit.
    download_archive:  A set, or the name of a file where all downloads are recorded.
                       Videos already present in the file are not downloaded again.
    break_on_existing: Stop the download process after attempting to download a
                       file that is in the archive.
    break_per_url:     Whether break_on_reject and break_on_existing
                       should act on each input URL as opposed to for the entire queue
    cookiefile:        File name or text stream from where cookies should be read and dumped to
    cookiesfrombrowser:  A tuple containing the name of the browser, the profile
                       name/path from where cookies are loaded, the name of the keyring,
                       and the container name, e.g. ('chrome', ) or
                       ('vivaldi', 'default', 'BASICTEXT') or ('firefox', 'default', None, 'Meta')
    legacyserverconnect: Explicitly allow HTTPS connection to servers that do not
                       support RFC 5746 secure renegotiation
    nocheckcertificate:  Do not verify SSL certificates
    client_certificate:  Path to client certificate file in PEM format. May include the private key
    client_certificate_key:  Path to private key file for client certificate
    client_certificate_password:  Password for client certificate private key, if encrypted.
                        If not provided and the key is encrypted, yt-dlp will ask interactively
    prefer_insecure:   Use HTTP instead of HTTPS to retrieve information.
                       (Only supported by some extractors)
    enable_file_urls:  Enable file:// URLs. This is disabled by default for security reasons.
    http_headers:      A dictionary of custom headers to be used for all requests
    proxy:             URL of the proxy server to use
    geo_verification_proxy:  URL of the proxy to use for IP address verification
                       on geo-restricted sites.
    socket_timeout:    Time to wait for unresponsive hosts, in seconds
    bidi_workaround:   Work around buggy terminals without bidirectional text
                       support, using fridibi
    debug_printtraffic:Print out sent and received HTTP traffic
    default_search:    Prepend this string if an input url is not valid.
                       'auto' for elaborate guessing
    encoding:          Use this encoding instead of the system-specified.
    extract_flat:      Whether to resolve and process url_results further
                       * False:     Always process. Default for API
                       * True:      Never process
                       * 'in_playlist': Do not process inside playlist/multi_video
                       * 'discard': Always process, but don't return the result
                                    from inside playlist/multi_video
                       * 'discard_in_playlist': Same as "discard", but only for
                                    playlists (not multi_video). Default for CLI
    wait_for_video:    If given, wait for scheduled streams to become available.
                       The value should be a tuple containing the range
                       (min_secs, max_secs) to wait between retries
    postprocessors:    A list of dictionaries, each with an entry
                       * key:  The name of the postprocessor. See
                               yt_dlp/postprocessor/__init__.py for a list.
                       * when: When to run the postprocessor. Allowed values are
                               the entries of utils.POSTPROCESS_WHEN
                               Assumed to be 'post_process' if not given
    progress_hooks:    A list of functions that get called on download
                       progress, with a dictionary with the entries
                       * status: One of "downloading", "error", or "finished".
                                 Check this first and ignore unknown values.
                       * info_dict: The extracted info_dict

                       If status is one of "downloading", or "finished", the
                       following properties may also be present:
                       * filename: The final filename (always present)
                       * tmpfilename: The filename we're currently writing to
                       * downloaded_bytes: Bytes on disk
                       * total_bytes: Size of the whole file, None if unknown
                       * total_bytes_estimate: Guess of the eventual file size,
                                               None if unavailable.
                       * elapsed: The number of seconds since download started.
                       * eta: The estimated time in seconds, None if unknown
                       * speed: The download speed in bytes/second, None if
                                unknown
                       * fragment_index: The counter of the currently
                                         downloaded video fragment.
                       * fragment_count: The number of fragments (= individual
                                         files that will be merged)

                       Progress hooks are guaranteed to be called at least once
                       (with status "finished") if the download is successful.
    postprocessor_hooks:  A list of functions that get called on postprocessing
                       progress, with a dictionary with the entries
                       * status: One of "started", "processing", or "finished".
                                 Check this first and ignore unknown values.
                       * postprocessor: Name of the postprocessor
                       * info_dict: The extracted info_dict

                       Progress hooks are guaranteed to be called at least twice
                       (with status "started" and "finished") if the processing is successful.
    merge_output_format: "/" separated list of extensions to use when merging formats.
    final_ext:         Expected final extension; used to detect when the file was
                       already downloaded and converted
    fixup:             Automatically correct known faults of the file.
                       One of:
                       - "never": do nothing
                       - "warn": only emit a warning
                       - "detect_or_warn": check whether we can do anything
                                           about it, warn otherwise (default)
    source_address:    Client-side IP address to bind to.
    sleep_interval_requests: Number of seconds to sleep between requests
                       during extraction
    sleep_interval:    Number of seconds to sleep before each download when
                       used alone or a lower bound of a range for randomized
                       sleep before each download (minimum possible number
                       of seconds to sleep) when used along with
                       max_sleep_interval.
    max_sleep_interval:Upper bound of a range for randomized sleep before each
                       download (maximum possible number of seconds to sleep).
                       Must only be used along with sleep_interval.
                       Actual sleep time will be a random float from range
                       [sleep_interval; max_sleep_interval].
    sleep_interval_subtitles: Number of seconds to sleep before each subtitle download
    listformats:       Print an overview of available video formats and exit.
    list_thumbnails:   Print a table of all thumbnails and exit.
    match_filter:      A function that gets called for every video with the signature
                       (info_dict, *, incomplete: bool) -> Optional[str]
                       For backward compatibility with youtube-dl, the signature
                       (info_dict) -> Optional[str] is also allowed.
                       - If it returns a message, the video is ignored.
                       - If it returns None, the video is downloaded.
                       - If it returns utils.NO_DEFAULT, the user is interactively
                         asked whether to download the video.
                       - Raise utils.DownloadCancelled(msg) to abort remaining
                         downloads when a video is rejected.
                       match_filter_func in utils.py is one example for this.
    color:             A Dictionary with output stream names as keys
                       and their respective color policy as values.
                       Can also just be a single color policy,
                       in which case it applies to all outputs.
                       Valid stream names are 'stdout' and 'stderr'.
                       Valid color policies are one of 'always', 'auto', 'no_color' or 'never'.
    geo_bypass:        Bypass geographic restriction via faking X-Forwarded-For
                       HTTP header
    geo_bypass_country:
                       Two-letter ISO 3166-2 country code that will be used for
                       explicit geographic restriction bypassing via faking
                       X-Forwarded-For HTTP header
    geo_bypass_ip_block:
                       IP range in CIDR notation that will be used similarly to
                       geo_bypass_country
    external_downloader: A dictionary of protocol keys and the executable of the
                       external downloader to use for it. The allowed protocols
                       are default|http|ftp|m3u8|dash|rtsp|rtmp|mms.
                       Set the value to 'native' to use the native downloader
    compat_opts:       Compatibility options. See "Differences in default behavior".
                       The following options do not work when used through the API:
                       filename, abort-on-error, multistreams, no-live-chat, format-sort
                       no-clean-infojson, no-playlist-metafiles, no-keep-subs, no-attach-info-json.
                       Refer __init__.py for their implementation
    progress_template: Dictionary of templates for progress outputs.
                       Allowed keys are 'download', 'postprocess',
                       'download-title' (console title) and 'postprocess-title'.
                       The template is mapped on a dictionary with keys 'progress' and 'info'
    retry_sleep_functions: Dictionary of functions that takes the number of attempts
                       as argument and returns the time to sleep in seconds.
                       Allowed keys are 'http', 'fragment', 'file_access'
    download_ranges:   A callback function that gets called for every video with
                       the signature (info_dict, ydl) -> Iterable[Section].
                       Only the returned sections will be downloaded.
                       Each Section is a dict with the following keys:
                       * start_time: Start time of the section in seconds
                       * end_time: End time of the section in seconds
                       * title: Section title (Optional)
                       * index: Section number (Optional)
    force_keyframes_at_cuts: Re-encode the video when downloading ranges to get precise cuts
    noprogress:        Do not print the progress bar
    live_from_start:   Whether to download livestreams videos from the start

    The following parameters are not used by YoutubeDL itself, they are used by
    the downloader (see yt_dlp/downloader/common.py):
    nopart, updatetime, buffersize, ratelimit, throttledratelimit, min_filesize,
    max_filesize, test, noresizebuffer, retries, file_access_retries, fragment_retries,
    continuedl, xattr_set_filesize, hls_use_mpegts, http_chunk_size,
    external_downloader_args, concurrent_fragment_downloads.

    The following options are used by the post processors:
    ffmpeg_location:   Location of the ffmpeg/avconv binary; either the path
                       to the binary or its containing directory.
    postprocessor_args: A dictionary of postprocessor/executable keys (in lower case)
                       and a list of additional command-line arguments for the
                       postprocessor/executable. The dict can also have "PP+EXE" keys
                       which are used when the given exe is used by the given PP.
                       Use 'default' as the name for arguments to passed to all PP
                       For compatibility with youtube-dl, a single list of args
                       can also be used

    The following options are used by the extractors:
    extractor_retries: Number of times to retry for known errors (default: 3)
    dynamic_mpd:       Whether to process dynamic DASH manifests (default: True)
    hls_split_discontinuity: Split HLS playlists to different formats at
                       discontinuities such as ad breaks (default: False)
    extractor_args:    A dictionary of arguments to be passed to the extractors.
                       See "EXTRACTOR ARGUMENTS" for details.
                       E.g. {'youtube': {'skip': ['dash', 'hls']}}
    mark_watched:      Mark videos watched (even with --simulate). Only for YouTube

    The following options are deprecated and may be removed in the future:

    break_on_reject:   Stop the download process when encountering a video that
                       has been filtered out.
                       - `raise DownloadCancelled(msg)` in match_filter instead
    force_generic_extractor: Force downloader to use the generic extractor
                       - Use allowed_extractors = ['generic', 'default']
    playliststart:     - Use playlist_items
                       Playlist item to start at.
    playlistend:       - Use playlist_items
                       Playlist item to end at.
    playlistreverse:   - Use playlist_items
                       Download playlist items in reverse order.
    forceurl:          - Use forceprint
                       Force printing final URL.
    forcetitle:        - Use forceprint
                       Force printing title.
    forceid:           - Use forceprint
                       Force printing ID.
    forcethumbnail:    - Use forceprint
                       Force printing thumbnail URL.
    forcedescription:  - Use forceprint
                       Force printing description.
    forcefilename:     - Use forceprint
                       Force printing final filename.
    forceduration:     - Use forceprint
                       Force printing duration.
    allsubtitles:      - Use subtitleslangs = ['all']
                       Downloads all the subtitles of the video
                       (requires writesubtitles or writeautomaticsub)
    include_ads:       - Doesn't work
                       Download ads as well
    call_home:         - Not implemented
                       Boolean, true iff we are allowed to contact the
                       yt-dlp servers for debugging.
    post_hooks:        - Register a custom postprocessor
                       A list of functions that get called as the final step
                       for each video file, after all postprocessors have been
                       called. The filename will be passed as the only argument.
    hls_prefer_native: - Use external_downloader = {'m3u8': 'native'} or {'m3u8': 'ffmpeg'}.
                       Use the native HLS downloader instead of ffmpeg/avconv
                       if True, otherwise use ffmpeg/avconv if False, otherwise
                       use downloader suggested by extractor if None.
    prefer_ffmpeg:     - avconv support is deprecated
                       If False, use avconv instead of ffmpeg if both are available,
                       otherwise prefer ffmpeg.
    youtube_include_dash_manifest: - Use extractor_args
                       If True (default), DASH manifests and related
                       data will be downloaded and processed by extractor.
                       You can reduce network I/O by disabling it if you don't
                       care about DASH. (only for youtube)
    youtube_include_hls_manifest: - Use extractor_args
                       If True (default), HLS manifests and related
                       data will be downloaded and processed by extractor.
                       You can reduce network I/O by disabling it if you don't
                       care about HLS. (only for youtube)
    no_color:          Same as `color='no_color'`
    """

    _NUMERIC_FIELDS = {
        'width', 'height', 'asr', 'audio_channels', 'fps',
        'tbr', 'abr', 'vbr', 'filesize', 'filesize_approx',
        'timestamp', 'release_timestamp',
        'duration', 'view_count', 'like_count', 'dislike_count', 'repost_count',
        'average_rating', 'comment_count', 'age_limit',
        'start_time', 'end_time',
        'chapter_number', 'season_number', 'episode_number',
        'track_number', 'disc_number', 'release_year',
    }

    _format_fields = {
        # NB: Keep in sync with the docstring of extractor/common.py
        'url', 'manifest_url', 'manifest_stream_number', 'ext', 'format', 'format_id', 'format_note',
        'width', 'height', 'aspect_ratio', 'resolution', 'dynamic_range', 'tbr', 'abr', 'acodec', 'asr', 'audio_channels',
        'vbr', 'fps', 'vcodec', 'container', 'filesize', 'filesize_approx', 'rows', 'columns',
        'player_url', 'protocol', 'fragment_base_url', 'fragments', 'is_from_start',
        'preference', 'language', 'language_preference', 'quality', 'source_preference',
        'http_headers', 'stretched_ratio', 'no_resume', 'has_drm', 'extra_param_to_segment_url', 'hls_aes', 'downloader_options',
        'page_url', 'app', 'play_path', 'tc_url', 'flash_version', 'rtmp_live', 'rtmp_conn', 'rtmp_protocol', 'rtmp_real_time'
    }
    _format_selection_exts = {
        'audio': set(MEDIA_EXTENSIONS.common_audio),
        'video': set(MEDIA_EXTENSIONS.common_video + ('3gp', )),
        'storyboards': set(MEDIA_EXTENSIONS.storyboards),
    }

    def __init__(self, params=None, auto_init=True):
        """Create a FileDownloader object with the given options.
        @param auto_init    Whether to load the default extractors and print header (if verbose).
                            Set to 'no_verbose_header' to not print the header
        """
        if params is None:
            params = {}
        self.params = params
        self._ies = {}
        self._ies_instances = {}
        self._pps = {k: [] for k in POSTPROCESS_WHEN}
        self._printed_messages = set()
        self._first_webpage_request = True
        self._post_hooks = []
        self._progress_hooks = []
        self._postprocessor_hooks = []
        self._download_retcode = 0
        self._num_downloads = 0
        self._num_videos = 0
        self._playlist_level = 0
        self._playlist_urls = set()
        self.cache = Cache(self)

        stdout = sys.stderr if self.params.get('logtostderr') else sys.stdout
        self._out_files = Namespace(
            out=stdout,
            error=sys.stderr,
            screen=sys.stderr if self.params.get('quiet') else stdout,
            console=None if compat_os_name == 'nt' else next(
                filter(supports_terminal_sequences, (sys.stderr, sys.stdout)), None)
        )

        try:
            windows_enable_vt_mode()
        except Exception as e:
            self.write_debug(f'Failed to enable VT mode: {e}')

        if self.params.get('no_color'):
            if self.params.get('color') is not None:
                self.report_warning('Overwriting params from "color" with "no_color"')
            self.params['color'] = 'no_color'

        term_allow_color = os.environ.get('TERM', '').lower() != 'dumb'

        def process_color_policy(stream):
            stream_name = {sys.stdout: 'stdout', sys.stderr: 'stderr'}[stream]
            policy = traverse_obj(self.params, ('color', (stream_name, None), {str}), get_all=False)
            if policy in ('auto', None):
                return term_allow_color and supports_terminal_sequences(stream)
            assert policy in ('always', 'never', 'no_color')
            return {'always': True, 'never': False}.get(policy, policy)

        self._allow_colors = Namespace(**{
            name: process_color_policy(stream)
            for name, stream in self._out_files.items_ if name != 'console'
        })

        # The code is left like this to be reused for future deprecations
        MIN_SUPPORTED, MIN_RECOMMENDED = (3, 7), (3, 7)
        current_version = sys.version_info[:2]
        if current_version < MIN_RECOMMENDED:
            msg = ('Support for Python version %d.%d has been deprecated. '
                   'See  https://github.com/yt-dlp/yt-dlp/issues/3764  for more details.'
                   '\n                    You will no longer receive updates on this version')
            if current_version < MIN_SUPPORTED:
                msg = 'Python version %d.%d is no longer supported'
            self.deprecated_feature(
                f'{msg}! Please update to Python %d.%d or above' % (*current_version, *MIN_RECOMMENDED))

        if self.params.get('allow_unplayable_formats'):
            self.report_warning(
                f'You have asked for {self._format_err("UNPLAYABLE", self.Styles.EMPHASIS)} formats to be listed/downloaded. '
                'This is a developer option intended for debugging. \n'
                '         If you experience any issues while using this option, '
                f'{self._format_err("DO NOT", self.Styles.ERROR)} open a bug report')

        if self.params.get('bidi_workaround', False):
            try:
                import pty
                master, slave = pty.openpty()
                width = shutil.get_terminal_size().columns
                width_args = [] if width is None else ['-w', str(width)]
                sp_kwargs = {'stdin': subprocess.PIPE, 'stdout': slave, 'stderr': self._out_files.error}
                try:
                    self._output_process = Popen(['bidiv'] + width_args, **sp_kwargs)
                except OSError:
                    self._output_process = Popen(['fribidi', '-c', 'UTF-8'] + width_args, **sp_kwargs)
                self._output_channel = os.fdopen(master, 'rb')
            except OSError as ose:
                if ose.errno == errno.ENOENT:
                    self.report_warning(
                        'Could not find fribidi executable, ignoring --bidi-workaround. '
                        'Make sure that  fribidi  is an executable file in one of the directories in your $PATH.')
                else:
                    raise

        # Set http_headers defaults according to std_headers
        self.params['http_headers'] = CaseInsensitiveDict(std_headers, self.params.get('http_headers'))
        self._request_director = self.build_request_director(_list_request_handler_classes())

        self.params['compat_opts'] = set(self.params.get('compat_opts', ()))
        if auto_init and auto_init != 'no_verbose_header':
            self.print_debug_header()

        self.__header_cookies = []
        self._load_cookies(traverse_obj(self.params.get('http_headers'), 'cookie', casesense=False))  # compat

        def check_deprecated(param, option, suggestion):
            if self.params.get(param) is not None:
                self.report_warning(f'{option} is deprecated. Use {suggestion} instead')
                return True
            return False

        if check_deprecated('cn_verification_proxy', '--cn-verification-proxy', '--geo-verification-proxy'):
            if self.params.get('geo_verification_proxy') is None:
                self.params['geo_verification_proxy'] = self.params['cn_verification_proxy']

        check_deprecated('autonumber', '--auto-number', '-o "%(autonumber)s-%(title)s.%(ext)s"')
        check_deprecated('usetitle', '--title', '-o "%(title)s-%(id)s.%(ext)s"')
        check_deprecated('useid', '--id', '-o "%(id)s.%(ext)s"')

        for msg in self.params.get('_warnings', []):
            self.report_warning(msg)
        for msg in self.params.get('_deprecation_warnings', []):
            self.deprecated_feature(msg)

        if 'list-formats' in self.params['compat_opts']:
            self.params['listformats_table'] = False

        if 'overwrites' not in self.params and self.params.get('nooverwrites') is not None:
            # nooverwrites was unnecessarily changed to overwrites
            # in 0c3d0f51778b153f65c21906031c2e091fcfb641
            # This ensures compatibility with both keys
            self.params['overwrites'] = not self.params['nooverwrites']
        elif self.params.get('overwrites') is None:
            self.params.pop('overwrites', None)
        else:
            self.params['nooverwrites'] = not self.params['overwrites']

        if self.params.get('simulate') is None and any((
            self.params.get('list_thumbnails'),
            self.params.get('listformats'),
            self.params.get('listsubtitles'),
        )):
            self.params['simulate'] = 'list_only'

        self.params.setdefault('forceprint', {})
        self.params.setdefault('print_to_file', {})

        # Compatibility with older syntax
        if not isinstance(params['forceprint'], dict):
            self.params['forceprint'] = {'video': params['forceprint']}

        if auto_init:
            self.add_default_info_extractors()

        if (sys.platform != 'win32'
                and sys.getfilesystemencoding() in ['ascii', 'ANSI_X3.4-1968']
                and not self.params.get('restrictfilenames', False)):
            # Unicode filesystem API will throw errors (#1474, #13027)
            self.report_warning(
                'Assuming --restrict-filenames since file system encoding '
                'cannot encode all characters. '
                'Set the LC_ALL environment variable to fix this.')
            self.params['restrictfilenames'] = True

        self._parse_outtmpl()

        # Creating format selector here allows us to catch syntax errors before the extraction
        self.format_selector = (
            self.params.get('format') if self.params.get('format') in (None, '-')
            else self.params['format'] if callable(self.params['format'])
            else self.build_format_selector(self.params['format']))

        hooks = {
            'post_hooks': self.add_post_hook,
            'progress_hooks': self.add_progress_hook,
            'postprocessor_hooks': self.add_postprocessor_hook,
        }
        for opt, fn in hooks.items():
            for ph in self.params.get(opt, []):
                fn(ph)

        for pp_def_raw in self.params.get('postprocessors', []):
            pp_def = dict(pp_def_raw)
            when = pp_def.pop('when', 'post_process')
            self.add_post_processor(
                get_postprocessor(pp_def.pop('key'))(self, **pp_def),
                when=when)

        def preload_download_archive(fn):
            """Preload the archive, if any is specified"""
            archive = set()
            if fn is None:
                return archive
            elif not is_path_like(fn):
                return fn

            self.write_debug(f'Loading archive file {fn!r}')
            try:
                with locked_file(fn, 'r', encoding='utf-8') as archive_file:
                    for line in archive_file:
                        archive.add(line.strip())
            except OSError as ioe:
                if ioe.errno != errno.ENOENT:
                    raise
            return archive

        self.archive = preload_download_archive(self.params.get('download_archive'))

    def warn_if_short_id(self, argv):
        # short YouTube ID starting with dash?
        idxs = [
            i for i, a in enumerate(argv)
            if re.match(r'^-[0-9A-Za-z_-]{10}$', a)]
        if idxs:
            correct_argv = (
                ['yt-dlp']
                + [a for i, a in enumerate(argv) if i not in idxs]
                + ['--'] + [argv[i] for i in idxs]
            )
            self.report_warning(
                'Long argument string detected. '
                'Use -- to separate parameters and URLs, like this:\n%s' %
                args_to_str(correct_argv))

    def add_info_extractor(self, ie):
        """Add an InfoExtractor object to the end of the list."""
        ie_key = ie.ie_key()
        self._ies[ie_key] = ie
        if not isinstance(ie, type):
            self._ies_instances[ie_key] = ie
            ie.set_downloader(self)

    def get_info_extractor(self, ie_key):
        """
        Get an instance of an IE with name ie_key, it will try to get one from
        the _ies list, if there's no instance it will create a new one and add
        it to the extractor list.
        """
        ie = self._ies_instances.get(ie_key)
        if ie is None:
            ie = get_info_extractor(ie_key)()
            self.add_info_extractor(ie)
        return ie

    def add_default_info_extractors(self):
        """
        Add the InfoExtractors returned by gen_extractors to the end of the list
        """
        all_ies = {ie.IE_NAME.lower(): ie for ie in gen_extractor_classes()}
        all_ies['end'] = UnsupportedURLIE()
        try:
            ie_names = orderedSet_from_options(
                self.params.get('allowed_extractors', ['default']), {
                    'all': list(all_ies),
                    'default': [name for name, ie in all_ies.items() if ie._ENABLED],
                }, use_regex=True)
        except re.error as e:
            raise ValueError(f'Wrong regex for allowed_extractors: {e.pattern}')
        for name in ie_names:
            self.add_info_extractor(all_ies[name])
        self.write_debug(f'Loaded {len(ie_names)} extractors')

    def add_post_processor(self, pp, when='post_process'):
        """Add a PostProcessor object to the end of the chain."""
        assert when in POSTPROCESS_WHEN, f'Invalid when={when}'
        self._pps[when].append(pp)
        pp.set_downloader(self)

    def add_post_hook(self, ph):
        """Add the post hook"""
        self._post_hooks.append(ph)

    def add_progress_hook(self, ph):
        """Add the download progress hook"""
        self._progress_hooks.append(ph)

    def add_postprocessor_hook(self, ph):
        """Add the postprocessing progress hook"""
        self._postprocessor_hooks.append(ph)
        for pps in self._pps.values():
            for pp in pps:
                pp.add_progress_hook(ph)

    def _bidi_workaround(self, message):
        if not hasattr(self, '_output_channel'):
            return message

        assert hasattr(self, '_output_process')
        assert isinstance(message, str)
        line_count = message.count('\n') + 1
        self._output_process.stdin.write((message + '\n').encode())
        self._output_process.stdin.flush()
        res = ''.join(self._output_channel.readline().decode()
                      for _ in range(line_count))
        return res[:-len('\n')]

    def _write_string(self, message, out=None, only_once=False):
        if only_once:
            if message in self._printed_messages:
                return
            self._printed_messages.add(message)
        write_string(message, out=out, encoding=self.params.get('encoding'))

    def to_stdout(self, message, skip_eol=False, quiet=None):
        """Print message to stdout"""
        if quiet is not None:
            self.deprecation_warning('"YoutubeDL.to_stdout" no longer accepts the argument quiet. '
                                     'Use "YoutubeDL.to_screen" instead')
        if skip_eol is not False:
            self.deprecation_warning('"YoutubeDL.to_stdout" no longer accepts the argument skip_eol. '
                                     'Use "YoutubeDL.to_screen" instead')
        self._write_string(f'{self._bidi_workaround(message)}\n', self._out_files.out)

    def to_screen(self, message, skip_eol=False, quiet=None, only_once=False):
        """Print message to screen if not in quiet mode"""
        if self.params.get('logger'):
            self.params['logger'].debug(message)
            return
        if (self.params.get('quiet') if quiet is None else quiet) and not self.params.get('verbose'):
            return
        self._write_string(
            '%s%s' % (self._bidi_workaround(message), ('' if skip_eol else '\n')),
            self._out_files.screen, only_once=only_once)

    def to_stderr(self, message, only_once=False):
        """Print message to stderr"""
        assert isinstance(message, str)
        if self.params.get('logger'):
            self.params['logger'].error(message)
        else:
            self._write_string(f'{self._bidi_workaround(message)}\n', self._out_files.error, only_once=only_once)

    def _send_console_code(self, code):
        if compat_os_name == 'nt' or not self._out_files.console:
            return
        self._write_string(code, self._out_files.console)

    def to_console_title(self, message):
        if not self.params.get('consoletitle', False):
            return
        message = remove_terminal_sequences(message)
        if compat_os_name == 'nt':
            if ctypes.windll.kernel32.GetConsoleWindow():
                # c_wchar_p() might not be necessary if `message` is
                # already of type unicode()
                ctypes.windll.kernel32.SetConsoleTitleW(ctypes.c_wchar_p(message))
        else:
            self._send_console_code(f'\033]0;{message}\007')

    def save_console_title(self):
        if not self.params.get('consoletitle') or self.params.get('simulate'):
            return
        self._send_console_code('\033[22;0t')  # Save the title on stack

    def restore_console_title(self):
        if not self.params.get('consoletitle') or self.params.get('simulate'):
            return
        self._send_console_code('\033[23;0t')  # Restore the title from stack

    def __enter__(self):
        self.save_console_title()
        return self

    def save_cookies(self):
        if self.params.get('cookiefile') is not None:
            self.cookiejar.save(ignore_discard=True, ignore_expires=True)

    def __exit__(self, *args):
        self.restore_console_title()
        self.close()

    def close(self):
        self.save_cookies()
        self._request_director.close()

    def trouble(self, message=None, tb=None, is_error=True):
        """Determine action to take when a download problem appears.

        Depending on if the downloader has been configured to ignore
        download errors or not, this method may throw an exception or
        not when errors are found, after printing the message.

        @param tb          If given, is additional traceback information
        @param is_error    Whether to raise error according to ignorerrors
        """
        if message is not None:
            self.to_stderr(message)
        if self.params.get('verbose'):
            if tb is None:
                if sys.exc_info()[0]:  # if .trouble has been called from an except block
                    tb = ''
                    if hasattr(sys.exc_info()[1], 'exc_info') and sys.exc_info()[1].exc_info[0]:
                        tb += ''.join(traceback.format_exception(*sys.exc_info()[1].exc_info))
                    tb += encode_compat_str(traceback.format_exc())
                else:
                    tb_data = traceback.format_list(traceback.extract_stack())
                    tb = ''.join(tb_data)
            if tb:
                self.to_stderr(tb)
        if not is_error:
            return
        if not self.params.get('ignoreerrors'):
            if sys.exc_info()[0] and hasattr(sys.exc_info()[1], 'exc_info') and sys.exc_info()[1].exc_info[0]:
                exc_info = sys.exc_info()[1].exc_info
            else:
                exc_info = sys.exc_info()
            raise DownloadError(message, exc_info)
        self._download_retcode = 1

    Styles = Namespace(
        HEADERS='yellow',
        EMPHASIS='light blue',
        FILENAME='green',
        ID='green',
        DELIM='blue',
        ERROR='red',
        BAD_FORMAT='light red',
        WARNING='yellow',
        SUPPRESS='light black',
    )

    def _format_text(self, handle, allow_colors, text, f, fallback=None, *, test_encoding=False):
        text = str(text)
        if test_encoding:
            original_text = text
            # handle.encoding can be None. See https://github.com/yt-dlp/yt-dlp/issues/2711
            encoding = self.params.get('encoding') or getattr(handle, 'encoding', None) or 'ascii'
            text = text.encode(encoding, 'ignore').decode(encoding)
            if fallback is not None and text != original_text:
                text = fallback
        return format_text(text, f) if allow_colors is True else text if fallback is None else fallback

    def _format_out(self, *args, **kwargs):
        return self._format_text(self._out_files.out, self._allow_colors.out, *args, **kwargs)

    def _format_screen(self, *args, **kwargs):
        return self._format_text(self._out_files.screen, self._allow_colors.screen, *args, **kwargs)

    def _format_err(self, *args, **kwargs):
        return self._format_text(self._out_files.error, self._allow_colors.error, *args, **kwargs)

    def report_warning(self, message, only_once=False):
        '''
        Print the message to stderr, it will be prefixed with 'WARNING:'
        If stderr is a tty file the 'WARNING:' will be colored
        '''
        if self.params.get('logger') is not None:
            self.params['logger'].warning(message)
        else:
            if self.params.get('no_warnings'):
                return
            self.to_stderr(f'{self._format_err("WARNING:", self.Styles.WARNING)} {message}', only_once)

    def deprecation_warning(self, message, *, stacklevel=0):
        deprecation_warning(
            message, stacklevel=stacklevel + 1, printer=self.report_error, is_error=False)

    def deprecated_feature(self, message):
        if self.params.get('logger') is not None:
            self.params['logger'].warning(f'Deprecated Feature: {message}')
        self.to_stderr(f'{self._format_err("Deprecated Feature:", self.Styles.ERROR)} {message}', True)

    def report_error(self, message, *args, **kwargs):
        '''
        Do the same as trouble, but prefixes the message with 'ERROR:', colored
        in red if stderr is a tty file.
        '''
        self.trouble(f'{self._format_err("ERROR:", self.Styles.ERROR)} {message}', *args, **kwargs)

    def write_debug(self, message, only_once=False):
        '''Log debug message or Print message to stderr'''
        if not self.params.get('verbose', False):
            return
        message = f'[debug] {message}'
        if self.params.get('logger'):
            self.params['logger'].debug(message)
        else:
            self.to_stderr(message, only_once)

    def report_file_already_downloaded(self, file_name):
        """Report file has already been fully downloaded."""
        try:
            self.to_screen('[download] %s has already been downloaded' % file_name)
        except UnicodeEncodeError:
            self.to_screen('[download] The file has already been downloaded')

    def report_file_delete(self, file_name):
        """Report that existing file will be deleted."""
        try:
            self.to_screen('Deleting existing file %s' % file_name)
        except UnicodeEncodeError:
            self.to_screen('Deleting existing file')

    def raise_no_formats(self, info, forced=False, *, msg=None):
        has_drm = info.get('_has_drm')
        ignored, expected = self.params.get('ignore_no_formats_error'), bool(msg)
        msg = msg or has_drm and 'This video is DRM protected' or 'No video formats found!'
        if forced or not ignored:
            raise ExtractorError(msg, video_id=info['id'], ie=info['extractor'],
                                 expected=has_drm or ignored or expected)
        else:
            self.report_warning(msg)

    def parse_outtmpl(self):
        self.deprecation_warning('"YoutubeDL.parse_outtmpl" is deprecated and may be removed in a future version')
        self._parse_outtmpl()
        return self.params['outtmpl']

    def _parse_outtmpl(self):
        sanitize = IDENTITY
        if self.params.get('restrictfilenames'):  # Remove spaces in the default template
            sanitize = lambda x: x.replace(' - ', ' ').replace(' ', '-')

        outtmpl = self.params.setdefault('outtmpl', {})
        if not isinstance(outtmpl, dict):
            self.params['outtmpl'] = outtmpl = {'default': outtmpl}
        outtmpl.update({k: sanitize(v) for k, v in DEFAULT_OUTTMPL.items() if outtmpl.get(k) is None})

    def get_output_path(self, dir_type='', filename=None):
        paths = self.params.get('paths', {})
        assert isinstance(paths, dict), '"paths" parameter must be a dictionary'
        path = os.path.join(
            expand_path(paths.get('home', '').strip()),
            expand_path(paths.get(dir_type, '').strip()) if dir_type else '',
            filename or '')
        return sanitize_path(path, force=self.params.get('windowsfilenames'))

    @staticmethod
    def _outtmpl_expandpath(outtmpl):
        # expand_path translates '%%' into '%' and '$$' into '$'
        # correspondingly that is not what we want since we need to keep
        # '%%' intact for template dict substitution step. Working around
        # with boundary-alike separator hack.
        sep = ''.join(random.choices(string.ascii_letters, k=32))
        outtmpl = outtmpl.replace('%%', f'%{sep}%').replace('$$', f'${sep}$')

        # outtmpl should be expand_path'ed before template dict substitution
        # because meta fields may contain env variables we don't want to
        # be expanded. E.g. for outtmpl "%(title)s.%(ext)s" and
        # title "Hello $PATH", we don't want `$PATH` to be expanded.
        return expand_path(outtmpl).replace(sep, '')

    @staticmethod
    def escape_outtmpl(outtmpl):
        ''' Escape any remaining strings like %s, %abc% etc. '''
        return re.sub(
            STR_FORMAT_RE_TMPL.format('', '(?![%(\0])'),
            lambda mobj: ('' if mobj.group('has_key') else '%') + mobj.group(0),
            outtmpl)

    @classmethod
    def validate_outtmpl(cls, outtmpl):
        ''' @return None or Exception object '''
        outtmpl = re.sub(
            STR_FORMAT_RE_TMPL.format('[^)]*', '[ljhqBUDS]'),
            lambda mobj: f'{mobj.group(0)[:-1]}s',
            cls._outtmpl_expandpath(outtmpl))
        try:
            cls.escape_outtmpl(outtmpl) % collections.defaultdict(int)
            return None
        except ValueError as err:
            return err

    @staticmethod
    def _copy_infodict(info_dict):
        info_dict = dict(info_dict)
        info_dict.pop('__postprocessors', None)
        info_dict.pop('__pending_error', None)
        return info_dict

    def prepare_outtmpl(self, outtmpl, info_dict, sanitize=False):
        """ Make the outtmpl and info_dict suitable for substitution: ydl.escape_outtmpl(outtmpl) % info_dict
        @param sanitize    Whether to sanitize the output as a filename.
                           For backward compatibility, a function can also be passed
        """

        info_dict.setdefault('epoch', int(time.time()))  # keep epoch consistent once set

        info_dict = self._copy_infodict(info_dict)
        info_dict['duration_string'] = (  # %(duration>%H-%M-%S)s is wrong if duration > 24hrs
            formatSeconds(info_dict['duration'], '-' if sanitize else ':')
            if info_dict.get('duration', None) is not None
            else None)
        info_dict['autonumber'] = int(self.params.get('autonumber_start', 1) - 1 + self._num_downloads)
        info_dict['video_autonumber'] = self._num_videos
        if info_dict.get('resolution') is None:
            info_dict['resolution'] = self.format_resolution(info_dict, default=None)

        # For fields playlist_index, playlist_autonumber and autonumber convert all occurrences
        # of %(field)s to %(field)0Nd for backward compatibility
        field_size_compat_map = {
            'playlist_index': number_of_digits(info_dict.get('__last_playlist_index') or 0),
            'playlist_autonumber': number_of_digits(info_dict.get('n_entries') or 0),
            'autonumber': self.params.get('autonumber_size') or 5,
        }

        TMPL_DICT = {}
        EXTERNAL_FORMAT_RE = re.compile(STR_FORMAT_RE_TMPL.format('[^)]*', f'[{STR_FORMAT_TYPES}ljhqBUDS]'))
        MATH_FUNCTIONS = {
            '+': float.__add__,
            '-': float.__sub__,
        }
        # Field is of the form key1.key2...
        # where keys (except first) can be string, int, slice or "{field, ...}"
        FIELD_INNER_RE = r'(?:\w+|%(num)s|%(num)s?(?::%(num)s?){1,2})' % {'num': r'(?:-?\d+)'}
        FIELD_RE = r'\w*(?:\.(?:%(inner)s|{%(field)s(?:,%(field)s)*}))*' % {
            'inner': FIELD_INNER_RE,
            'field': rf'\w*(?:\.{FIELD_INNER_RE})*'
        }
        MATH_FIELD_RE = rf'(?:{FIELD_RE}|-?{NUMBER_RE})'
        MATH_OPERATORS_RE = r'(?:%s)' % '|'.join(map(re.escape, MATH_FUNCTIONS.keys()))
        INTERNAL_FORMAT_RE = re.compile(rf'''(?xs)
            (?P<negate>-)?
            (?P<fields>{FIELD_RE})
            (?P<maths>(?:{MATH_OPERATORS_RE}{MATH_FIELD_RE})*)
            (?:>(?P<strf_format>.+?))?
            (?P<remaining>
                (?P<alternate>(?<!\\),[^|&)]+)?
                (?:&(?P<replacement>.*?))?
                (?:\|(?P<default>.*?))?
            )$''')

        def _traverse_infodict(fields):
            fields = [f for x in re.split(r'\.({.+?})\.?', fields)
                      for f in ([x] if x.startswith('{') else x.split('.'))]
            for i in (0, -1):
                if fields and not fields[i]:
                    fields.pop(i)

            for i, f in enumerate(fields):
                if not f.startswith('{'):
                    continue
                assert f.endswith('}'), f'No closing brace for {f} in {fields}'
                fields[i] = {k: k.split('.') for k in f[1:-1].split(',')}

            return traverse_obj(info_dict, fields, is_user_input=True, traverse_string=True)

        def get_value(mdict):
            # Object traversal
            value = _traverse_infodict(mdict['fields'])
            # Negative
            if mdict['negate']:
                value = float_or_none(value)
                if value is not None:
                    value *= -1
            # Do maths
            offset_key = mdict['maths']
            if offset_key:
                value = float_or_none(value)
                operator = None
                while offset_key:
                    item = re.match(
                        MATH_FIELD_RE if operator else MATH_OPERATORS_RE,
                        offset_key).group(0)
                    offset_key = offset_key[len(item):]
                    if operator is None:
                        operator = MATH_FUNCTIONS[item]
                        continue
                    item, multiplier = (item[1:], -1) if item[0] == '-' else (item, 1)
                    offset = float_or_none(item)
                    if offset is None:
                        offset = float_or_none(_traverse_infodict(item))
                    try:
                        value = operator(value, multiplier * offset)
                    except (TypeError, ZeroDivisionError):
                        return None
                    operator = None
            # Datetime formatting
            if mdict['strf_format']:
                value = strftime_or_none(value, mdict['strf_format'].replace('\\,', ','))

            # XXX: Workaround for https://github.com/yt-dlp/yt-dlp/issues/4485
            if sanitize and value == '':
                value = None
            return value

        na = self.params.get('outtmpl_na_placeholder', 'NA')

        def filename_sanitizer(key, value, restricted=self.params.get('restrictfilenames')):
            return sanitize_filename(str(value), restricted=restricted, is_id=(
                bool(re.search(r'(^|[_.])id(\.|$)', key))
                if 'filename-sanitization' in self.params['compat_opts']
                else NO_DEFAULT))

        sanitizer = sanitize if callable(sanitize) else filename_sanitizer
        sanitize = bool(sanitize)

        def _dumpjson_default(obj):
            if isinstance(obj, (set, LazyList)):
                return list(obj)
            return repr(obj)

        class _ReplacementFormatter(string.Formatter):
            def get_field(self, field_name, args, kwargs):
                if field_name.isdigit():
                    return args[0], -1
                raise ValueError('Unsupported field')

        replacement_formatter = _ReplacementFormatter()

        def create_key(outer_mobj):
            if not outer_mobj.group('has_key'):
                return outer_mobj.group(0)
            key = outer_mobj.group('key')
            mobj = re.match(INTERNAL_FORMAT_RE, key)
            value, replacement, default, last_field = None, None, na, ''
            while mobj:
                mobj = mobj.groupdict()
                default = mobj['default'] if mobj['default'] is not None else default
                value = get_value(mobj)
                last_field, replacement = mobj['fields'], mobj['replacement']
                if value is None and mobj['alternate']:
                    mobj = re.match(INTERNAL_FORMAT_RE, mobj['remaining'][1:])
                else:
                    break

            fmt = outer_mobj.group('format')
            if fmt == 's' and value is not None and last_field in field_size_compat_map.keys():
                fmt = f'0{field_size_compat_map[last_field]:d}d'

            if None not in (value, replacement):
                try:
                    value = replacement_formatter.format(replacement, value)
                except ValueError:
                    value, default = None, na

            flags = outer_mobj.group('conversion') or ''
            str_fmt = f'{fmt[:-1]}s'
            if value is None:
                value, fmt = default, 's'
            elif fmt[-1] == 'l':  # list
                delim = '\n' if '#' in flags else ', '
                value, fmt = delim.join(map(str, variadic(value, allowed_types=(str, bytes)))), str_fmt
            elif fmt[-1] == 'j':  # json
                value, fmt = json.dumps(
                    value, default=_dumpjson_default,
                    indent=4 if '#' in flags else None, ensure_ascii='+' not in flags), str_fmt
            elif fmt[-1] == 'h':  # html
                value, fmt = escapeHTML(str(value)), str_fmt
            elif fmt[-1] == 'q':  # quoted
                value = map(str, variadic(value) if '#' in flags else [value])
                value, fmt = ' '.join(map(compat_shlex_quote, value)), str_fmt
            elif fmt[-1] == 'B':  # bytes
                value = f'%{str_fmt}'.encode() % str(value).encode()
                value, fmt = value.decode('utf-8', 'ignore'), 's'
            elif fmt[-1] == 'U':  # unicode normalized
                value, fmt = unicodedata.normalize(
                    # "+" = compatibility equivalence, "#" = NFD
                    'NF%s%s' % ('K' if '+' in flags else '', 'D' if '#' in flags else 'C'),
                    value), str_fmt
            elif fmt[-1] == 'D':  # decimal suffix
                num_fmt, fmt = fmt[:-1].replace('#', ''), 's'
                value = format_decimal_suffix(value, f'%{num_fmt}f%s' if num_fmt else '%d%s',
                                              factor=1024 if '#' in flags else 1000)
            elif fmt[-1] == 'S':  # filename sanitization
                value, fmt = filename_sanitizer(last_field, value, restricted='#' in flags), str_fmt
            elif fmt[-1] == 'c':
                if value:
                    value = str(value)[0]
                else:
                    fmt = str_fmt
            elif fmt[-1] not in 'rsa':  # numeric
                value = float_or_none(value)
                if value is None:
                    value, fmt = default, 's'

            if sanitize:
                # If value is an object, sanitize might convert it to a string
                # So we convert it to repr first
                if fmt[-1] == 'r':
                    value, fmt = repr(value), str_fmt
                elif fmt[-1] == 'a':
                    value, fmt = ascii(value), str_fmt
                if fmt[-1] in 'csra':
                    value = sanitizer(last_field, value)

            key = '%s\0%s' % (key.replace('%', '%\0'), outer_mobj.group('format'))
            TMPL_DICT[key] = value
            return '{prefix}%({key}){fmt}'.format(key=key, fmt=fmt, prefix=outer_mobj.group('prefix'))

        return EXTERNAL_FORMAT_RE.sub(create_key, outtmpl), TMPL_DICT

    def evaluate_outtmpl(self, outtmpl, info_dict, *args, **kwargs):
        outtmpl, info_dict = self.prepare_outtmpl(outtmpl, info_dict, *args, **kwargs)
        return self.escape_outtmpl(outtmpl) % info_dict

    def _prepare_filename(self, info_dict, *, outtmpl=None, tmpl_type=None):
        assert None in (outtmpl, tmpl_type), 'outtmpl and tmpl_type are mutually exclusive'
        if outtmpl is None:
            outtmpl = self.params['outtmpl'].get(tmpl_type or 'default', self.params['outtmpl']['default'])
        try:
            outtmpl = self._outtmpl_expandpath(outtmpl)
            filename = self.evaluate_outtmpl(outtmpl, info_dict, True)
            if not filename:
                return None

            if tmpl_type in ('', 'temp'):
                final_ext, ext = self.params.get('final_ext'), info_dict.get('ext')
                if final_ext and ext and final_ext != ext and filename.endswith(f'.{final_ext}'):
                    filename = replace_extension(filename, ext, final_ext)
            elif tmpl_type:
                force_ext = OUTTMPL_TYPES[tmpl_type]
                if force_ext:
                    filename = replace_extension(filename, force_ext, info_dict.get('ext'))

            # https://github.com/blackjack4494/youtube-dlc/issues/85
            trim_file_name = self.params.get('trim_file_name', False)
            if trim_file_name:
                no_ext, *ext = filename.rsplit('.', 2)
                filename = join_nonempty(no_ext[:trim_file_name], *ext, delim='.')

            return filename
        except ValueError as err:
            self.report_error('Error in output template: ' + str(err) + ' (encoding: ' + repr(preferredencoding()) + ')')
            return None

    def prepare_filename(self, info_dict, dir_type='', *, outtmpl=None, warn=False):
        """Generate the output filename"""
        if outtmpl:
            assert not dir_type, 'outtmpl and dir_type are mutually exclusive'
            dir_type = None
        filename = self._prepare_filename(info_dict, tmpl_type=dir_type, outtmpl=outtmpl)
        if not filename and dir_type not in ('', 'temp'):
            return ''

        if warn:
            if not self.params.get('paths'):
                pass
            elif filename == '-':
                self.report_warning('--paths is ignored when an outputting to stdout', only_once=True)
            elif os.path.isabs(filename):
                self.report_warning('--paths is ignored since an absolute path is given in output template', only_once=True)
        if filename == '-' or not filename:
            return filename

        return self.get_output_path(dir_type, filename)

    def _match_entry(self, info_dict, incomplete=False, silent=False):
        """Returns None if the file should be downloaded"""
        _type = 'video' if 'playlist-match-filter' in self.params['compat_opts'] else info_dict.get('_type', 'video')
        assert incomplete or _type == 'video', 'Only video result can be considered complete'

        video_title = info_dict.get('title', info_dict.get('id', 'entry'))

        def check_filter():
            if _type in ('playlist', 'multi_video'):
                return
            elif _type in ('url', 'url_transparent') and not try_call(
                    lambda: self.get_info_extractor(info_dict['ie_key']).is_single_video(info_dict['url'])):
                return

            if 'title' in info_dict:
                # This can happen when we're just evaluating the playlist
                title = info_dict['title']
                matchtitle = self.params.get('matchtitle', False)
                if matchtitle:
                    if not re.search(matchtitle, title, re.IGNORECASE):
                        return '"' + title + '" title did not match pattern "' + matchtitle + '"'
                rejecttitle = self.params.get('rejecttitle', False)
                if rejecttitle:
                    if re.search(rejecttitle, title, re.IGNORECASE):
                        return '"' + title + '" title matched reject pattern "' + rejecttitle + '"'

            date = info_dict.get('upload_date')
            if date is not None:
                dateRange = self.params.get('daterange', DateRange())
                if date not in dateRange:
                    return f'{date_from_str(date).isoformat()} upload date is not in range {dateRange}'
            view_count = info_dict.get('view_count')
            if view_count is not None:
                min_views = self.params.get('min_views')
                if min_views is not None and view_count < min_views:
                    return 'Skipping %s, because it has not reached minimum view count (%d/%d)' % (video_title, view_count, min_views)
                max_views = self.params.get('max_views')
                if max_views is not None and view_count > max_views:
                    return 'Skipping %s, because it has exceeded the maximum view count (%d/%d)' % (video_title, view_count, max_views)
            if age_restricted(info_dict.get('age_limit'), self.params.get('age_limit')):
                return 'Skipping "%s" because it is age restricted' % video_title

            match_filter = self.params.get('match_filter')
            if match_filter is None:
                return None

            cancelled = None
            try:
                try:
                    ret = match_filter(info_dict, incomplete=incomplete)
                except TypeError:
                    # For backward compatibility
                    ret = None if incomplete else match_filter(info_dict)
            except DownloadCancelled as err:
                if err.msg is not NO_DEFAULT:
                    raise
                ret, cancelled = err.msg, err

            if ret is NO_DEFAULT:
                while True:
                    filename = self._format_screen(self.prepare_filename(info_dict), self.Styles.FILENAME)
                    reply = input(self._format_screen(
                        f'Download "{filename}"? (Y/n): ', self.Styles.EMPHASIS)).lower().strip()
                    if reply in {'y', ''}:
                        return None
                    elif reply == 'n':
                        if cancelled:
                            raise type(cancelled)(f'Skipping {video_title}')
                        return f'Skipping {video_title}'
            return ret

        if self.in_download_archive(info_dict):
            reason = '%s has already been recorded in the archive' % video_title
            break_opt, break_err = 'break_on_existing', ExistingVideoReached
        else:
            try:
                reason = check_filter()
            except DownloadCancelled as e:
                reason, break_opt, break_err = e.msg, 'match_filter', type(e)
            else:
                break_opt, break_err = 'break_on_reject', RejectedVideoReached
        if reason is not None:
            if not silent:
                self.to_screen('[download] ' + reason)
            if self.params.get(break_opt, False):
                raise break_err()
        return reason

    @staticmethod
    def add_extra_info(info_dict, extra_info):
        '''Set the keys from extra_info in info dict if they are missing'''
        for key, value in extra_info.items():
            info_dict.setdefault(key, value)

    def extract_info(self, url, download=True, ie_key=None, extra_info=None,
                     process=True, force_generic_extractor=False):
        """
        Extract and return the information dictionary of the URL

        Arguments:
        @param url          URL to extract

        Keyword arguments:
        @param download     Whether to download videos
        @param process      Whether to resolve all unresolved references (URLs, playlist items).
                            Must be True for download to work
        @param ie_key       Use only the extractor with this key

        @param extra_info   Dictionary containing the extra values to add to the info (For internal use only)
        @force_generic_extractor  Force using the generic extractor (Deprecated; use ie_key='Generic')
        """

        if extra_info is None:
            extra_info = {}

        if not ie_key and force_generic_extractor:
            ie_key = 'Generic'

        if ie_key:
            ies = {ie_key: self._ies[ie_key]} if ie_key in self._ies else {}
        else:
            ies = self._ies

        for key, ie in ies.items():
            if not ie.suitable(url):
                continue

            if not ie.working():
                self.report_warning('The program functionality for this site has been marked as broken, '
                                    'and will probably not work.')

            temp_id = ie.get_temp_id(url)
            if temp_id is not None and self.in_download_archive({'id': temp_id, 'ie_key': key}):
                self.to_screen(f'[{key}] {temp_id}: has already been recorded in the archive')
                if self.params.get('break_on_existing', False):
                    raise ExistingVideoReached()
                break
            return self.__extract_info(url, self.get_info_extractor(key), download, extra_info, process)
        else:
            extractors_restricted = self.params.get('allowed_extractors') not in (None, ['default'])
            self.report_error(f'No suitable extractor{format_field(ie_key, None, " (%s)")} found for URL {url}',
                              tb=False if extractors_restricted else None)

    def _handle_extraction_exceptions(func):
        @functools.wraps(func)
        def wrapper(self, *args, **kwargs):
            while True:
                try:
                    return func(self, *args, **kwargs)
                except (DownloadCancelled, LazyList.IndexError, PagedList.IndexError):
                    raise
                except ReExtractInfo as e:
                    if e.expected:
                        self.to_screen(f'{e}; Re-extracting data')
                    else:
                        self.to_stderr('\r')
                        self.report_warning(f'{e}; Re-extracting data')
                    continue
                except GeoRestrictedError as e:
                    msg = e.msg
                    if e.countries:
                        msg += '\nThis video is available in %s.' % ', '.join(
                            map(ISO3166Utils.short2full, e.countries))
                    msg += '\nYou might want to use a VPN or a proxy server (with --proxy) to workaround.'
                    self.report_error(msg)
                except ExtractorError as e:  # An error we somewhat expected
                    self.report_error(str(e), e.format_traceback())
                except Exception as e:
                    if self.params.get('ignoreerrors'):
                        self.report_error(str(e), tb=encode_compat_str(traceback.format_exc()))
                    else:
                        raise
                break
        return wrapper

    def _wait_for_video(self, ie_result={}):
        if (not self.params.get('wait_for_video')
                or ie_result.get('_type', 'video') != 'video'
                or ie_result.get('formats') or ie_result.get('url')):
            return

        format_dur = lambda dur: '%02d:%02d:%02d' % timetuple_from_msec(dur * 1000)[:-1]
        last_msg = ''

        def progress(msg):
            nonlocal last_msg
            full_msg = f'{msg}\n'
            if not self.params.get('noprogress'):
                full_msg = msg + ' ' * (len(last_msg) - len(msg)) + '\r'
            elif last_msg:
                return
            self.to_screen(full_msg, skip_eol=True)
            last_msg = msg

        min_wait, max_wait = self.params.get('wait_for_video')
        diff = try_get(ie_result, lambda x: x['release_timestamp'] - time.time())
        if diff is None and ie_result.get('live_status') == 'is_upcoming':
            diff = round(random.uniform(min_wait, max_wait) if (max_wait and min_wait) else (max_wait or min_wait), 0)
            self.report_warning('Release time of video is not known')
        elif ie_result and (diff or 0) <= 0:
            self.report_warning('Video should already be available according to extracted info')
        diff = min(max(diff or 0, min_wait or 0), max_wait or float('inf'))
        self.to_screen(f'[wait] Waiting for {format_dur(diff)} - Press Ctrl+C to try now')

        wait_till = time.time() + diff
        try:
            while True:
                diff = wait_till - time.time()
                if diff <= 0:
                    progress('')
                    raise ReExtractInfo('[wait] Wait period ended', expected=True)
                progress(f'[wait] Remaining time until next attempt: {self._format_screen(format_dur(diff), self.Styles.EMPHASIS)}')
                time.sleep(1)
        except KeyboardInterrupt:
            progress('')
            raise ReExtractInfo('[wait] Interrupted by user', expected=True)
        except BaseException as e:
            if not isinstance(e, ReExtractInfo):
                self.to_screen('')
            raise

    def _load_cookies(self, data, *, from_headers=True):
        """Loads cookies from a `Cookie` header

        This tries to work around the security vulnerability of passing cookies to every domain.
        See: https://github.com/yt-dlp/yt-dlp/security/advisories/GHSA-v8mc-9377-rwjj
        The unscoped cookies are saved for later to be stored in the jar with a limited scope.

        @param data         The Cookie header as string to load the cookies from
        @param from_headers If `False`, allows Set-Cookie syntax in the cookie string (at least a domain will be required)
        """
        for cookie in LenientSimpleCookie(data).values():
            if from_headers and any(cookie.values()):
                raise ValueError('Invalid syntax in Cookie Header')

            domain = cookie.get('domain') or ''
            expiry = cookie.get('expires')
            if expiry == '':  # 0 is valid
                expiry = None
            prepared_cookie = http.cookiejar.Cookie(
                cookie.get('version') or 0, cookie.key, cookie.value, None, False,
                domain, True, True, cookie.get('path') or '', bool(cookie.get('path')),
                cookie.get('secure') or False, expiry, False, None, None, {})

            if domain:
                self.cookiejar.set_cookie(prepared_cookie)
            elif from_headers:
                self.deprecated_feature(
                    'Passing cookies as a header is a potential security risk; '
                    'they will be scoped to the domain of the downloaded urls. '
                    'Please consider loading cookies from a file or browser instead.')
                self.__header_cookies.append(prepared_cookie)
            else:
                self.report_error('Unscoped cookies are not allowed; please specify some sort of scoping',
                                  tb=False, is_error=False)

    def _apply_header_cookies(self, url):
        """Applies stray header cookies to the provided url

        This loads header cookies and scopes them to the domain provided in `url`.
        While this is not ideal, it helps reduce the risk of them being sent
        to an unintended destination while mostly maintaining compatibility.
        """
        parsed = urllib.parse.urlparse(url)
        if not parsed.hostname:
            return

        for cookie in map(copy.copy, self.__header_cookies):
            cookie.domain = f'.{parsed.hostname}'
            self.cookiejar.set_cookie(cookie)

    @_handle_extraction_exceptions
    def __extract_info(self, url, ie, download, extra_info, process):
        self._apply_header_cookies(url)

        try:
            ie_result = ie.extract(url)
        except UserNotLive as e:
            if process:
                if self.params.get('wait_for_video'):
                    self.report_warning(e)
                self._wait_for_video()
            raise
        if ie_result is None:  # Finished already (backwards compatibility; listformats and friends should be moved here)
            self.report_warning(f'Extractor {ie.IE_NAME} returned nothing{bug_reports_message()}')
            return
        if isinstance(ie_result, list):
            # Backwards compatibility: old IE result format
            ie_result = {
                '_type': 'compat_list',
                'entries': ie_result,
            }
        if extra_info.get('original_url'):
            ie_result.setdefault('original_url', extra_info['original_url'])
        self.add_default_extra_info(ie_result, ie, url)
        if process:
            self._wait_for_video(ie_result)
            return self.process_ie_result(ie_result, download, extra_info)
        else:
            return ie_result

    def add_default_extra_info(self, ie_result, ie, url):
        if url is not None:
            self.add_extra_info(ie_result, {
                'webpage_url': url,
                'original_url': url,
            })
        webpage_url = ie_result.get('webpage_url')
        if webpage_url:
            self.add_extra_info(ie_result, {
                'webpage_url_basename': url_basename(webpage_url),
                'webpage_url_domain': get_domain(webpage_url),
            })
        if ie is not None:
            self.add_extra_info(ie_result, {
                'extractor': ie.IE_NAME,
                'extractor_key': ie.ie_key(),
            })

    def process_ie_result(self, ie_result, download=True, extra_info=None):
        """
        Take the result of the ie(may be modified) and resolve all unresolved
        references (URLs, playlist items).

        It will also download the videos if 'download'.
        Returns the resolved ie_result.
        """
        if extra_info is None:
            extra_info = {}
        result_type = ie_result.get('_type', 'video')

        if result_type in ('url', 'url_transparent'):
            ie_result['url'] = sanitize_url(
                ie_result['url'], scheme='http' if self.params.get('prefer_insecure') else 'https')
            if ie_result.get('original_url') and not extra_info.get('original_url'):
                extra_info = {'original_url': ie_result['original_url'], **extra_info}

            extract_flat = self.params.get('extract_flat', False)
            if ((extract_flat == 'in_playlist' and 'playlist' in extra_info)
                    or extract_flat is True):
                info_copy = ie_result.copy()
                ie = try_get(ie_result.get('ie_key'), self.get_info_extractor)
                if ie and not ie_result.get('id'):
                    info_copy['id'] = ie.get_temp_id(ie_result['url'])
                self.add_default_extra_info(info_copy, ie, ie_result['url'])
                self.add_extra_info(info_copy, extra_info)
                info_copy, _ = self.pre_process(info_copy)
                self._fill_common_fields(info_copy, False)
                self.__forced_printings(info_copy)
                self._raise_pending_errors(info_copy)
                if self.params.get('force_write_download_archive', False):
                    self.record_download_archive(info_copy)
                return ie_result

        if result_type == 'video':
            self.add_extra_info(ie_result, extra_info)
            ie_result = self.process_video_result(ie_result, download=download)
            self._raise_pending_errors(ie_result)
            additional_urls = (ie_result or {}).get('additional_urls')
            if additional_urls:
                # TODO: Improve MetadataParserPP to allow setting a list
                if isinstance(additional_urls, str):
                    additional_urls = [additional_urls]
                self.to_screen(
                    '[info] %s: %d additional URL(s) requested' % (ie_result['id'], len(additional_urls)))
                self.write_debug('Additional URLs: "%s"' % '", "'.join(additional_urls))
                ie_result['additional_entries'] = [
                    self.extract_info(
                        url, download, extra_info=extra_info,
                        force_generic_extractor=self.params.get('force_generic_extractor'))
                    for url in additional_urls
                ]
            return ie_result
        elif result_type == 'url':
            # We have to add extra_info to the results because it may be
            # contained in a playlist
            return self.extract_info(
                ie_result['url'], download,
                ie_key=ie_result.get('ie_key'),
                extra_info=extra_info)
        elif result_type == 'url_transparent':
            # Use the information from the embedding page
            info = self.extract_info(
                ie_result['url'], ie_key=ie_result.get('ie_key'),
                extra_info=extra_info, download=False, process=False)

            # extract_info may return None when ignoreerrors is enabled and
            # extraction failed with an error, don't crash and return early
            # in this case
            if not info:
                return info

            exempted_fields = {'_type', 'url', 'ie_key'}
            if not ie_result.get('section_end') and ie_result.get('section_start') is None:
                # For video clips, the id etc of the clip extractor should be used
                exempted_fields |= {'id', 'extractor', 'extractor_key'}

            new_result = info.copy()
            new_result.update(filter_dict(ie_result, lambda k, v: v is not None and k not in exempted_fields))

            # Extracted info may not be a video result (i.e.
            # info.get('_type', 'video') != video) but rather an url or
            # url_transparent. In such cases outer metadata (from ie_result)
            # should be propagated to inner one (info). For this to happen
            # _type of info should be overridden with url_transparent. This
            # fixes issue from https://github.com/ytdl-org/youtube-dl/pull/11163.
            if new_result.get('_type') == 'url':
                new_result['_type'] = 'url_transparent'

            return self.process_ie_result(
                new_result, download=download, extra_info=extra_info)
        elif result_type in ('playlist', 'multi_video'):
            # Protect from infinite recursion due to recursively nested playlists
            # (see https://github.com/ytdl-org/youtube-dl/issues/27833)
            webpage_url = ie_result.get('webpage_url')  # Playlists maynot have webpage_url
            if webpage_url and webpage_url in self._playlist_urls:
                self.to_screen(
                    '[download] Skipping already downloaded playlist: %s'
                    % ie_result.get('title') or ie_result.get('id'))
                return

            self._playlist_level += 1
            self._playlist_urls.add(webpage_url)
            self._fill_common_fields(ie_result, False)
            self._sanitize_thumbnails(ie_result)
            try:
                return self.__process_playlist(ie_result, download)
            finally:
                self._playlist_level -= 1
                if not self._playlist_level:
                    self._playlist_urls.clear()
        elif result_type == 'compat_list':
            self.report_warning(
                'Extractor %s returned a compat_list result. '
                'It needs to be updated.' % ie_result.get('extractor'))

            def _fixup(r):
                self.add_extra_info(r, {
                    'extractor': ie_result['extractor'],
                    'webpage_url': ie_result['webpage_url'],
                    'webpage_url_basename': url_basename(ie_result['webpage_url']),
                    'webpage_url_domain': get_domain(ie_result['webpage_url']),
                    'extractor_key': ie_result['extractor_key'],
                })
                return r
            ie_result['entries'] = [
                self.process_ie_result(_fixup(r), download, extra_info)
                for r in ie_result['entries']
            ]
            return ie_result
        else:
            raise Exception('Invalid result type: %s' % result_type)

    def _ensure_dir_exists(self, path):
        return make_dir(path, self.report_error)

    @staticmethod
    def _playlist_infodict(ie_result, strict=False, **kwargs):
        info = {
            'playlist_count': ie_result.get('playlist_count'),
            'playlist': ie_result.get('title') or ie_result.get('id'),
            'playlist_id': ie_result.get('id'),
            'playlist_title': ie_result.get('title'),
            'playlist_uploader': ie_result.get('uploader'),
            'playlist_uploader_id': ie_result.get('uploader_id'),
            **kwargs,
        }
        if strict:
            return info
        if ie_result.get('webpage_url'):
            info.update({
                'webpage_url': ie_result['webpage_url'],
                'webpage_url_basename': url_basename(ie_result['webpage_url']),
                'webpage_url_domain': get_domain(ie_result['webpage_url']),
            })
        return {
            **info,
            'playlist_index': 0,
            '__last_playlist_index': max(ie_result.get('requested_entries') or (0, 0)),
            'extractor': ie_result['extractor'],
            'extractor_key': ie_result['extractor_key'],
        }

    def __process_playlist(self, ie_result, download):
        """Process each entry in the playlist"""
        assert ie_result['_type'] in ('playlist', 'multi_video')

        common_info = self._playlist_infodict(ie_result, strict=True)
        title = common_info.get('playlist') or '<Untitled>'
        if self._match_entry(common_info, incomplete=True) is not None:
            return
        self.to_screen(f'[download] Downloading {ie_result["_type"]}: {title}')

        all_entries = PlaylistEntries(self, ie_result)
        entries = orderedSet(all_entries.get_requested_items(), lazy=True)

        lazy = self.params.get('lazy_playlist')
        if lazy:
            resolved_entries, n_entries = [], 'N/A'
            ie_result['requested_entries'], ie_result['entries'] = None, None
        else:
            entries = resolved_entries = list(entries)
            n_entries = len(resolved_entries)
            ie_result['requested_entries'], ie_result['entries'] = tuple(zip(*resolved_entries)) or ([], [])
        if not ie_result.get('playlist_count'):
            # Better to do this after potentially exhausting entries
            ie_result['playlist_count'] = all_entries.get_full_count()

        extra = self._playlist_infodict(ie_result, n_entries=int_or_none(n_entries))
        ie_copy = collections.ChainMap(ie_result, extra)

        _infojson_written = False
        write_playlist_files = self.params.get('allow_playlist_files', True)
        if write_playlist_files and self.params.get('list_thumbnails'):
            self.list_thumbnails(ie_result)
        if write_playlist_files and not self.params.get('simulate'):
            _infojson_written = self._write_info_json(
                'playlist', ie_result, self.prepare_filename(ie_copy, 'pl_infojson'))
            if _infojson_written is None:
                return
            if self._write_description('playlist', ie_result,
                                       self.prepare_filename(ie_copy, 'pl_description')) is None:
                return
            # TODO: This should be passed to ThumbnailsConvertor if necessary
            self._write_thumbnails('playlist', ie_result, self.prepare_filename(ie_copy, 'pl_thumbnail'))

        if lazy:
            if self.params.get('playlistreverse') or self.params.get('playlistrandom'):
                self.report_warning('playlistreverse and playlistrandom are not supported with lazy_playlist', only_once=True)
        elif self.params.get('playlistreverse'):
            entries.reverse()
        elif self.params.get('playlistrandom'):
            random.shuffle(entries)

        self.to_screen(f'[{ie_result["extractor"]}] Playlist {title}: Downloading {n_entries} items'
                       f'{format_field(ie_result, "playlist_count", " of %s")}')

        keep_resolved_entries = self.params.get('extract_flat') != 'discard'
        if self.params.get('extract_flat') == 'discard_in_playlist':
            keep_resolved_entries = ie_result['_type'] != 'playlist'
        if keep_resolved_entries:
            self.write_debug('The information of all playlist entries will be held in memory')

        failures = 0
        max_failures = self.params.get('skip_playlist_after_errors') or float('inf')
        for i, (playlist_index, entry) in enumerate(entries):
            if lazy:
                resolved_entries.append((playlist_index, entry))
            if not entry:
                continue

            entry['__x_forwarded_for_ip'] = ie_result.get('__x_forwarded_for_ip')
            if not lazy and 'playlist-index' in self.params['compat_opts']:
                playlist_index = ie_result['requested_entries'][i]

            entry_copy = collections.ChainMap(entry, {
                **common_info,
                'n_entries': int_or_none(n_entries),
                'playlist_index': playlist_index,
                'playlist_autonumber': i + 1,
            })

            if self._match_entry(entry_copy, incomplete=True) is not None:
                # For compatabilty with youtube-dl. See https://github.com/yt-dlp/yt-dlp/issues/4369
                resolved_entries[i] = (playlist_index, NO_DEFAULT)
                continue

            self.to_screen('[download] Downloading item %s of %s' % (
                self._format_screen(i + 1, self.Styles.ID), self._format_screen(n_entries, self.Styles.EMPHASIS)))

            entry_result = self.__process_iterable_entry(entry, download, collections.ChainMap({
                'playlist_index': playlist_index,
                'playlist_autonumber': i + 1,
            }, extra))
            if not entry_result:
                failures += 1
            if failures >= max_failures:
                self.report_error(
                    f'Skipping the remaining entries in playlist "{title}" since {failures} items failed extraction')
                break
            if keep_resolved_entries:
                resolved_entries[i] = (playlist_index, entry_result)

        # Update with processed data
        ie_result['entries'] = [e for _, e in resolved_entries if e is not NO_DEFAULT]
        ie_result['requested_entries'] = [i for i, e in resolved_entries if e is not NO_DEFAULT]
        if ie_result['requested_entries'] == try_call(lambda: list(range(1, ie_result['playlist_count'] + 1))):
            # Do not set for full playlist
            ie_result.pop('requested_entries')

        # Write the updated info to json
        if _infojson_written is True and self._write_info_json(
                'updated playlist', ie_result,
                self.prepare_filename(ie_copy, 'pl_infojson'), overwrite=True) is None:
            return

        ie_result = self.run_all_pps('playlist', ie_result)
        self.to_screen(f'[download] Finished downloading playlist: {title}')
        return ie_result

    @_handle_extraction_exceptions
    def __process_iterable_entry(self, entry, download, extra_info):
        return self.process_ie_result(
            entry, download=download, extra_info=extra_info)

    def _build_format_filter(self, filter_spec):
        " Returns a function to filter the formats according to the filter_spec "

        OPERATORS = {
            '<': operator.lt,
            '<=': operator.le,
            '>': operator.gt,
            '>=': operator.ge,
            '=': operator.eq,
            '!=': operator.ne,
        }
        operator_rex = re.compile(r'''(?x)\s*
            (?P<key>[\w.-]+)\s*
            (?P<op>%s)(?P<none_inclusive>\s*\?)?\s*
            (?P<value>[0-9.]+(?:[kKmMgGtTpPeEzZyY]i?[Bb]?)?)\s*
            ''' % '|'.join(map(re.escape, OPERATORS.keys())))
        m = operator_rex.fullmatch(filter_spec)
        if m:
            try:
                comparison_value = int(m.group('value'))
            except ValueError:
                comparison_value = parse_filesize(m.group('value'))
                if comparison_value is None:
                    comparison_value = parse_filesize(m.group('value') + 'B')
                if comparison_value is None:
                    raise ValueError(
                        'Invalid value %r in format specification %r' % (
                            m.group('value'), filter_spec))
            op = OPERATORS[m.group('op')]

        if not m:
            STR_OPERATORS = {
                '=': operator.eq,
                '^=': lambda attr, value: attr.startswith(value),
                '$=': lambda attr, value: attr.endswith(value),
                '*=': lambda attr, value: value in attr,
                '~=': lambda attr, value: value.search(attr) is not None
            }
            str_operator_rex = re.compile(r'''(?x)\s*
                (?P<key>[a-zA-Z0-9._-]+)\s*
                (?P<negation>!\s*)?(?P<op>%s)\s*(?P<none_inclusive>\?\s*)?
                (?P<quote>["'])?
                (?P<value>(?(quote)(?:(?!(?P=quote))[^\\]|\\.)+|[\w.-]+))
                (?(quote)(?P=quote))\s*
                ''' % '|'.join(map(re.escape, STR_OPERATORS.keys())))
            m = str_operator_rex.fullmatch(filter_spec)
            if m:
                if m.group('op') == '~=':
                    comparison_value = re.compile(m.group('value'))
                else:
                    comparison_value = re.sub(r'''\\([\\"'])''', r'\1', m.group('value'))
                str_op = STR_OPERATORS[m.group('op')]
                if m.group('negation'):
                    op = lambda attr, value: not str_op(attr, value)
                else:
                    op = str_op

        if not m:
            raise SyntaxError('Invalid filter specification %r' % filter_spec)

        def _filter(f):
            actual_value = f.get(m.group('key'))
            if actual_value is None:
                return m.group('none_inclusive')
            return op(actual_value, comparison_value)
        return _filter

    def _check_formats(self, formats):
        for f in formats:
            self.to_screen('[info] Testing format %s' % f['format_id'])
            path = self.get_output_path('temp')
            if not self._ensure_dir_exists(f'{path}/'):
                continue
            temp_file = tempfile.NamedTemporaryFile(suffix='.tmp', delete=False, dir=path or None)
            temp_file.close()
            try:
                success, _ = self.dl(temp_file.name, f, test=True)
            except (DownloadError, OSError, ValueError) + network_exceptions:
                success = False
            finally:
                if os.path.exists(temp_file.name):
                    try:
                        os.remove(temp_file.name)
                    except OSError:
                        self.report_warning('Unable to delete temporary file "%s"' % temp_file.name)
            if success:
                yield f
            else:
                self.to_screen('[info] Unable to download format %s. Skipping...' % f['format_id'])

    def _default_format_spec(self, info_dict, download=True):

        def can_merge():
            merger = FFmpegMergerPP(self)
            return merger.available and merger.can_merge()

        prefer_best = (
            not self.params.get('simulate')
            and download
            and (
                not can_merge()
                or info_dict.get('is_live') and not self.params.get('live_from_start')
                or self.params['outtmpl']['default'] == '-'))
        compat = (
            prefer_best
            or self.params.get('allow_multiple_audio_streams', False)
            or 'format-spec' in self.params['compat_opts'])

        return (
            'best/bestvideo+bestaudio' if prefer_best
            else 'bestvideo*+bestaudio/best' if not compat
            else 'bestvideo+bestaudio/best')

    def build_format_selector(self, format_spec):
        def syntax_error(note, start):
            message = (
                'Invalid format specification: '
                '{}\n\t{}\n\t{}^'.format(note, format_spec, ' ' * start[1]))
            return SyntaxError(message)

        PICKFIRST = 'PICKFIRST'
        MERGE = 'MERGE'
        SINGLE = 'SINGLE'
        GROUP = 'GROUP'
        FormatSelector = collections.namedtuple('FormatSelector', ['type', 'selector', 'filters'])

        allow_multiple_streams = {'audio': self.params.get('allow_multiple_audio_streams', False),
                                  'video': self.params.get('allow_multiple_video_streams', False)}

        def _parse_filter(tokens):
            filter_parts = []
            for type, string_, start, _, _ in tokens:
                if type == tokenize.OP and string_ == ']':
                    return ''.join(filter_parts)
                else:
                    filter_parts.append(string_)

        def _remove_unused_ops(tokens):
            # Remove operators that we don't use and join them with the surrounding strings.
            # E.g. 'mp4' '-' 'baseline' '-' '16x9' is converted to 'mp4-baseline-16x9'
            ALLOWED_OPS = ('/', '+', ',', '(', ')')
            last_string, last_start, last_end, last_line = None, None, None, None
            for type, string_, start, end, line in tokens:
                if type == tokenize.OP and string_ == '[':
                    if last_string:
                        yield tokenize.NAME, last_string, last_start, last_end, last_line
                        last_string = None
                    yield type, string_, start, end, line
                    # everything inside brackets will be handled by _parse_filter
                    for type, string_, start, end, line in tokens:
                        yield type, string_, start, end, line
                        if type == tokenize.OP and string_ == ']':
                            break
                elif type == tokenize.OP and string_ in ALLOWED_OPS:
                    if last_string:
                        yield tokenize.NAME, last_string, last_start, last_end, last_line
                        last_string = None
                    yield type, string_, start, end, line
                elif type in [tokenize.NAME, tokenize.NUMBER, tokenize.OP]:
                    if not last_string:
                        last_string = string_
                        last_start = start
                        last_end = end
                    else:
                        last_string += string_
            if last_string:
                yield tokenize.NAME, last_string, last_start, last_end, last_line

        def _parse_format_selection(tokens, inside_merge=False, inside_choice=False, inside_group=False):
            selectors = []
            current_selector = None
            for type, string_, start, _, _ in tokens:
                # ENCODING is only defined in python 3.x
                if type == getattr(tokenize, 'ENCODING', None):
                    continue
                elif type in [tokenize.NAME, tokenize.NUMBER]:
                    current_selector = FormatSelector(SINGLE, string_, [])
                elif type == tokenize.OP:
                    if string_ == ')':
                        if not inside_group:
                            # ')' will be handled by the parentheses group
                            tokens.restore_last_token()
                        break
                    elif inside_merge and string_ in ['/', ',']:
                        tokens.restore_last_token()
                        break
                    elif inside_choice and string_ == ',':
                        tokens.restore_last_token()
                        break
                    elif string_ == ',':
                        if not current_selector:
                            raise syntax_error('"," must follow a format selector', start)
                        selectors.append(current_selector)
                        current_selector = None
                    elif string_ == '/':
                        if not current_selector:
                            raise syntax_error('"/" must follow a format selector', start)
                        first_choice = current_selector
                        second_choice = _parse_format_selection(tokens, inside_choice=True)
                        current_selector = FormatSelector(PICKFIRST, (first_choice, second_choice), [])
                    elif string_ == '[':
                        if not current_selector:
                            current_selector = FormatSelector(SINGLE, 'best', [])
                        format_filter = _parse_filter(tokens)
                        current_selector.filters.append(format_filter)
                    elif string_ == '(':
                        if current_selector:
                            raise syntax_error('Unexpected "("', start)
                        group = _parse_format_selection(tokens, inside_group=True)
                        current_selector = FormatSelector(GROUP, group, [])
                    elif string_ == '+':
                        if not current_selector:
                            raise syntax_error('Unexpected "+"', start)
                        selector_1 = current_selector
                        selector_2 = _parse_format_selection(tokens, inside_merge=True)
                        if not selector_2:
                            raise syntax_error('Expected a selector', start)
                        current_selector = FormatSelector(MERGE, (selector_1, selector_2), [])
                    else:
                        raise syntax_error(f'Operator not recognized: "{string_}"', start)
                elif type == tokenize.ENDMARKER:
                    break
            if current_selector:
                selectors.append(current_selector)
            return selectors

        def _merge(formats_pair):
            format_1, format_2 = formats_pair

            formats_info = []
            formats_info.extend(format_1.get('requested_formats', (format_1,)))
            formats_info.extend(format_2.get('requested_formats', (format_2,)))

            if not allow_multiple_streams['video'] or not allow_multiple_streams['audio']:
                get_no_more = {'video': False, 'audio': False}
                for (i, fmt_info) in enumerate(formats_info):
                    if fmt_info.get('acodec') == fmt_info.get('vcodec') == 'none':
                        formats_info.pop(i)
                        continue
                    for aud_vid in ['audio', 'video']:
                        if not allow_multiple_streams[aud_vid] and fmt_info.get(aud_vid[0] + 'codec') != 'none':
                            if get_no_more[aud_vid]:
                                formats_info.pop(i)
                                break
                            get_no_more[aud_vid] = True

            if len(formats_info) == 1:
                return formats_info[0]

            video_fmts = [fmt_info for fmt_info in formats_info if fmt_info.get('vcodec') != 'none']
            audio_fmts = [fmt_info for fmt_info in formats_info if fmt_info.get('acodec') != 'none']

            the_only_video = video_fmts[0] if len(video_fmts) == 1 else None
            the_only_audio = audio_fmts[0] if len(audio_fmts) == 1 else None

            output_ext = get_compatible_ext(
                vcodecs=[f.get('vcodec') for f in video_fmts],
                acodecs=[f.get('acodec') for f in audio_fmts],
                vexts=[f['ext'] for f in video_fmts],
                aexts=[f['ext'] for f in audio_fmts],
                preferences=(try_call(lambda: self.params['merge_output_format'].split('/'))
                             or self.params.get('prefer_free_formats') and ('webm', 'mkv')))

            filtered = lambda *keys: filter(None, (traverse_obj(fmt, *keys) for fmt in formats_info))

            new_dict = {
                'requested_formats': formats_info,
                'format': '+'.join(filtered('format')),
                'format_id': '+'.join(filtered('format_id')),
                'ext': output_ext,
                'protocol': '+'.join(map(determine_protocol, formats_info)),
                'language': '+'.join(orderedSet(filtered('language'))) or None,
                'format_note': '+'.join(orderedSet(filtered('format_note'))) or None,
                'filesize_approx': sum(filtered('filesize', 'filesize_approx')) or None,
                'tbr': sum(filtered('tbr', 'vbr', 'abr')),
            }

            if the_only_video:
                new_dict.update({
                    'width': the_only_video.get('width'),
                    'height': the_only_video.get('height'),
                    'resolution': the_only_video.get('resolution') or self.format_resolution(the_only_video),
                    'fps': the_only_video.get('fps'),
                    'dynamic_range': the_only_video.get('dynamic_range'),
                    'vcodec': the_only_video.get('vcodec'),
                    'vbr': the_only_video.get('vbr'),
                    'stretched_ratio': the_only_video.get('stretched_ratio'),
                    'aspect_ratio': the_only_video.get('aspect_ratio'),
                })

            if the_only_audio:
                new_dict.update({
                    'acodec': the_only_audio.get('acodec'),
                    'abr': the_only_audio.get('abr'),
                    'asr': the_only_audio.get('asr'),
                    'audio_channels': the_only_audio.get('audio_channels')
                })

            return new_dict

        def _check_formats(formats):
            if (self.params.get('check_formats') is not None
                    or self.params.get('allow_unplayable_formats')):
                yield from formats
                return
            elif self.params.get('check_formats') == 'selected':
                yield from self._check_formats(formats)
                return

            for f in formats:
                if f.get('has_drm'):
                    yield from self._check_formats([f])
                else:
                    yield f

        def _build_selector_function(selector):
            if isinstance(selector, list):  # ,
                fs = [_build_selector_function(s) for s in selector]

                def selector_function(ctx):
                    for f in fs:
                        yield from f(ctx)
                return selector_function

            elif selector.type == GROUP:  # ()
                selector_function = _build_selector_function(selector.selector)

            elif selector.type == PICKFIRST:  # /
                fs = [_build_selector_function(s) for s in selector.selector]

                def selector_function(ctx):
                    for f in fs:
                        picked_formats = list(f(ctx))
                        if picked_formats:
                            return picked_formats
                    return []

            elif selector.type == MERGE:  # +
                selector_1, selector_2 = map(_build_selector_function, selector.selector)

                def selector_function(ctx):
                    for pair in itertools.product(selector_1(ctx), selector_2(ctx)):
                        yield _merge(pair)

            elif selector.type == SINGLE:  # atom
                format_spec = selector.selector or 'best'

                # TODO: Add allvideo, allaudio etc by generalizing the code with best/worst selector
                if format_spec == 'all':
                    def selector_function(ctx):
                        yield from _check_formats(ctx['formats'][::-1])
                elif format_spec == 'mergeall':
                    def selector_function(ctx):
                        formats = list(_check_formats(
                            f for f in ctx['formats'] if f.get('vcodec') != 'none' or f.get('acodec') != 'none'))
                        if not formats:
                            return
                        merged_format = formats[-1]
                        for f in formats[-2::-1]:
                            merged_format = _merge((merged_format, f))
                        yield merged_format

                else:
                    format_fallback, seperate_fallback, format_reverse, format_idx = False, None, True, 1
                    mobj = re.match(
                        r'(?P<bw>best|worst|b|w)(?P<type>video|audio|v|a)?(?P<mod>\*)?(?:\.(?P<n>[1-9]\d*))?$',
                        format_spec)
                    if mobj is not None:
                        format_idx = int_or_none(mobj.group('n'), default=1)
                        format_reverse = mobj.group('bw')[0] == 'b'
                        format_type = (mobj.group('type') or [None])[0]
                        not_format_type = {'v': 'a', 'a': 'v'}.get(format_type)
                        format_modified = mobj.group('mod') is not None

                        format_fallback = not format_type and not format_modified  # for b, w
                        _filter_f = (
                            (lambda f: f.get('%scodec' % format_type) != 'none')
                            if format_type and format_modified  # bv*, ba*, wv*, wa*
                            else (lambda f: f.get('%scodec' % not_format_type) == 'none')
                            if format_type  # bv, ba, wv, wa
                            else (lambda f: f.get('vcodec') != 'none' and f.get('acodec') != 'none')
                            if not format_modified  # b, w
                            else lambda f: True)  # b*, w*
                        filter_f = lambda f: _filter_f(f) and (
                            f.get('vcodec') != 'none' or f.get('acodec') != 'none')
                    else:
                        if format_spec in self._format_selection_exts['audio']:
                            filter_f = lambda f: f.get('ext') == format_spec and f.get('acodec') != 'none'
                        elif format_spec in self._format_selection_exts['video']:
                            filter_f = lambda f: f.get('ext') == format_spec and f.get('acodec') != 'none' and f.get('vcodec') != 'none'
                            seperate_fallback = lambda f: f.get('ext') == format_spec and f.get('vcodec') != 'none'
                        elif format_spec in self._format_selection_exts['storyboards']:
                            filter_f = lambda f: f.get('ext') == format_spec and f.get('acodec') == 'none' and f.get('vcodec') == 'none'
                        else:
                            filter_f = lambda f: f.get('format_id') == format_spec  # id

                    def selector_function(ctx):
                        formats = list(ctx['formats'])
                        matches = list(filter(filter_f, formats)) if filter_f is not None else formats
                        if not matches:
                            if format_fallback and ctx['incomplete_formats']:
                                # for extractors with incomplete formats (audio only (soundcloud)
                                # or video only (imgur)) best/worst will fallback to
                                # best/worst {video,audio}-only format
                                matches = formats
                            elif seperate_fallback and not ctx['has_merged_format']:
                                # for compatibility with youtube-dl when there is no pre-merged format
                                matches = list(filter(seperate_fallback, formats))
                        matches = LazyList(_check_formats(matches[::-1 if format_reverse else 1]))
                        try:
                            yield matches[format_idx - 1]
                        except LazyList.IndexError:
                            return

            filters = [self._build_format_filter(f) for f in selector.filters]

            def final_selector(ctx):
                ctx_copy = dict(ctx)
                for _filter in filters:
                    ctx_copy['formats'] = list(filter(_filter, ctx_copy['formats']))
                return selector_function(ctx_copy)
            return final_selector

        stream = io.BytesIO(format_spec.encode())
        try:
            tokens = list(_remove_unused_ops(tokenize.tokenize(stream.readline)))
        except tokenize.TokenError:
            raise syntax_error('Missing closing/opening brackets or parenthesis', (0, len(format_spec)))

        class TokenIterator:
            def __init__(self, tokens):
                self.tokens = tokens
                self.counter = 0

            def __iter__(self):
                return self

            def __next__(self):
                if self.counter >= len(self.tokens):
                    raise StopIteration()
                value = self.tokens[self.counter]
                self.counter += 1
                return value

            next = __next__

            def restore_last_token(self):
                self.counter -= 1

        parsed_selector = _parse_format_selection(iter(TokenIterator(tokens)))
        return _build_selector_function(parsed_selector)

    def _calc_headers(self, info_dict):
<<<<<<< HEAD
        res = CaseInsensitiveDict(self.params['http_headers'], info_dict.get('http_headers'))
        clean_headers(res)
        cookies = self.cookiejar.get_cookie_header(info_dict['url'])
=======
        res = merge_headers(self.params['http_headers'], info_dict.get('http_headers') or {})
        if 'Youtubedl-No-Compression' in res:  # deprecated
            res.pop('Youtubedl-No-Compression', None)
            res['Accept-Encoding'] = 'identity'
        cookies = self.cookiejar.get_cookies_for_url(info_dict['url'])
>>>>>>> 92315c03
        if cookies:
            encoder = LenientSimpleCookie()
            values = []
            for cookie in cookies:
                _, value = encoder.value_encode(cookie.value)
                values.append(f'{cookie.name}={value}')
                if cookie.domain:
                    values.append(f'Domain={cookie.domain}')
                if cookie.path:
                    values.append(f'Path={cookie.path}')
                if cookie.secure:
                    values.append('Secure')
                if cookie.expires:
                    values.append(f'Expires={cookie.expires}')
                if cookie.version:
                    values.append(f'Version={cookie.version}')
            info_dict['cookies'] = '; '.join(values)

        if 'X-Forwarded-For' not in res:
            x_forwarded_for_ip = info_dict.get('__x_forwarded_for_ip')
            if x_forwarded_for_ip:
                res['X-Forwarded-For'] = x_forwarded_for_ip

        return res

    def _calc_cookies(self, url):
        self.deprecation_warning('"YoutubeDL._calc_cookies" is deprecated and may be removed in a future version')
        return self.cookiejar.get_cookie_header(url)

    def _sort_thumbnails(self, thumbnails):
        thumbnails.sort(key=lambda t: (
            t.get('preference') if t.get('preference') is not None else -1,
            t.get('width') if t.get('width') is not None else -1,
            t.get('height') if t.get('height') is not None else -1,
            t.get('id') if t.get('id') is not None else '',
            t.get('url')))

    def _sanitize_thumbnails(self, info_dict):
        thumbnails = info_dict.get('thumbnails')
        if thumbnails is None:
            thumbnail = info_dict.get('thumbnail')
            if thumbnail:
                info_dict['thumbnails'] = thumbnails = [{'url': thumbnail}]
        if not thumbnails:
            return

        def check_thumbnails(thumbnails):
            for t in thumbnails:
                self.to_screen(f'[info] Testing thumbnail {t["id"]}')
                try:
                    self.urlopen(HEADRequest(t['url']))
                except network_exceptions as err:
                    self.to_screen(f'[info] Unable to connect to thumbnail {t["id"]} URL {t["url"]!r} - {err}. Skipping...')
                    continue
                yield t

        self._sort_thumbnails(thumbnails)
        for i, t in enumerate(thumbnails):
            if t.get('id') is None:
                t['id'] = '%d' % i
            if t.get('width') and t.get('height'):
                t['resolution'] = '%dx%d' % (t['width'], t['height'])
            t['url'] = sanitize_url(t['url'])

        if self.params.get('check_formats') is True:
            info_dict['thumbnails'] = LazyList(check_thumbnails(thumbnails[::-1]), reverse=True)
        else:
            info_dict['thumbnails'] = thumbnails

    def _fill_common_fields(self, info_dict, final=True):
        # TODO: move sanitization here
        if final:
            title = info_dict['fulltitle'] = info_dict.get('title')
            if not title:
                if title == '':
                    self.write_debug('Extractor gave empty title. Creating a generic title')
                else:
                    self.report_warning('Extractor failed to obtain "title". Creating a generic title instead')
                info_dict['title'] = f'{info_dict["extractor"].replace(":", "-")} video #{info_dict["id"]}'

        if info_dict.get('duration') is not None:
            info_dict['duration_string'] = formatSeconds(info_dict['duration'])

        for ts_key, date_key in (
                ('timestamp', 'upload_date'),
                ('release_timestamp', 'release_date'),
                ('modified_timestamp', 'modified_date'),
        ):
            if info_dict.get(date_key) is None and info_dict.get(ts_key) is not None:
                # Working around out-of-range timestamp values (e.g. negative ones on Windows,
                # see http://bugs.python.org/issue1646728)
                with contextlib.suppress(ValueError, OverflowError, OSError):
                    upload_date = datetime.datetime.utcfromtimestamp(info_dict[ts_key])
                    info_dict[date_key] = upload_date.strftime('%Y%m%d')

        live_keys = ('is_live', 'was_live')
        live_status = info_dict.get('live_status')
        if live_status is None:
            for key in live_keys:
                if info_dict.get(key) is False:
                    continue
                if info_dict.get(key):
                    live_status = key
                break
            if all(info_dict.get(key) is False for key in live_keys):
                live_status = 'not_live'
        if live_status:
            info_dict['live_status'] = live_status
            for key in live_keys:
                if info_dict.get(key) is None:
                    info_dict[key] = (live_status == key)
        if live_status == 'post_live':
            info_dict['was_live'] = True

        # Auto generate title fields corresponding to the *_number fields when missing
        # in order to always have clean titles. This is very common for TV series.
        for field in ('chapter', 'season', 'episode'):
            if final and info_dict.get('%s_number' % field) is not None and not info_dict.get(field):
                info_dict[field] = '%s %d' % (field.capitalize(), info_dict['%s_number' % field])

    def _raise_pending_errors(self, info):
        err = info.pop('__pending_error', None)
        if err:
            self.report_error(err, tb=False)

    def sort_formats(self, info_dict):
        formats = self._get_formats(info_dict)
        formats.sort(key=FormatSorter(
            self, info_dict.get('_format_sort_fields') or []).calculate_preference)

    def process_video_result(self, info_dict, download=True):
        assert info_dict.get('_type', 'video') == 'video'
        self._num_videos += 1

        if 'id' not in info_dict:
            raise ExtractorError('Missing "id" field in extractor result', ie=info_dict['extractor'])
        elif not info_dict.get('id'):
            raise ExtractorError('Extractor failed to obtain "id"', ie=info_dict['extractor'])

        def report_force_conversion(field, field_not, conversion):
            self.report_warning(
                '"%s" field is not %s - forcing %s conversion, there is an error in extractor'
                % (field, field_not, conversion))

        def sanitize_string_field(info, string_field):
            field = info.get(string_field)
            if field is None or isinstance(field, str):
                return
            report_force_conversion(string_field, 'a string', 'string')
            info[string_field] = str(field)

        def sanitize_numeric_fields(info):
            for numeric_field in self._NUMERIC_FIELDS:
                field = info.get(numeric_field)
                if field is None or isinstance(field, (int, float)):
                    continue
                report_force_conversion(numeric_field, 'numeric', 'int')
                info[numeric_field] = int_or_none(field)

        sanitize_string_field(info_dict, 'id')
        sanitize_numeric_fields(info_dict)
        if info_dict.get('section_end') and info_dict.get('section_start') is not None:
            info_dict['duration'] = round(info_dict['section_end'] - info_dict['section_start'], 3)
        if (info_dict.get('duration') or 0) <= 0 and info_dict.pop('duration', None):
            self.report_warning('"duration" field is negative, there is an error in extractor')

        chapters = info_dict.get('chapters') or []
        if chapters and chapters[0].get('start_time'):
            chapters.insert(0, {'start_time': 0})

        dummy_chapter = {'end_time': 0, 'start_time': info_dict.get('duration')}
        for idx, (prev, current, next_) in enumerate(zip(
                (dummy_chapter, *chapters), chapters, (*chapters[1:], dummy_chapter)), 1):
            if current.get('start_time') is None:
                current['start_time'] = prev.get('end_time')
            if not current.get('end_time'):
                current['end_time'] = next_.get('start_time')
            if not current.get('title'):
                current['title'] = f'<Untitled Chapter {idx}>'

        if 'playlist' not in info_dict:
            # It isn't part of a playlist
            info_dict['playlist'] = None
            info_dict['playlist_index'] = None

        self._sanitize_thumbnails(info_dict)

        thumbnail = info_dict.get('thumbnail')
        thumbnails = info_dict.get('thumbnails')
        if thumbnail:
            info_dict['thumbnail'] = sanitize_url(thumbnail)
        elif thumbnails:
            info_dict['thumbnail'] = thumbnails[-1]['url']

        if info_dict.get('display_id') is None and 'id' in info_dict:
            info_dict['display_id'] = info_dict['id']

        self._fill_common_fields(info_dict)

        for cc_kind in ('subtitles', 'automatic_captions'):
            cc = info_dict.get(cc_kind)
            if cc:
                for _, subtitle in cc.items():
                    for subtitle_format in subtitle:
                        if subtitle_format.get('url'):
                            subtitle_format['url'] = sanitize_url(subtitle_format['url'])
                        if subtitle_format.get('ext') is None:
                            subtitle_format['ext'] = determine_ext(subtitle_format['url']).lower()

        automatic_captions = info_dict.get('automatic_captions')
        subtitles = info_dict.get('subtitles')

        info_dict['requested_subtitles'] = self.process_subtitles(
            info_dict['id'], subtitles, automatic_captions)

        formats = self._get_formats(info_dict)

        # Backward compatibility with InfoExtractor._sort_formats
        field_preference = (formats or [{}])[0].pop('__sort_fields', None)
        if field_preference:
            info_dict['_format_sort_fields'] = field_preference

        info_dict['_has_drm'] = any(  # or None ensures --clean-infojson removes it
            f.get('has_drm') and f['has_drm'] != 'maybe' for f in formats) or None
        if not self.params.get('allow_unplayable_formats'):
            formats = [f for f in formats if not f.get('has_drm') or f['has_drm'] == 'maybe']

        if formats and all(f.get('acodec') == f.get('vcodec') == 'none' for f in formats):
            self.report_warning(
                f'{"This video is DRM protected and " if info_dict["_has_drm"] else ""}'
                'only images are available for download. Use --list-formats to see them'.capitalize())

        get_from_start = not info_dict.get('is_live') or bool(self.params.get('live_from_start'))
        if not get_from_start:
            info_dict['title'] += ' ' + datetime.datetime.now().strftime('%Y-%m-%d %H:%M')
        if info_dict.get('is_live') and formats:
            formats = [f for f in formats if bool(f.get('is_from_start')) == get_from_start]
            if get_from_start and not formats:
                self.raise_no_formats(info_dict, msg=(
                    '--live-from-start is passed, but there are no formats that can be downloaded from the start. '
                    'If you want to download from the current time, use --no-live-from-start'))

        def is_wellformed(f):
            url = f.get('url')
            if not url:
                self.report_warning(
                    '"url" field is missing or empty - skipping format, '
                    'there is an error in extractor')
                return False
            if isinstance(url, bytes):
                sanitize_string_field(f, 'url')
            return True

        # Filter out malformed formats for better extraction robustness
        formats = list(filter(is_wellformed, formats or []))

        if not formats:
            self.raise_no_formats(info_dict)

        for format in formats:
            sanitize_string_field(format, 'format_id')
            sanitize_numeric_fields(format)
            format['url'] = sanitize_url(format['url'])
            if format.get('ext') is None:
                format['ext'] = determine_ext(format['url']).lower()
            if format.get('protocol') is None:
                format['protocol'] = determine_protocol(format)
            if format.get('resolution') is None:
                format['resolution'] = self.format_resolution(format, default=None)
            if format.get('dynamic_range') is None and format.get('vcodec') != 'none':
                format['dynamic_range'] = 'SDR'
            if format.get('aspect_ratio') is None:
                format['aspect_ratio'] = try_call(lambda: round(format['width'] / format['height'], 2))
            if (not format.get('manifest_url')  # For fragmented formats, "tbr" is often max bitrate and not average
                    and info_dict.get('duration') and format.get('tbr')
                    and not format.get('filesize') and not format.get('filesize_approx')):
                format['filesize_approx'] = int(info_dict['duration'] * format['tbr'] * (1024 / 8))
            format['http_headers'] = self._calc_headers(collections.ChainMap(format, info_dict))

        # This is copied to http_headers by the above _calc_headers and can now be removed
        if '__x_forwarded_for_ip' in info_dict:
            del info_dict['__x_forwarded_for_ip']

        self.sort_formats({
            'formats': formats,
            '_format_sort_fields': info_dict.get('_format_sort_fields')
        })

        # Sanitize and group by format_id
        formats_dict = {}
        for i, format in enumerate(formats):
            if not format.get('format_id'):
                format['format_id'] = str(i)
            else:
                # Sanitize format_id from characters used in format selector expression
                format['format_id'] = re.sub(r'[\s,/+\[\]()]', '_', format['format_id'])
            formats_dict.setdefault(format['format_id'], []).append(format)

        # Make sure all formats have unique format_id
        common_exts = set(itertools.chain(*self._format_selection_exts.values()))
        for format_id, ambiguous_formats in formats_dict.items():
            ambigious_id = len(ambiguous_formats) > 1
            for i, format in enumerate(ambiguous_formats):
                if ambigious_id:
                    format['format_id'] = '%s-%d' % (format_id, i)
                # Ensure there is no conflict between id and ext in format selection
                # See https://github.com/yt-dlp/yt-dlp/issues/1282
                if format['format_id'] != format['ext'] and format['format_id'] in common_exts:
                    format['format_id'] = 'f%s' % format['format_id']

                if format.get('format') is None:
                    format['format'] = '{id} - {res}{note}'.format(
                        id=format['format_id'],
                        res=self.format_resolution(format),
                        note=format_field(format, 'format_note', ' (%s)'),
                    )

        if self.params.get('check_formats') is True:
            formats = LazyList(self._check_formats(formats[::-1]), reverse=True)

        if not formats or formats[0] is not info_dict:
            # only set the 'formats' fields if the original info_dict list them
            # otherwise we end up with a circular reference, the first (and unique)
            # element in the 'formats' field in info_dict is info_dict itself,
            # which can't be exported to json
            info_dict['formats'] = formats

        info_dict, _ = self.pre_process(info_dict)

        if self._match_entry(info_dict, incomplete=self._format_fields) is not None:
            return info_dict

        self.post_extract(info_dict)
        info_dict, _ = self.pre_process(info_dict, 'after_filter')

        # The pre-processors may have modified the formats
        formats = self._get_formats(info_dict)

        list_only = self.params.get('simulate') == 'list_only'
        interactive_format_selection = not list_only and self.format_selector == '-'
        if self.params.get('list_thumbnails'):
            self.list_thumbnails(info_dict)
        if self.params.get('listsubtitles'):
            if 'automatic_captions' in info_dict:
                self.list_subtitles(
                    info_dict['id'], automatic_captions, 'automatic captions')
            self.list_subtitles(info_dict['id'], subtitles, 'subtitles')
        if self.params.get('listformats') or interactive_format_selection:
            self.list_formats(info_dict)
        if list_only:
            # Without this printing, -F --print-json will not work
            self.__forced_printings(info_dict)
            return info_dict

        format_selector = self.format_selector
        while True:
            if interactive_format_selection:
                req_format = input(self._format_screen('\nEnter format selector ', self.Styles.EMPHASIS)
                                   + '(Press ENTER for default, or Ctrl+C to quit)'
                                   + self._format_screen(': ', self.Styles.EMPHASIS))
                try:
                    format_selector = self.build_format_selector(req_format) if req_format else None
                except SyntaxError as err:
                    self.report_error(err, tb=False, is_error=False)
                    continue

            if format_selector is None:
                req_format = self._default_format_spec(info_dict, download=download)
                self.write_debug(f'Default format spec: {req_format}')
                format_selector = self.build_format_selector(req_format)

            formats_to_download = list(format_selector({
                'formats': formats,
                'has_merged_format': any('none' not in (f.get('acodec'), f.get('vcodec')) for f in formats),
                'incomplete_formats': (all(f.get('vcodec') == 'none' for f in formats)  # No formats with video
                                       or all(f.get('acodec') == 'none' for f in formats)),  # OR, No formats with audio
            }))
            if interactive_format_selection and not formats_to_download:
                self.report_error('Requested format is not available', tb=False, is_error=False)
                continue
            break

        if not formats_to_download:
            if not self.params.get('ignore_no_formats_error'):
                raise ExtractorError(
                    'Requested format is not available. Use --list-formats for a list of available formats',
                    expected=True, video_id=info_dict['id'], ie=info_dict['extractor'])
            self.report_warning('Requested format is not available')
            # Process what we can, even without any available formats.
            formats_to_download = [{}]

        requested_ranges = tuple(self.params.get('download_ranges', lambda *_: [{}])(info_dict, self))
        best_format, downloaded_formats = formats_to_download[-1], []
        if download:
            if best_format and requested_ranges:
                def to_screen(*msg):
                    self.to_screen(f'[info] {info_dict["id"]}: {" ".join(", ".join(variadic(m)) for m in msg)}')

                to_screen(f'Downloading {len(formats_to_download)} format(s):',
                          (f['format_id'] for f in formats_to_download))
                if requested_ranges != ({}, ):
                    to_screen(f'Downloading {len(requested_ranges)} time ranges:',
                              (f'{c["start_time"]:.1f}-{c["end_time"]:.1f}' for c in requested_ranges))
            max_downloads_reached = False

            for fmt, chapter in itertools.product(formats_to_download, requested_ranges):
                new_info = self._copy_infodict(info_dict)
                new_info.update(fmt)
                offset, duration = info_dict.get('section_start') or 0, info_dict.get('duration') or float('inf')
                end_time = offset + min(chapter.get('end_time', duration), duration)
                # duration may not be accurate. So allow deviations <1sec
                if end_time == float('inf') or end_time > offset + duration + 1:
                    end_time = None
                if chapter or offset:
                    new_info.update({
                        'section_start': offset + chapter.get('start_time', 0),
                        'section_end': end_time,
                        'section_title': chapter.get('title'),
                        'section_number': chapter.get('index'),
                    })
                downloaded_formats.append(new_info)
                try:
                    self.process_info(new_info)
                except MaxDownloadsReached:
                    max_downloads_reached = True
                self._raise_pending_errors(new_info)
                # Remove copied info
                for key, val in tuple(new_info.items()):
                    if info_dict.get(key) == val:
                        new_info.pop(key)
                if max_downloads_reached:
                    break

            write_archive = {f.get('__write_download_archive', False) for f in downloaded_formats}
            assert write_archive.issubset({True, False, 'ignore'})
            if True in write_archive and False not in write_archive:
                self.record_download_archive(info_dict)

            info_dict['requested_downloads'] = downloaded_formats
            info_dict = self.run_all_pps('after_video', info_dict)
            if max_downloads_reached:
                raise MaxDownloadsReached()

        # We update the info dict with the selected best quality format (backwards compatibility)
        info_dict.update(best_format)
        return info_dict

    def process_subtitles(self, video_id, normal_subtitles, automatic_captions):
        """Select the requested subtitles and their format"""
        available_subs, normal_sub_langs = {}, []
        if normal_subtitles and self.params.get('writesubtitles'):
            available_subs.update(normal_subtitles)
            normal_sub_langs = tuple(normal_subtitles.keys())
        if automatic_captions and self.params.get('writeautomaticsub'):
            for lang, cap_info in automatic_captions.items():
                if lang not in available_subs:
                    available_subs[lang] = cap_info

        if not available_subs or (
                not self.params.get('writesubtitles')
                and not self.params.get('writeautomaticsub')):
            return None

        all_sub_langs = tuple(available_subs.keys())
        if self.params.get('allsubtitles', False):
            requested_langs = all_sub_langs
        elif self.params.get('subtitleslangs', False):
            try:
                requested_langs = orderedSet_from_options(
                    self.params.get('subtitleslangs'), {'all': all_sub_langs}, use_regex=True)
            except re.error as e:
                raise ValueError(f'Wrong regex for subtitlelangs: {e.pattern}')
        else:
            requested_langs = LazyList(itertools.chain(
                ['en'] if 'en' in normal_sub_langs else [],
                filter(lambda f: f.startswith('en'), normal_sub_langs),
                ['en'] if 'en' in all_sub_langs else [],
                filter(lambda f: f.startswith('en'), all_sub_langs),
                normal_sub_langs, all_sub_langs,
            ))[:1]
        if requested_langs:
            self.to_screen(f'[info] {video_id}: Downloading subtitles: {", ".join(requested_langs)}')

        formats_query = self.params.get('subtitlesformat', 'best')
        formats_preference = formats_query.split('/') if formats_query else []
        subs = {}
        for lang in requested_langs:
            formats = available_subs.get(lang)
            if formats is None:
                self.report_warning(f'{lang} subtitles not available for {video_id}')
                continue
            for ext in formats_preference:
                if ext == 'best':
                    f = formats[-1]
                    break
                matches = list(filter(lambda f: f['ext'] == ext, formats))
                if matches:
                    f = matches[-1]
                    break
            else:
                f = formats[-1]
                self.report_warning(
                    'No subtitle format found matching "%s" for language %s, '
                    'using %s' % (formats_query, lang, f['ext']))
            subs[lang] = f
        return subs

    def _forceprint(self, key, info_dict):
        if info_dict is None:
            return
        info_copy = info_dict.copy()
        info_copy.setdefault('filename', self.prepare_filename(info_dict))
        if info_dict.get('requested_formats') is not None:
            # For RTMP URLs, also include the playpath
            info_copy['urls'] = '\n'.join(f['url'] + f.get('play_path', '') for f in info_dict['requested_formats'])
        elif info_dict.get('url'):
            info_copy['urls'] = info_dict['url'] + info_dict.get('play_path', '')
        info_copy['formats_table'] = self.render_formats_table(info_dict)
        info_copy['thumbnails_table'] = self.render_thumbnails_table(info_dict)
        info_copy['subtitles_table'] = self.render_subtitles_table(info_dict.get('id'), info_dict.get('subtitles'))
        info_copy['automatic_captions_table'] = self.render_subtitles_table(info_dict.get('id'), info_dict.get('automatic_captions'))

        def format_tmpl(tmpl):
            mobj = re.fullmatch(r'([\w.:,]|-\d|(?P<dict>{([\w.:,]|-\d)+}))+=?', tmpl)
            if not mobj:
                return tmpl

            fmt = '%({})s'
            if tmpl.startswith('{'):
                tmpl, fmt = f'.{tmpl}', '%({})j'
            if tmpl.endswith('='):
                tmpl, fmt = tmpl[:-1], '{0} = %({0})#j'
            return '\n'.join(map(fmt.format, [tmpl] if mobj.group('dict') else tmpl.split(',')))

        for tmpl in self.params['forceprint'].get(key, []):
            self.to_stdout(self.evaluate_outtmpl(format_tmpl(tmpl), info_copy))

        for tmpl, file_tmpl in self.params['print_to_file'].get(key, []):
            filename = self.prepare_filename(info_dict, outtmpl=file_tmpl)
            tmpl = format_tmpl(tmpl)
            self.to_screen(f'[info] Writing {tmpl!r} to: {filename}')
            if self._ensure_dir_exists(filename):
                with open(filename, 'a', encoding='utf-8', newline='') as f:
                    f.write(self.evaluate_outtmpl(tmpl, info_copy) + os.linesep)

        return info_copy

    def __forced_printings(self, info_dict, filename=None, incomplete=True):
        if (self.params.get('forcejson')
                or self.params['forceprint'].get('video')
                or self.params['print_to_file'].get('video')):
            self.post_extract(info_dict)
        if filename:
            info_dict['filename'] = filename
        info_copy = self._forceprint('video', info_dict)

        def print_field(field, actual_field=None, optional=False):
            if actual_field is None:
                actual_field = field
            if self.params.get(f'force{field}') and (
                    info_copy.get(field) is not None or (not optional and not incomplete)):
                self.to_stdout(info_copy[actual_field])

        print_field('title')
        print_field('id')
        print_field('url', 'urls')
        print_field('thumbnail', optional=True)
        print_field('description', optional=True)
        print_field('filename')
        if self.params.get('forceduration') and info_copy.get('duration') is not None:
            self.to_stdout(formatSeconds(info_copy['duration']))
        print_field('format')

        if self.params.get('forcejson'):
            self.to_stdout(json.dumps(self.sanitize_info(info_dict)))

    def dl(self, name, info, subtitle=False, test=False):
        if not info.get('url'):
            self.raise_no_formats(info, True)

        if test:
            verbose = self.params.get('verbose')
            params = {
                'test': True,
                'quiet': self.params.get('quiet') or not verbose,
                'verbose': verbose,
                'noprogress': not verbose,
                'nopart': True,
                'skip_unavailable_fragments': False,
                'keep_fragments': False,
                'overwrites': True,
                '_no_ytdl_file': True,
            }
        else:
            params = self.params
        fd = get_suitable_downloader(info, params, to_stdout=(name == '-'))(self, params)
        if not test:
            for ph in self._progress_hooks:
                fd.add_progress_hook(ph)
            urls = '", "'.join(
                (f['url'].split(',')[0] + ',<data>' if f['url'].startswith('data:') else f['url'])
                for f in info.get('requested_formats', []) or [info])
            self.write_debug(f'Invoking {fd.FD_NAME} downloader on "{urls}"')

        # Note: Ideally info should be a deep-copied so that hooks cannot modify it.
        # But it may contain objects that are not deep-copyable
        new_info = self._copy_infodict(info)
        if new_info.get('http_headers') is None:
            new_info['http_headers'] = self._calc_headers(new_info)
        return fd.download(name, new_info, subtitle)

    def existing_file(self, filepaths, *, default_overwrite=True):
        existing_files = list(filter(os.path.exists, orderedSet(filepaths)))
        if existing_files and not self.params.get('overwrites', default_overwrite):
            return existing_files[0]

        for file in existing_files:
            self.report_file_delete(file)
            os.remove(file)
        return None

    def process_info(self, info_dict):
        """Process a single resolved IE result. (Modifies it in-place)"""

        assert info_dict.get('_type', 'video') == 'video'
        original_infodict = info_dict

        if 'format' not in info_dict and 'ext' in info_dict:
            info_dict['format'] = info_dict['ext']

        if self._match_entry(info_dict) is not None:
            info_dict['__write_download_archive'] = 'ignore'
            return

        # Does nothing under normal operation - for backward compatibility of process_info
        self.post_extract(info_dict)

        def replace_info_dict(new_info):
            nonlocal info_dict
            if new_info == info_dict:
                return
            info_dict.clear()
            info_dict.update(new_info)

        new_info, _ = self.pre_process(info_dict, 'video')
        replace_info_dict(new_info)
        self._num_downloads += 1

        # info_dict['_filename'] needs to be set for backward compatibility
        info_dict['_filename'] = full_filename = self.prepare_filename(info_dict, warn=True)
        temp_filename = self.prepare_filename(info_dict, 'temp')
        files_to_move = {}

        # Forced printings
        self.__forced_printings(info_dict, full_filename, incomplete=('format' not in info_dict))

        def check_max_downloads():
            if self._num_downloads >= float(self.params.get('max_downloads') or 'inf'):
                raise MaxDownloadsReached()

        if self.params.get('simulate'):
            info_dict['__write_download_archive'] = self.params.get('force_write_download_archive')
            check_max_downloads()
            return

        if full_filename is None:
            return
        if not self._ensure_dir_exists(encodeFilename(full_filename)):
            return
        if not self._ensure_dir_exists(encodeFilename(temp_filename)):
            return

        if self._write_description('video', info_dict,
                                   self.prepare_filename(info_dict, 'description')) is None:
            return

        sub_files = self._write_subtitles(info_dict, temp_filename)
        if sub_files is None:
            return
        files_to_move.update(dict(sub_files))

        thumb_files = self._write_thumbnails(
            'video', info_dict, temp_filename, self.prepare_filename(info_dict, 'thumbnail'))
        if thumb_files is None:
            return
        files_to_move.update(dict(thumb_files))

        infofn = self.prepare_filename(info_dict, 'infojson')
        _infojson_written = self._write_info_json('video', info_dict, infofn)
        if _infojson_written:
            info_dict['infojson_filename'] = infofn
            # For backward compatibility, even though it was a private field
            info_dict['__infojson_filename'] = infofn
        elif _infojson_written is None:
            return

        # Note: Annotations are deprecated
        annofn = None
        if self.params.get('writeannotations', False):
            annofn = self.prepare_filename(info_dict, 'annotation')
        if annofn:
            if not self._ensure_dir_exists(encodeFilename(annofn)):
                return
            if not self.params.get('overwrites', True) and os.path.exists(encodeFilename(annofn)):
                self.to_screen('[info] Video annotations are already present')
            elif not info_dict.get('annotations'):
                self.report_warning('There are no annotations to write.')
            else:
                try:
                    self.to_screen('[info] Writing video annotations to: ' + annofn)
                    with open(encodeFilename(annofn), 'w', encoding='utf-8') as annofile:
                        annofile.write(info_dict['annotations'])
                except (KeyError, TypeError):
                    self.report_warning('There are no annotations to write.')
                except OSError:
                    self.report_error('Cannot write annotations file: ' + annofn)
                    return

        # Write internet shortcut files
        def _write_link_file(link_type):
            url = try_get(info_dict['webpage_url'], iri_to_uri)
            if not url:
                self.report_warning(
                    f'Cannot write internet shortcut file because the actual URL of "{info_dict["webpage_url"]}" is unknown')
                return True
            linkfn = replace_extension(self.prepare_filename(info_dict, 'link'), link_type, info_dict.get('ext'))
            if not self._ensure_dir_exists(encodeFilename(linkfn)):
                return False
            if self.params.get('overwrites', True) and os.path.exists(encodeFilename(linkfn)):
                self.to_screen(f'[info] Internet shortcut (.{link_type}) is already present')
                return True
            try:
                self.to_screen(f'[info] Writing internet shortcut (.{link_type}) to: {linkfn}')
                with open(encodeFilename(to_high_limit_path(linkfn)), 'w', encoding='utf-8',
                          newline='\r\n' if link_type == 'url' else '\n') as linkfile:
                    template_vars = {'url': url}
                    if link_type == 'desktop':
                        template_vars['filename'] = linkfn[:-(len(link_type) + 1)]
                    linkfile.write(LINK_TEMPLATES[link_type] % template_vars)
            except OSError:
                self.report_error(f'Cannot write internet shortcut {linkfn}')
                return False
            return True

        write_links = {
            'url': self.params.get('writeurllink'),
            'webloc': self.params.get('writewebloclink'),
            'desktop': self.params.get('writedesktoplink'),
        }
        if self.params.get('writelink'):
            link_type = ('webloc' if sys.platform == 'darwin'
                         else 'desktop' if sys.platform.startswith('linux')
                         else 'url')
            write_links[link_type] = True

        if any(should_write and not _write_link_file(link_type)
               for link_type, should_write in write_links.items()):
            return

        new_info, files_to_move = self.pre_process(info_dict, 'before_dl', files_to_move)
        replace_info_dict(new_info)

        if self.params.get('skip_download'):
            info_dict['filepath'] = temp_filename
            info_dict['__finaldir'] = os.path.dirname(os.path.abspath(encodeFilename(full_filename)))
            info_dict['__files_to_move'] = files_to_move
            replace_info_dict(self.run_pp(MoveFilesAfterDownloadPP(self, False), info_dict))
            info_dict['__write_download_archive'] = self.params.get('force_write_download_archive')
        else:
            # Download
            info_dict.setdefault('__postprocessors', [])
            try:

                def existing_video_file(*filepaths):
                    ext = info_dict.get('ext')
                    converted = lambda file: replace_extension(file, self.params.get('final_ext') or ext, ext)
                    file = self.existing_file(itertools.chain(*zip(map(converted, filepaths), filepaths)),
                                              default_overwrite=False)
                    if file:
                        info_dict['ext'] = os.path.splitext(file)[1][1:]
                    return file

                fd, success = None, True
                if info_dict.get('protocol') or info_dict.get('url'):
                    fd = get_suitable_downloader(info_dict, self.params, to_stdout=temp_filename == '-')
                    if fd is not FFmpegFD and 'no-direct-merge' not in self.params['compat_opts'] and (
                            info_dict.get('section_start') or info_dict.get('section_end')):
                        msg = ('This format cannot be partially downloaded' if FFmpegFD.available()
                               else 'You have requested downloading the video partially, but ffmpeg is not installed')
                        self.report_error(f'{msg}. Aborting')
                        return

                if info_dict.get('requested_formats') is not None:
                    old_ext = info_dict['ext']
                    if self.params.get('merge_output_format') is None:
                        if (info_dict['ext'] == 'webm'
                                and info_dict.get('thumbnails')
                                # check with type instead of pp_key, __name__, or isinstance
                                # since we dont want any custom PPs to trigger this
                                and any(type(pp) == EmbedThumbnailPP for pp in self._pps['post_process'])):  # noqa: E721
                            info_dict['ext'] = 'mkv'
                            self.report_warning(
                                'webm doesn\'t support embedding a thumbnail, mkv will be used')
                    new_ext = info_dict['ext']

                    def correct_ext(filename, ext=new_ext):
                        if filename == '-':
                            return filename
                        filename_real_ext = os.path.splitext(filename)[1][1:]
                        filename_wo_ext = (
                            os.path.splitext(filename)[0]
                            if filename_real_ext in (old_ext, new_ext)
                            else filename)
                        return f'{filename_wo_ext}.{ext}'

                    # Ensure filename always has a correct extension for successful merge
                    full_filename = correct_ext(full_filename)
                    temp_filename = correct_ext(temp_filename)
                    dl_filename = existing_video_file(full_filename, temp_filename)

                    info_dict['__real_download'] = False
                    # NOTE: Copy so that original format dicts are not modified
                    info_dict['requested_formats'] = list(map(dict, info_dict['requested_formats']))

                    merger = FFmpegMergerPP(self)
                    downloaded = []
                    if dl_filename is not None:
                        self.report_file_already_downloaded(dl_filename)
                    elif fd:
                        for f in info_dict['requested_formats'] if fd != FFmpegFD else []:
                            f['filepath'] = fname = prepend_extension(
                                correct_ext(temp_filename, info_dict['ext']),
                                'f%s' % f['format_id'], info_dict['ext'])
                            downloaded.append(fname)
                        info_dict['url'] = '\n'.join(f['url'] for f in info_dict['requested_formats'])
                        success, real_download = self.dl(temp_filename, info_dict)
                        info_dict['__real_download'] = real_download
                    else:
                        if self.params.get('allow_unplayable_formats'):
                            self.report_warning(
                                'You have requested merging of multiple formats '
                                'while also allowing unplayable formats to be downloaded. '
                                'The formats won\'t be merged to prevent data corruption.')
                        elif not merger.available:
                            msg = 'You have requested merging of multiple formats but ffmpeg is not installed'
                            if not self.params.get('ignoreerrors'):
                                self.report_error(f'{msg}. Aborting due to --abort-on-error')
                                return
                            self.report_warning(f'{msg}. The formats won\'t be merged')

                        if temp_filename == '-':
                            reason = ('using a downloader other than ffmpeg' if FFmpegFD.can_merge_formats(info_dict, self.params)
                                      else 'but the formats are incompatible for simultaneous download' if merger.available
                                      else 'but ffmpeg is not installed')
                            self.report_warning(
                                f'You have requested downloading multiple formats to stdout {reason}. '
                                'The formats will be streamed one after the other')
                            fname = temp_filename
                        for f in info_dict['requested_formats']:
                            new_info = dict(info_dict)
                            del new_info['requested_formats']
                            new_info.update(f)
                            if temp_filename != '-':
                                fname = prepend_extension(
                                    correct_ext(temp_filename, new_info['ext']),
                                    'f%s' % f['format_id'], new_info['ext'])
                                if not self._ensure_dir_exists(fname):
                                    return
                                f['filepath'] = fname
                                downloaded.append(fname)
                            partial_success, real_download = self.dl(fname, new_info)
                            info_dict['__real_download'] = info_dict['__real_download'] or real_download
                            success = success and partial_success

                    if downloaded and merger.available and not self.params.get('allow_unplayable_formats'):
                        info_dict['__postprocessors'].append(merger)
                        info_dict['__files_to_merge'] = downloaded
                        # Even if there were no downloads, it is being merged only now
                        info_dict['__real_download'] = True
                    else:
                        for file in downloaded:
                            files_to_move[file] = None
                else:
                    # Just a single file
                    dl_filename = existing_video_file(full_filename, temp_filename)
                    if dl_filename is None or dl_filename == temp_filename:
                        # dl_filename == temp_filename could mean that the file was partially downloaded with --no-part.
                        # So we should try to resume the download
                        success, real_download = self.dl(temp_filename, info_dict)
                        info_dict['__real_download'] = real_download
                    else:
                        self.report_file_already_downloaded(dl_filename)

                dl_filename = dl_filename or temp_filename
                info_dict['__finaldir'] = os.path.dirname(os.path.abspath(encodeFilename(full_filename)))

            except network_exceptions as err:
                self.report_error('unable to download video data: %s' % error_to_compat_str(err))
                return
            except OSError as err:
                raise UnavailableVideoError(err)
            except (ContentTooShortError, ) as err:
                self.report_error(f'content too short (expected {err.expected} bytes and served {err.downloaded})')
                return

            self._raise_pending_errors(info_dict)
            if success and full_filename != '-':

                def fixup():
                    do_fixup = True
                    fixup_policy = self.params.get('fixup')
                    vid = info_dict['id']

                    if fixup_policy in ('ignore', 'never'):
                        return
                    elif fixup_policy == 'warn':
                        do_fixup = 'warn'
                    elif fixup_policy != 'force':
                        assert fixup_policy in ('detect_or_warn', None)
                        if not info_dict.get('__real_download'):
                            do_fixup = False

                    def ffmpeg_fixup(cndn, msg, cls):
                        if not (do_fixup and cndn):
                            return
                        elif do_fixup == 'warn':
                            self.report_warning(f'{vid}: {msg}')
                            return
                        pp = cls(self)
                        if pp.available:
                            info_dict['__postprocessors'].append(pp)
                        else:
                            self.report_warning(f'{vid}: {msg}. Install ffmpeg to fix this automatically')

                    stretched_ratio = info_dict.get('stretched_ratio')
                    ffmpeg_fixup(stretched_ratio not in (1, None),
                                 f'Non-uniform pixel ratio {stretched_ratio}',
                                 FFmpegFixupStretchedPP)

                    downloader = get_suitable_downloader(info_dict, self.params) if 'protocol' in info_dict else None
                    downloader = downloader.FD_NAME if downloader else None

                    ext = info_dict.get('ext')
                    postprocessed_by_ffmpeg = info_dict.get('requested_formats') or any((
                        isinstance(pp, FFmpegVideoConvertorPP)
                        and resolve_recode_mapping(ext, pp.mapping)[0] not in (ext, None)
                    ) for pp in self._pps['post_process'])

                    if not postprocessed_by_ffmpeg:
                        ffmpeg_fixup(ext == 'm4a' and info_dict.get('container') == 'm4a_dash',
                                     'writing DASH m4a. Only some players support this container',
                                     FFmpegFixupM4aPP)
                        ffmpeg_fixup(downloader == 'hlsnative' and not self.params.get('hls_use_mpegts')
                                     or info_dict.get('is_live') and self.params.get('hls_use_mpegts') is None,
                                     'Possible MPEG-TS in MP4 container or malformed AAC timestamps',
                                     FFmpegFixupM3u8PP)
                        ffmpeg_fixup(info_dict.get('is_live') and downloader == 'dashsegments',
                                     'Possible duplicate MOOV atoms', FFmpegFixupDuplicateMoovPP)

                    ffmpeg_fixup(downloader == 'web_socket_fragment', 'Malformed timestamps detected', FFmpegFixupTimestampPP)
                    ffmpeg_fixup(downloader == 'web_socket_fragment', 'Malformed duration detected', FFmpegFixupDurationPP)

                fixup()
                try:
                    replace_info_dict(self.post_process(dl_filename, info_dict, files_to_move))
                except PostProcessingError as err:
                    self.report_error('Postprocessing: %s' % str(err))
                    return
                try:
                    for ph in self._post_hooks:
                        ph(info_dict['filepath'])
                except Exception as err:
                    self.report_error('post hooks: %s' % str(err))
                    return
                info_dict['__write_download_archive'] = True

        assert info_dict is original_infodict  # Make sure the info_dict was modified in-place
        if self.params.get('force_write_download_archive'):
            info_dict['__write_download_archive'] = True
        check_max_downloads()

    def __download_wrapper(self, func):
        @functools.wraps(func)
        def wrapper(*args, **kwargs):
            try:
                res = func(*args, **kwargs)
            except UnavailableVideoError as e:
                self.report_error(e)
            except DownloadCancelled as e:
                self.to_screen(f'[info] {e}')
                if not self.params.get('break_per_url'):
                    raise
                self._num_downloads = 0
            else:
                if self.params.get('dump_single_json', False):
                    self.post_extract(res)
                    self.to_stdout(json.dumps(self.sanitize_info(res)))
        return wrapper

    def download(self, url_list):
        """Download a given list of URLs."""
        url_list = variadic(url_list)  # Passing a single URL is a common mistake
        outtmpl = self.params['outtmpl']['default']
        if (len(url_list) > 1
                and outtmpl != '-'
                and '%' not in outtmpl
                and self.params.get('max_downloads') != 1):
            raise SameFileError(outtmpl)

        for url in url_list:
            self.__download_wrapper(self.extract_info)(
                url, force_generic_extractor=self.params.get('force_generic_extractor', False))

        return self._download_retcode

    def download_with_info_file(self, info_filename):
        with contextlib.closing(fileinput.FileInput(
                [info_filename], mode='r',
                openhook=fileinput.hook_encoded('utf-8'))) as f:
            # FileInput doesn't have a read method, we can't call json.load
            infos = [self.sanitize_info(info, self.params.get('clean_infojson', True))
                     for info in variadic(json.loads('\n'.join(f)))]
        for info in infos:
            self._load_cookies(info.get('cookies'), from_headers=False)
            self._load_cookies(traverse_obj(info.get('http_headers'), 'Cookie', casesense=False))  # compat
            try:
                self.__download_wrapper(self.process_ie_result)(info, download=True)
            except (DownloadError, EntryNotInPlaylist, ReExtractInfo) as e:
                if not isinstance(e, EntryNotInPlaylist):
                    self.to_stderr('\r')
                webpage_url = info.get('webpage_url')
                if webpage_url is None:
                    raise
                self.report_warning(f'The info failed to download: {e}; trying with URL {webpage_url}')
                self.download([webpage_url])
        return self._download_retcode

    @staticmethod
    def sanitize_info(info_dict, remove_private_keys=False):
        ''' Sanitize the infodict for converting to json '''
        if info_dict is None:
            return info_dict
        info_dict.setdefault('epoch', int(time.time()))
        info_dict.setdefault('_type', 'video')
        info_dict.setdefault('_version', {
            'version': __version__,
            'current_git_head': current_git_head(),
            'release_git_head': RELEASE_GIT_HEAD,
            'repository': REPOSITORY,
        })

        if remove_private_keys:
            reject = lambda k, v: v is None or k.startswith('__') or k in {
                'requested_downloads', 'requested_formats', 'requested_subtitles', 'requested_entries',
                'entries', 'filepath', '_filename', 'filename', 'infojson_filename', 'original_url',
                'playlist_autonumber', '_format_sort_fields',
            }
        else:
            reject = lambda k, v: False

        def filter_fn(obj):
            if isinstance(obj, dict):
                return {k: filter_fn(v) for k, v in obj.items() if not reject(k, v)}
            elif isinstance(obj, (list, tuple, set, LazyList)):
                return list(map(filter_fn, obj))
            elif obj is None or isinstance(obj, (str, int, float, bool)):
                return obj
            else:
                return repr(obj)

        return filter_fn(info_dict)

    @staticmethod
    def filter_requested_info(info_dict, actually_filter=True):
        ''' Alias of sanitize_info for backward compatibility '''
        return YoutubeDL.sanitize_info(info_dict, actually_filter)

    def _delete_downloaded_files(self, *files_to_delete, info={}, msg=None):
        for filename in set(filter(None, files_to_delete)):
            if msg:
                self.to_screen(msg % filename)
            try:
                os.remove(filename)
            except OSError:
                self.report_warning(f'Unable to delete file {filename}')
            if filename in info.get('__files_to_move', []):  # NB: Delete even if None
                del info['__files_to_move'][filename]

    @staticmethod
    def post_extract(info_dict):
        def actual_post_extract(info_dict):
            if info_dict.get('_type') in ('playlist', 'multi_video'):
                for video_dict in info_dict.get('entries', {}):
                    actual_post_extract(video_dict or {})
                return

            post_extractor = info_dict.pop('__post_extractor', None) or (lambda: {})
            info_dict.update(post_extractor())

        actual_post_extract(info_dict or {})

    def run_pp(self, pp, infodict):
        files_to_delete = []
        if '__files_to_move' not in infodict:
            infodict['__files_to_move'] = {}
        try:
            files_to_delete, infodict = pp.run(infodict)
        except PostProcessingError as e:
            # Must be True and not 'only_download'
            if self.params.get('ignoreerrors') is True:
                self.report_error(e)
                return infodict
            raise

        if not files_to_delete:
            return infodict
        if self.params.get('keepvideo', False):
            for f in files_to_delete:
                infodict['__files_to_move'].setdefault(f, '')
        else:
            self._delete_downloaded_files(
                *files_to_delete, info=infodict, msg='Deleting original file %s (pass -k to keep)')
        return infodict

    def run_all_pps(self, key, info, *, additional_pps=None):
        if key != 'video':
            self._forceprint(key, info)
        for pp in (additional_pps or []) + self._pps[key]:
            info = self.run_pp(pp, info)
        return info

    def pre_process(self, ie_info, key='pre_process', files_to_move=None):
        info = dict(ie_info)
        info['__files_to_move'] = files_to_move or {}
        try:
            info = self.run_all_pps(key, info)
        except PostProcessingError as err:
            msg = f'Preprocessing: {err}'
            info.setdefault('__pending_error', msg)
            self.report_error(msg, is_error=False)
        return info, info.pop('__files_to_move', None)

    def post_process(self, filename, info, files_to_move=None):
        """Run all the postprocessors on the given file."""
        info['filepath'] = filename
        info['__files_to_move'] = files_to_move or {}
        info = self.run_all_pps('post_process', info, additional_pps=info.get('__postprocessors'))
        info = self.run_pp(MoveFilesAfterDownloadPP(self), info)
        del info['__files_to_move']
        return self.run_all_pps('after_move', info)

    def _make_archive_id(self, info_dict):
        video_id = info_dict.get('id')
        if not video_id:
            return
        # Future-proof against any change in case
        # and backwards compatibility with prior versions
        extractor = info_dict.get('extractor_key') or info_dict.get('ie_key')  # key in a playlist
        if extractor is None:
            url = str_or_none(info_dict.get('url'))
            if not url:
                return
            # Try to find matching extractor for the URL and take its ie_key
            for ie_key, ie in self._ies.items():
                if ie.suitable(url):
                    extractor = ie_key
                    break
            else:
                return
        return make_archive_id(extractor, video_id)

    def in_download_archive(self, info_dict):
        if not self.archive:
            return False

        vid_ids = [self._make_archive_id(info_dict)]
        vid_ids.extend(info_dict.get('_old_archive_ids') or [])
        return any(id_ in self.archive for id_ in vid_ids)

    def record_download_archive(self, info_dict):
        fn = self.params.get('download_archive')
        if fn is None:
            return
        vid_id = self._make_archive_id(info_dict)
        assert vid_id

        self.write_debug(f'Adding to archive: {vid_id}')
        if is_path_like(fn):
            with locked_file(fn, 'a', encoding='utf-8') as archive_file:
                archive_file.write(vid_id + '\n')
        self.archive.add(vid_id)

    @staticmethod
    def format_resolution(format, default='unknown'):
        if format.get('vcodec') == 'none' and format.get('acodec') != 'none':
            return 'audio only'
        if format.get('resolution') is not None:
            return format['resolution']
        if format.get('width') and format.get('height'):
            return '%dx%d' % (format['width'], format['height'])
        elif format.get('height'):
            return '%sp' % format['height']
        elif format.get('width'):
            return '%dx?' % format['width']
        return default

    def _list_format_headers(self, *headers):
        if self.params.get('listformats_table', True) is not False:
            return [self._format_out(header, self.Styles.HEADERS) for header in headers]
        return headers

    def _format_note(self, fdict):
        res = ''
        if fdict.get('ext') in ['f4f', 'f4m']:
            res += '(unsupported)'
        if fdict.get('language'):
            if res:
                res += ' '
            res += '[%s]' % fdict['language']
        if fdict.get('format_note') is not None:
            if res:
                res += ' '
            res += fdict['format_note']
        if fdict.get('tbr') is not None:
            if res:
                res += ', '
            res += '%4dk' % fdict['tbr']
        if fdict.get('container') is not None:
            if res:
                res += ', '
            res += '%s container' % fdict['container']
        if (fdict.get('vcodec') is not None
                and fdict.get('vcodec') != 'none'):
            if res:
                res += ', '
            res += fdict['vcodec']
            if fdict.get('vbr') is not None:
                res += '@'
        elif fdict.get('vbr') is not None and fdict.get('abr') is not None:
            res += 'video@'
        if fdict.get('vbr') is not None:
            res += '%4dk' % fdict['vbr']
        if fdict.get('fps') is not None:
            if res:
                res += ', '
            res += '%sfps' % fdict['fps']
        if fdict.get('acodec') is not None:
            if res:
                res += ', '
            if fdict['acodec'] == 'none':
                res += 'video only'
            else:
                res += '%-5s' % fdict['acodec']
        elif fdict.get('abr') is not None:
            if res:
                res += ', '
            res += 'audio'
        if fdict.get('abr') is not None:
            res += '@%3dk' % fdict['abr']
        if fdict.get('asr') is not None:
            res += ' (%5dHz)' % fdict['asr']
        if fdict.get('filesize') is not None:
            if res:
                res += ', '
            res += format_bytes(fdict['filesize'])
        elif fdict.get('filesize_approx') is not None:
            if res:
                res += ', '
            res += '~' + format_bytes(fdict['filesize_approx'])
        return res

    def _get_formats(self, info_dict):
        if info_dict.get('formats') is None:
            if info_dict.get('url') and info_dict.get('_type', 'video') == 'video':
                return [info_dict]
            return []
        return info_dict['formats']

    def render_formats_table(self, info_dict):
        formats = self._get_formats(info_dict)
        if not formats:
            return
        if not self.params.get('listformats_table', True) is not False:
            table = [
                [
                    format_field(f, 'format_id'),
                    format_field(f, 'ext'),
                    self.format_resolution(f),
                    self._format_note(f)
                ] for f in formats if (f.get('preference') or 0) >= -1000]
            return render_table(['format code', 'extension', 'resolution', 'note'], table, extra_gap=1)

        def simplified_codec(f, field):
            assert field in ('acodec', 'vcodec')
            codec = f.get(field)
            if not codec:
                return 'unknown'
            elif codec != 'none':
                return '.'.join(codec.split('.')[:4])

            if field == 'vcodec' and f.get('acodec') == 'none':
                return 'images'
            elif field == 'acodec' and f.get('vcodec') == 'none':
                return ''
            return self._format_out('audio only' if field == 'vcodec' else 'video only',
                                    self.Styles.SUPPRESS)

        delim = self._format_out('\u2502', self.Styles.DELIM, '|', test_encoding=True)
        table = [
            [
                self._format_out(format_field(f, 'format_id'), self.Styles.ID),
                format_field(f, 'ext'),
                format_field(f, func=self.format_resolution, ignore=('audio only', 'images')),
                format_field(f, 'fps', '\t%d', func=round),
                format_field(f, 'dynamic_range', '%s', ignore=(None, 'SDR')).replace('HDR', ''),
                format_field(f, 'audio_channels', '\t%s'),
                delim, (
                    format_field(f, 'filesize', ' \t%s', func=format_bytes)
                    or format_field(f, 'filesize_approx', '≈\t%s', func=format_bytes)
                    or format_field(try_call(lambda: format_bytes(int(info_dict['duration'] * f['tbr'] * (1024 / 8)))),
                                    None, self._format_out('~\t%s', self.Styles.SUPPRESS))),
                format_field(f, 'tbr', '\t%dk', func=round),
                shorten_protocol_name(f.get('protocol', '')),
                delim,
                simplified_codec(f, 'vcodec'),
                format_field(f, 'vbr', '\t%dk', func=round),
                simplified_codec(f, 'acodec'),
                format_field(f, 'abr', '\t%dk', func=round),
                format_field(f, 'asr', '\t%s', func=format_decimal_suffix),
                join_nonempty(format_field(f, 'language', '[%s]'), join_nonempty(
                    self._format_out('UNSUPPORTED', self.Styles.BAD_FORMAT) if f.get('ext') in ('f4f', 'f4m') else None,
                    (self._format_out('Maybe DRM', self.Styles.WARNING) if f.get('has_drm') == 'maybe'
                     else self._format_out('DRM', self.Styles.BAD_FORMAT) if f.get('has_drm') else None),
                    format_field(f, 'format_note'),
                    format_field(f, 'container', ignore=(None, f.get('ext'))),
                    delim=', '), delim=' '),
            ] for f in formats if f.get('preference') is None or f['preference'] >= -1000]
        header_line = self._list_format_headers(
            'ID', 'EXT', 'RESOLUTION', '\tFPS', 'HDR', 'CH', delim, '\tFILESIZE', '\tTBR', 'PROTO',
            delim, 'VCODEC', '\tVBR', 'ACODEC', '\tABR', '\tASR', 'MORE INFO')

        return render_table(
            header_line, table, hide_empty=True,
            delim=self._format_out('\u2500', self.Styles.DELIM, '-', test_encoding=True))

    def render_thumbnails_table(self, info_dict):
        thumbnails = list(info_dict.get('thumbnails') or [])
        if not thumbnails:
            return None
        return render_table(
            self._list_format_headers('ID', 'Width', 'Height', 'URL'),
            [[t.get('id'), t.get('width') or 'unknown', t.get('height') or 'unknown', t['url']] for t in thumbnails])

    def render_subtitles_table(self, video_id, subtitles):
        def _row(lang, formats):
            exts, names = zip(*((f['ext'], f.get('name') or 'unknown') for f in reversed(formats)))
            if len(set(names)) == 1:
                names = [] if names[0] == 'unknown' else names[:1]
            return [lang, ', '.join(names), ', '.join(exts)]

        if not subtitles:
            return None
        return render_table(
            self._list_format_headers('Language', 'Name', 'Formats'),
            [_row(lang, formats) for lang, formats in subtitles.items()],
            hide_empty=True)

    def __list_table(self, video_id, name, func, *args):
        table = func(*args)
        if not table:
            self.to_screen(f'{video_id} has no {name}')
            return
        self.to_screen(f'[info] Available {name} for {video_id}:')
        self.to_stdout(table)

    def list_formats(self, info_dict):
        self.__list_table(info_dict['id'], 'formats', self.render_formats_table, info_dict)

    def list_thumbnails(self, info_dict):
        self.__list_table(info_dict['id'], 'thumbnails', self.render_thumbnails_table, info_dict)

    def list_subtitles(self, video_id, subtitles, name='subtitles'):
        self.__list_table(video_id, name, self.render_subtitles_table, video_id, subtitles)

    def print_debug_header(self):
        if not self.params.get('verbose'):
            return

        from . import _IN_CLI  # Must be delayed import

        # These imports can be slow. So import them only as needed
        from .extractor.extractors import _LAZY_LOADER
        from .extractor.extractors import _PLUGIN_CLASSES as plugin_ies
        from .extractor.extractors import \
            _PLUGIN_OVERRIDES as plugin_ie_overrides

        def get_encoding(stream):
            ret = str(getattr(stream, 'encoding', 'missing (%s)' % type(stream).__name__))
            additional_info = []
            if os.environ.get('TERM', '').lower() == 'dumb':
                additional_info.append('dumb')
            if not supports_terminal_sequences(stream):
                from .utils import WINDOWS_VT_MODE  # Must be imported locally
                additional_info.append('No VT' if WINDOWS_VT_MODE is False else 'No ANSI')
            if additional_info:
                ret = f'{ret} ({",".join(additional_info)})'
            return ret

        encoding_str = 'Encodings: locale %s, fs %s, pref %s, %s' % (
            locale.getpreferredencoding(),
            sys.getfilesystemencoding(),
            self.get_encoding(),
            ', '.join(
                f'{key} {get_encoding(stream)}' for key, stream in self._out_files.items_
                if stream is not None and key != 'console')
        )

        logger = self.params.get('logger')
        if logger:
            write_debug = lambda msg: logger.debug(f'[debug] {msg}')
            write_debug(encoding_str)
        else:
            write_string(f'[debug] {encoding_str}\n', encoding=None)
            write_debug = lambda msg: self._write_string(f'[debug] {msg}\n')

        source = detect_variant()
        if VARIANT not in (None, 'pip'):
            source += '*'
        klass = type(self)
        write_debug(join_nonempty(
            f'{"yt-dlp" if REPOSITORY == "yt-dlp/yt-dlp" else REPOSITORY} version',
            f'{CHANNEL}@{__version__}',
            f'[{RELEASE_GIT_HEAD[:9]}]' if RELEASE_GIT_HEAD else '',
            '' if source == 'unknown' else f'({source})',
            '' if _IN_CLI else 'API' if klass == YoutubeDL else f'API:{self.__module__}.{klass.__qualname__}',
            delim=' '))

        if not _IN_CLI:
            write_debug(f'params: {self.params}')

        if not _LAZY_LOADER:
            if os.environ.get('YTDLP_NO_LAZY_EXTRACTORS'):
                write_debug('Lazy loading extractors is forcibly disabled')
            else:
                write_debug('Lazy loading extractors is disabled')
        if self.params['compat_opts']:
            write_debug('Compatibility options: %s' % ', '.join(self.params['compat_opts']))

        if current_git_head():
            write_debug(f'Git HEAD: {current_git_head()}')
        write_debug(system_identifier())

        exe_versions, ffmpeg_features = FFmpegPostProcessor.get_versions_and_features(self)
        ffmpeg_features = {key for key, val in ffmpeg_features.items() if val}
        if ffmpeg_features:
            exe_versions['ffmpeg'] += ' (%s)' % ','.join(sorted(ffmpeg_features))

        exe_versions['rtmpdump'] = rtmpdump_version()
        exe_versions['phantomjs'] = PhantomJSwrapper._version()
        exe_str = ', '.join(
            f'{exe} {v}' for exe, v in sorted(exe_versions.items()) if v
        ) or 'none'
        write_debug('exe versions: %s' % exe_str)

        from .compat.compat_utils import get_package_info
        from .dependencies import available_dependencies

        write_debug('Optional libraries: %s' % (', '.join(sorted({
            join_nonempty(*get_package_info(m)) for m in available_dependencies.values()
        })) or 'none'))

        write_debug(f'Proxy map: {self.proxies}')
        write_debug(f'Request Handlers: {", ".join(rh.RH_NAME for rh in self._request_director.get_handlers())}')
        for plugin_type, plugins in {'Extractor': plugin_ies, 'Post-Processor': plugin_pps}.items():
            display_list = ['%s%s' % (
                klass.__name__, '' if klass.__name__ == name else f' as {name}')
                for name, klass in plugins.items()]
            if plugin_type == 'Extractor':
                display_list.extend(f'{plugins[-1].IE_NAME.partition("+")[2]} ({parent.__name__})'
                                    for parent, plugins in plugin_ie_overrides.items())
            if not display_list:
                continue
            write_debug(f'{plugin_type} Plugins: {", ".join(sorted(display_list))}')

        plugin_dirs = plugin_directories()
        if plugin_dirs:
            write_debug(f'Plugin directories: {plugin_dirs}')

        # Not implemented
        if False and self.params.get('call_home'):
            ipaddr = self.urlopen('https://yt-dl.org/ip').read().decode()
            write_debug('Public IP address: %s' % ipaddr)
            latest_version = self.urlopen(
                'https://yt-dl.org/latest/version').read().decode()
            if version_tuple(latest_version) > version_tuple(__version__):
                self.report_warning(
                    'You are using an outdated version (newest version: %s)! '
                    'See https://yt-dl.org/update if you need help updating.' %
                    latest_version)

    @functools.cached_property
    def proxies(self):
        """Global proxy configuration"""
        opts_proxy = self.params.get('proxy')
        if opts_proxy is not None:
            if opts_proxy == '':
                opts_proxy = '__noproxy__'
            proxies = {'all': opts_proxy}
        else:
            proxies = urllib.request.getproxies()
            # compat. Set HTTPS_PROXY to __noproxy__ to revert
            if 'http' in proxies and 'https' not in proxies:
                proxies['https'] = proxies['http']

        return proxies

    @functools.cached_property
    def cookiejar(self):
        """Global cookiejar instance"""
        return load_cookies(
            self.params.get('cookiefile'), self.params.get('cookiesfrombrowser'), self)

    @property
    def _opener(self):
        """
        Get a urllib OpenerDirector from the Urllib handler (deprecated).
        """
        self.deprecation_warning('_opener() is deprecated, use YoutubeDL.urlopen()')
        handler = self._request_director.get_handler(rh_key='Urllib')
        return handler._get_instance(cookiejar=self.cookiejar, proxies=self.proxies)

    def urlopen(self, req):
        """ Start an HTTP download """
        if isinstance(req, str):
            req = Request(req)
        elif isinstance(req, urllib.request.Request):
            self.deprecation_warning(
                'Passing a urllib.request.Request object to urlopen() is deprecated. '
                'Use yt_dlp.networking.common.Request instead.')
            req = urllib_req_to_req(req)
        assert isinstance(req, Request)

        # compat: Assume user:pass url params are basic auth
        url, basic_auth_header = extract_basic_auth(req.url)
        if basic_auth_header:
            req.headers['Authorization'] = basic_auth_header
        req.url = sanitize_url(url)

        clean_proxies(proxies=req.proxies, headers=req.headers)
        clean_headers(req.headers)

        try:
            return self._request_director.send(req)
        except NoSupportingHandlers as e:
            for ue in e.unsupported_errors:
                if not (ue.handler and ue.msg):
                    continue
                if ue.handler.rh_key() == 'Urllib' and 'unsupported url scheme: "file"' in ue.msg.lower():
                    raise RequestError(
                        'file:// URLs are disabled by default in yt-dlp for security reasons. '
                        'Use --enable-file-urls to enable at your own risk.', cause=ue) from ue
            raise
        except SSLError as e:
            if 'UNSAFE_LEGACY_RENEGOTIATION_DISABLED' in str(e):
                raise RequestError('UNSAFE_LEGACY_RENEGOTIATION_DISABLED: Try using --legacy-server-connect', cause=e) from e
            elif 'SSLV3_ALERT_HANDSHAKE_FAILURE' in str(e):
                raise RequestError(
                    'SSLV3_ALERT_HANDSHAKE_FAILURE: The server may not support the current cipher list. '
                    'Try using --legacy-server-connect', cause=e) from e
            raise

        # TODO: Remove in a future release
        except HTTPError as e:
            raise _CompatHTTPError(e) from e

    def build_request_director(self, handlers):
        director = RequestDirector(logger=self, verbose=bool(self.params.get('debug_printtraffic')))
        headers = self.params.get('http_headers').copy()
        proxies = self.proxies.copy()
        clean_headers(headers)
        clean_proxies(proxies, headers)

        for handler in handlers:
            params = {
                'logger': self,
                'headers': headers,
                'cookiejar': self.cookiejar,
                'timeout': self.params.get('socket_timeout'),
                'proxies': proxies,
                'source_address': self.params.get('source_address'),
                'verbose': bool(self.params.get('debug_printtraffic')),
                'prefer_system_certs': 'no-certifi' in self.params.get('compat_opts', []),
                'verify': not self.params.get('nocheckcertificate'),
                'legacy_ssl_support': bool(self.params.get('legacy_server_connect'))
            }
            if self.params.get('client_certificate'):
                params['client_cert'] = (
                    self.params['client_certificate'],
                    self.params.get('client_certificate_key'),
                    self.params.get('client_certificate_password')
                )
            if handler.rh_key() == 'Urllib':
                params['enable_file_urls'] = bool(self.params.get('enable_file_urls'))
            director.add_handler(handler(**params))

        return director

    def encode(self, s):
        if isinstance(s, bytes):
            return s  # Already encoded

        try:
            return s.encode(self.get_encoding())
        except UnicodeEncodeError as err:
            err.reason = err.reason + '. Check your system encoding configuration or use the --encoding option.'
            raise

    def get_encoding(self):
        encoding = self.params.get('encoding')
        if encoding is None:
            encoding = preferredencoding()
        return encoding

    def _write_info_json(self, label, ie_result, infofn, overwrite=None):
        ''' Write infojson and returns True = written, 'exists' = Already exists, False = skip, None = error '''
        if overwrite is None:
            overwrite = self.params.get('overwrites', True)
        if not self.params.get('writeinfojson'):
            return False
        elif not infofn:
            self.write_debug(f'Skipping writing {label} infojson')
            return False
        elif not self._ensure_dir_exists(infofn):
            return None
        elif not overwrite and os.path.exists(infofn):
            self.to_screen(f'[info] {label.title()} metadata is already present')
            return 'exists'

        self.to_screen(f'[info] Writing {label} metadata as JSON to: {infofn}')
        try:
            write_json_file(self.sanitize_info(ie_result, self.params.get('clean_infojson', True)), infofn)
            return True
        except OSError:
            self.report_error(f'Cannot write {label} metadata to JSON file {infofn}')
            return None

    def _write_description(self, label, ie_result, descfn):
        ''' Write description and returns True = written, False = skip, None = error '''
        if not self.params.get('writedescription'):
            return False
        elif not descfn:
            self.write_debug(f'Skipping writing {label} description')
            return False
        elif not self._ensure_dir_exists(descfn):
            return None
        elif not self.params.get('overwrites', True) and os.path.exists(descfn):
            self.to_screen(f'[info] {label.title()} description is already present')
        elif ie_result.get('description') is None:
            self.to_screen(f'[info] There\'s no {label} description to write')
            return False
        else:
            try:
                self.to_screen(f'[info] Writing {label} description to: {descfn}')
                with open(encodeFilename(descfn), 'w', encoding='utf-8') as descfile:
                    descfile.write(ie_result['description'])
            except OSError:
                self.report_error(f'Cannot write {label} description file {descfn}')
                return None
        return True

    def _write_subtitles(self, info_dict, filename):
        ''' Write subtitles to file and return list of (sub_filename, final_sub_filename); or None if error'''
        ret = []
        subtitles = info_dict.get('requested_subtitles')
        if not (self.params.get('writesubtitles') or self.params.get('writeautomaticsub')):
            # subtitles download errors are already managed as troubles in relevant IE
            # that way it will silently go on when used with unsupporting IE
            return ret
        elif not subtitles:
            self.to_screen('[info] There are no subtitles for the requested languages')
            return ret
        sub_filename_base = self.prepare_filename(info_dict, 'subtitle')
        if not sub_filename_base:
            self.to_screen('[info] Skipping writing video subtitles')
            return ret

        for sub_lang, sub_info in subtitles.items():
            sub_format = sub_info['ext']
            sub_filename = subtitles_filename(filename, sub_lang, sub_format, info_dict.get('ext'))
            sub_filename_final = subtitles_filename(sub_filename_base, sub_lang, sub_format, info_dict.get('ext'))
            existing_sub = self.existing_file((sub_filename_final, sub_filename))
            if existing_sub:
                self.to_screen(f'[info] Video subtitle {sub_lang}.{sub_format} is already present')
                sub_info['filepath'] = existing_sub
                ret.append((existing_sub, sub_filename_final))
                continue

            self.to_screen(f'[info] Writing video subtitles to: {sub_filename}')
            if sub_info.get('data') is not None:
                try:
                    # Use newline='' to prevent conversion of newline characters
                    # See https://github.com/ytdl-org/youtube-dl/issues/10268
                    with open(sub_filename, 'w', encoding='utf-8', newline='') as subfile:
                        subfile.write(sub_info['data'])
                    sub_info['filepath'] = sub_filename
                    ret.append((sub_filename, sub_filename_final))
                    continue
                except OSError:
                    self.report_error(f'Cannot write video subtitles file {sub_filename}')
                    return None

            try:
                sub_copy = sub_info.copy()
                sub_copy.setdefault('http_headers', info_dict.get('http_headers'))
                self.dl(sub_filename, sub_copy, subtitle=True)
                sub_info['filepath'] = sub_filename
                ret.append((sub_filename, sub_filename_final))
            except (DownloadError, ExtractorError, IOError, OSError, ValueError) + network_exceptions as err:
                msg = f'Unable to download video subtitles for {sub_lang!r}: {err}'
                if self.params.get('ignoreerrors') is not True:  # False or 'only_download'
                    if not self.params.get('ignoreerrors'):
                        self.report_error(msg)
                    raise DownloadError(msg)
                self.report_warning(msg)
        return ret

    def _write_thumbnails(self, label, info_dict, filename, thumb_filename_base=None):
        ''' Write thumbnails to file and return list of (thumb_filename, final_thumb_filename) '''
        write_all = self.params.get('write_all_thumbnails', False)
        thumbnails, ret = [], []
        if write_all or self.params.get('writethumbnail', False):
            thumbnails = info_dict.get('thumbnails') or []
            if not thumbnails:
                self.to_screen(f'[info] There are no {label} thumbnails to download')
                return ret
        multiple = write_all and len(thumbnails) > 1

        if thumb_filename_base is None:
            thumb_filename_base = filename
        if thumbnails and not thumb_filename_base:
            self.write_debug(f'Skipping writing {label} thumbnail')
            return ret

        for idx, t in list(enumerate(thumbnails))[::-1]:
            thumb_ext = (f'{t["id"]}.' if multiple else '') + determine_ext(t['url'], 'jpg')
            thumb_display_id = f'{label} thumbnail {t["id"]}'
            thumb_filename = replace_extension(filename, thumb_ext, info_dict.get('ext'))
            thumb_filename_final = replace_extension(thumb_filename_base, thumb_ext, info_dict.get('ext'))

            existing_thumb = self.existing_file((thumb_filename_final, thumb_filename))
            if existing_thumb:
                self.to_screen('[info] %s is already present' % (
                    thumb_display_id if multiple else f'{label} thumbnail').capitalize())
                t['filepath'] = existing_thumb
                ret.append((existing_thumb, thumb_filename_final))
            else:
                self.to_screen(f'[info] Downloading {thumb_display_id} ...')
                try:
                    uf = self.urlopen(Request(t['url'], headers=t.get('http_headers', {})))
                    self.to_screen(f'[info] Writing {thumb_display_id} to: {thumb_filename}')
                    with open(encodeFilename(thumb_filename), 'wb') as thumbf:
                        shutil.copyfileobj(uf, thumbf)
                    ret.append((thumb_filename, thumb_filename_final))
                    t['filepath'] = thumb_filename
                except network_exceptions as err:
                    if isinstance(err, HTTPError) and err.status == 404:
                        self.to_screen(f'[info] {thumb_display_id.title()} does not exist')
                    else:
                        self.report_warning(f'Unable to download {thumb_display_id}: {err}')
                    thumbnails.pop(idx)
            if ret and not write_all:
                break
        return ret<|MERGE_RESOLUTION|>--- conflicted
+++ resolved
@@ -4,11 +4,7 @@
 import datetime
 import errno
 import fileinput
-<<<<<<< HEAD
-=======
-import functools
 import http.cookiejar
->>>>>>> 92315c03
 import io
 import itertools
 import json
@@ -28,16 +24,10 @@
 import unicodedata
 
 from .cache import Cache
-<<<<<<< HEAD
 
 from .compat import urllib, urllib_req_to_req  # isort: split
 from .compat import compat_os_name, compat_shlex_quote, functools
-from .cookies import load_cookies
-=======
-from .compat import urllib  # isort: split
-from .compat import compat_os_name, compat_shlex_quote
 from .cookies import LenientSimpleCookie, load_cookies
->>>>>>> 92315c03
 from .downloader import FFmpegFD, get_suitable_downloader, shorten_protocol_name
 from .downloader.rtmp import rtmpdump_version
 from .extractor import gen_extractor_classes, get_info_extractor
@@ -2487,17 +2477,9 @@
         return _build_selector_function(parsed_selector)
 
     def _calc_headers(self, info_dict):
-<<<<<<< HEAD
         res = CaseInsensitiveDict(self.params['http_headers'], info_dict.get('http_headers'))
         clean_headers(res)
-        cookies = self.cookiejar.get_cookie_header(info_dict['url'])
-=======
-        res = merge_headers(self.params['http_headers'], info_dict.get('http_headers') or {})
-        if 'Youtubedl-No-Compression' in res:  # deprecated
-            res.pop('Youtubedl-No-Compression', None)
-            res['Accept-Encoding'] = 'identity'
         cookies = self.cookiejar.get_cookies_for_url(info_dict['url'])
->>>>>>> 92315c03
         if cookies:
             encoder = LenientSimpleCookie()
             values = []
