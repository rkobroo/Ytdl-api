--- conflicted
+++ resolved
@@ -4319,13 +4319,8 @@
                 sub_copy.setdefault('http_headers', info_dict.get('http_headers'))
                 self.dl(sub_filename, sub_copy, subtitle=True)
                 sub_info['filepath'] = sub_filename
-<<<<<<< HEAD
                 ret.append(sub_filename)
-            except (DownloadError, ExtractorError, IOError, OSError, ValueError) + network_exceptions as err:
-=======
-                ret.append((sub_filename, sub_filename_final))
             except (DownloadError, ExtractorError, OSError, ValueError, *network_exceptions) as err:
->>>>>>> a0d9967f
                 msg = f'Unable to download video subtitles for {sub_lang!r}: {err}'
                 if self.params.get('ignoreerrors') is not True:  # False or 'only_download'
                     if not self.params.get('ignoreerrors'):
