import collections
import contextlib
import copy
import datetime as dt
import errno
import fileinput
import functools
import http.cookiejar
import io
import itertools
import json
import locale
import operator
import os
import random
import re
import shutil
import string
import subprocess
import sys
import tempfile
import time
import tokenize
import traceback
import unicodedata

from .cache import Cache
from .compat import urllib  # isort: split
from .compat import urllib_req_to_req
from .cookies import CookieLoadError, LenientSimpleCookie, load_cookies
from .downloader import FFmpegFD, get_suitable_downloader, shorten_protocol_name
from .downloader.rtmp import rtmpdump_version
from .extractor import gen_extractor_classes, get_info_extractor, import_extractors
from .extractor.common import UnsupportedURLIE
from .extractor.openload import PhantomJSwrapper
from .globals import (
    IN_CLI,
    LAZY_EXTRACTORS,
    plugin_ies,
    plugin_ies_overrides,
    plugin_pps,
    all_plugins_loaded,
    plugin_dirs,
)
from .minicurses import format_text
from .networking import HEADRequest, Request, RequestDirector
from .networking.common import _REQUEST_HANDLERS, _RH_PREFERENCES
from .networking.exceptions import (
    HTTPError,
    NoSupportingHandlers,
    RequestError,
    SSLError,
    network_exceptions,
)
from .networking.impersonate import ImpersonateRequestHandler
from .plugins import directories as plugin_directories, load_all_plugins
from .postprocessor import (
    EmbedThumbnailPP,
    FFmpegFixupDuplicateMoovPP,
    FFmpegFixupDurationPP,
    FFmpegFixupM3u8PP,
    FFmpegFixupM4aPP,
    FFmpegFixupStretchedPP,
    FFmpegFixupTimestampPP,
    FFmpegMergerPP,
    FFmpegPostProcessor,
    FFmpegVideoConvertorPP,
    MoveFilesAfterDownloadPP,
    get_postprocessor,
)
from .postprocessor.ffmpeg import resolve_mapping as resolve_recode_mapping
from .update import (
    REPOSITORY,
    _get_system_deprecation,
    _make_label,
    current_git_head,
    detect_variant,
)
from .utils import (
    DEFAULT_OUTTMPL,
    IDENTITY,
    LINK_TEMPLATES,
    MEDIA_EXTENSIONS,
    NO_DEFAULT,
    NUMBER_RE,
    OUTTMPL_TYPES,
    POSTPROCESS_WHEN,
    STR_FORMAT_RE_TMPL,
    STR_FORMAT_TYPES,
    ContentTooShortError,
    DateRange,
    DownloadCancelled,
    DownloadError,
    EntryNotInPlaylist,
    ExistingVideoReached,
    ExtractorError,
    FormatSorter,
    GeoRestrictedError,
    ISO3166Utils,
    LazyList,
    MaxDownloadsReached,
    Namespace,
    PagedList,
    PlaylistEntries,
    Popen,
    PostProcessingError,
    ReExtractInfo,
    RejectedVideoReached,
    SameFileError,
    UnavailableVideoError,
    UserNotLive,
    YoutubeDLError,
    age_restricted,
    bug_reports_message,
    date_from_str,
    deprecation_warning,
    determine_ext,
    determine_protocol,
    encode_compat_str,
    escapeHTML,
    expand_path,
    extract_basic_auth,
    filter_dict,
    float_or_none,
    format_bytes,
    format_decimal_suffix,
    format_field,
    formatSeconds,
    get_compatible_ext,
    get_domain,
    int_or_none,
    iri_to_uri,
    is_path_like,
    join_nonempty,
    locked_file,
    make_archive_id,
    make_dir,
    number_of_digits,
    orderedSet,
    orderedSet_from_options,
    parse_filesize,
    preferredencoding,
    prepend_extension,
    remove_terminal_sequences,
    render_table,
    replace_extension,
    sanitize_filename,
    sanitize_path,
    sanitize_url,
    shell_quote,
    str_or_none,
    strftime_or_none,
    subtitles_filename,
    supports_terminal_sequences,
    system_identifier,
    filesize_from_tbr,
    timetuple_from_msec,
    to_high_limit_path,
    traverse_obj,
    try_call,
    try_get,
    url_basename,
    variadic,
    windows_enable_vt_mode,
    write_json_file,
    write_string,
)
from .utils._utils import _UnsafeExtensionError, _YDLLogger, _ProgressState
from .utils.networking import (
    HTTPHeaderDict,
    clean_headers,
    clean_proxies,
    std_headers,
)
from .version import CHANNEL, ORIGIN, RELEASE_GIT_HEAD, VARIANT, __version__

if os.name == 'nt':
    import ctypes


def _catch_unsafe_extension_error(func):
    @functools.wraps(func)
    def wrapper(self, *args, **kwargs):
        try:
            return func(self, *args, **kwargs)
        except _UnsafeExtensionError as error:
            self.report_error(
                f'The extracted extension ({error.extension!r}) is unusual '
                'and will be skipped for safety reasons. '
                f'If you believe this is an error{bug_reports_message(",")}')

    return wrapper


class YoutubeDL:
    """YoutubeDL class.

    YoutubeDL objects are the ones responsible of downloading the
    actual video file and writing it to disk if the user has requested
    it, among some other tasks. In most cases there should be one per
    program. As, given a video URL, the downloader doesn't know how to
    extract all the needed information, task that InfoExtractors do, it
    has to pass the URL to one of them.

    For this, YoutubeDL objects have a method that allows
    InfoExtractors to be registered in a given order. When it is passed
    a URL, the YoutubeDL object handles it to the first InfoExtractor it
    finds that reports being able to handle it. The InfoExtractor extracts
    all the information about the video or videos the URL refers to, and
    YoutubeDL process the extracted information, possibly using a File
    Downloader to download the video.

    YoutubeDL objects accept a lot of parameters. In order not to saturate
    the object constructor with arguments, it receives a dictionary of
    options instead. These options are available through the params
    attribute for the InfoExtractors to use. The YoutubeDL also
    registers itself as the downloader in charge for the InfoExtractors
    that are added to it, so this is a "mutual registration".

    Available options:

    username:          Username for authentication purposes.
    password:          Password for authentication purposes.
    videopassword:     Password for accessing a video.
    ap_mso:            Adobe Pass multiple-system operator identifier.
    ap_username:       Multiple-system operator account username.
    ap_password:       Multiple-system operator account password.
    usenetrc:          Use netrc for authentication instead.
    netrc_location:    Location of the netrc file. Defaults to ~/.netrc.
    netrc_cmd:         Use a shell command to get credentials
    verbose:           Print additional info to stdout.
    quiet:             Do not print messages to stdout.
    no_warnings:       Do not print out anything for warnings.
    forceprint:        A dict with keys WHEN mapped to a list of templates to
                       print to stdout. The allowed keys are video or any of the
                       items in utils.POSTPROCESS_WHEN.
                       For compatibility, a single list is also accepted
    print_to_file:     A dict with keys WHEN (same as forceprint) mapped to
                       a list of tuples with (template, filename)
    forcejson:         Force printing info_dict as JSON.
    dump_single_json:  Force printing the info_dict of the whole playlist
                       (or video) as a single JSON line.
    force_write_download_archive: Force writing download archive regardless
                       of 'skip_download' or 'simulate'.
    simulate:          Do not download the video files. If unset (or None),
                       simulate only if listsubtitles, listformats or list_thumbnails is used
    format:            Video format code. see "FORMAT SELECTION" for more details.
                       You can also pass a function. The function takes 'ctx' as
                       argument and returns the formats to download.
                       See "build_format_selector" for an implementation
    allow_unplayable_formats:   Allow unplayable formats to be extracted and downloaded.
    ignore_no_formats_error: Ignore "No video formats" error. Usefull for
                       extracting metadata even if the video is not actually
                       available for download (experimental)
    format_sort:       A list of fields by which to sort the video formats.
                       See "Sorting Formats" for more details.
    format_sort_force: Force the given format_sort. see "Sorting Formats"
                       for more details.
    prefer_free_formats: Whether to prefer video formats with free containers
                       over non-free ones of the same quality.
    allow_multiple_video_streams:   Allow multiple video streams to be merged
                       into a single file
    allow_multiple_audio_streams:   Allow multiple audio streams to be merged
                       into a single file
    check_formats      Whether to test if the formats are downloadable.
                       Can be True (check all), False (check none),
                       'selected' (check selected formats),
                       or None (check only if requested by extractor)
    paths:             Dictionary of output paths. The allowed keys are 'home'
                       'temp' and the keys of OUTTMPL_TYPES (in utils/_utils.py)
    outtmpl:           Dictionary of templates for output names. Allowed keys
                       are 'default' and the keys of OUTTMPL_TYPES (in utils/_utils.py).
                       For compatibility with youtube-dl, a single string can also be used
    outtmpl_na_placeholder: Placeholder for unavailable meta fields.
    restrictfilenames: Do not allow "&" and spaces in file names
    trim_file_name:    Limit length of filename (extension excluded)
    windowsfilenames:  True: Force filenames to be Windows compatible
                       False: Sanitize filenames only minimally
                       This option has no effect when running on Windows
    ignoreerrors:      Do not stop on download/postprocessing errors.
                       Can be 'only_download' to ignore only download errors.
                       Default is 'only_download' for CLI, but False for API
    skip_playlist_after_errors: Number of allowed failures until the rest of
                       the playlist is skipped
    allowed_extractors:  List of regexes to match against extractor names that are allowed
    overwrites:        Overwrite all video and metadata files if True,
                       overwrite only non-video files if None
                       and don't overwrite any file if False
    playlist_items:    Specific indices of playlist to download.
    playlistrandom:    Download playlist items in random order.
    lazy_playlist:     Process playlist entries as they are received.
    matchtitle:        Download only matching titles.
    rejecttitle:       Reject downloads for matching titles.
    logger:            A class having a `debug`, `warning` and `error` function where
                       each has a single string parameter, the message to be logged.
                       For compatibility reasons, both debug and info messages are passed to `debug`.
                       A debug message will have a prefix of `[debug] ` to discern it from info messages.
    logtostderr:       Print everything to stderr instead of stdout.
    consoletitle:      Display progress in the console window's titlebar.
    writedescription:  Write the video description to a .description file
    writeinfojson:     Write the video description to a .info.json file
    clean_infojson:    Remove internal metadata from the infojson
    getcomments:       Extract video comments. This will not be written to disk
                       unless writeinfojson is also given
    writeannotations:  Write the video annotations to a .annotations.xml file
    writethumbnail:    Write the thumbnail image to a file
    allow_playlist_files: Whether to write playlists' description, infojson etc
                       also to disk when using the 'write*' options
    write_all_thumbnails:  Write all thumbnail formats to files
    writelink:         Write an internet shortcut file, depending on the
                       current platform (.url/.webloc/.desktop)
    writeurllink:      Write a Windows internet shortcut file (.url)
    writewebloclink:   Write a macOS internet shortcut file (.webloc)
    writedesktoplink:  Write a Linux internet shortcut file (.desktop)
    writesubtitles:    Write the video subtitles to a file
    writeautomaticsub: Write the automatically generated subtitles to a file
    listsubtitles:     Lists all available subtitles for the video
    subtitlesformat:   The format code for subtitles
    subtitleslangs:    List of languages of the subtitles to download (can be regex).
                       The list may contain "all" to refer to all the available
                       subtitles. The language can be prefixed with a "-" to
                       exclude it from the requested languages, e.g. ['all', '-live_chat']
    keepvideo:         Keep the video file after post-processing
    daterange:         A utils.DateRange object, download only if the upload_date is in the range.
    skip_download:     Skip the actual download of the video file
    cachedir:          Location of the cache files in the filesystem.
                       False to disable filesystem cache.
    noplaylist:        Download single video instead of a playlist if in doubt.
    age_limit:         An integer representing the user's age in years.
                       Unsuitable videos for the given age are skipped.
    min_views:         An integer representing the minimum view count the video
                       must have in order to not be skipped.
                       Videos without view count information are always
                       downloaded. None for no limit.
    max_views:         An integer representing the maximum view count.
                       Videos that are more popular than that are not
                       downloaded.
                       Videos without view count information are always
                       downloaded. None for no limit.
    download_archive:  A set, or the name of a file where all downloads are recorded.
                       Videos already present in the file are not downloaded again.
    break_on_existing: Stop the download process after attempting to download a
                       file that is in the archive.
    break_per_url:     Whether break_on_reject and break_on_existing
                       should act on each input URL as opposed to for the entire queue
    cookiefile:        File name or text stream from where cookies should be read and dumped to
    cookiesfrombrowser:  A tuple containing the name of the browser, the profile
                       name/path from where cookies are loaded, the name of the keyring,
                       and the container name, e.g. ('chrome', ) or
                       ('vivaldi', 'default', 'BASICTEXT') or ('firefox', 'default', None, 'Meta')
    legacyserverconnect: Explicitly allow HTTPS connection to servers that do not
                       support RFC 5746 secure renegotiation
    nocheckcertificate:  Do not verify SSL certificates
    client_certificate:  Path to client certificate file in PEM format. May include the private key
    client_certificate_key:  Path to private key file for client certificate
    client_certificate_password:  Password for client certificate private key, if encrypted.
                        If not provided and the key is encrypted, yt-dlp will ask interactively
    prefer_insecure:   Use HTTP instead of HTTPS to retrieve information.
                       (Only supported by some extractors)
    enable_file_urls:  Enable file:// URLs. This is disabled by default for security reasons.
    http_headers:      A dictionary of custom headers to be used for all requests
    proxy:             URL of the proxy server to use
    geo_verification_proxy:  URL of the proxy to use for IP address verification
                       on geo-restricted sites.
    socket_timeout:    Time to wait for unresponsive hosts, in seconds
    bidi_workaround:   Work around buggy terminals without bidirectional text
                       support, using fridibi
    debug_printtraffic:Print out sent and received HTTP traffic
    default_search:    Prepend this string if an input url is not valid.
                       'auto' for elaborate guessing
    encoding:          Use this encoding instead of the system-specified.
    extract_flat:      Whether to resolve and process url_results further
                       * False:     Always process. Default for API
                       * True:      Never process
                       * 'in_playlist': Do not process inside playlist/multi_video
                       * 'discard': Always process, but don't return the result
                                    from inside playlist/multi_video
                       * 'discard_in_playlist': Same as "discard", but only for
                                    playlists (not multi_video). Default for CLI
    wait_for_video:    If given, wait for scheduled streams to become available.
                       The value should be a tuple containing the range
                       (min_secs, max_secs) to wait between retries
    postprocessors:    A list of dictionaries, each with an entry
                       * key:  The name of the postprocessor. See
                               yt_dlp/postprocessor/__init__.py for a list.
                       * when: When to run the postprocessor. Allowed values are
                               the entries of utils.POSTPROCESS_WHEN
                               Assumed to be 'post_process' if not given
    progress_hooks:    A list of functions that get called on download
                       progress, with a dictionary with the entries
                       * status: One of "downloading", "error", or "finished".
                                 Check this first and ignore unknown values.
                       * info_dict: The extracted info_dict

                       If status is one of "downloading", or "finished", the
                       following properties may also be present:
                       * filename: The final filename (always present)
                       * tmpfilename: The filename we're currently writing to
                       * downloaded_bytes: Bytes on disk
                       * total_bytes: Size of the whole file, None if unknown
                       * total_bytes_estimate: Guess of the eventual file size,
                                               None if unavailable.
                       * elapsed: The number of seconds since download started.
                       * eta: The estimated time in seconds, None if unknown
                       * speed: The download speed in bytes/second, None if
                                unknown
                       * fragment_index: The counter of the currently
                                         downloaded video fragment.
                       * fragment_count: The number of fragments (= individual
                                         files that will be merged)

                       Progress hooks are guaranteed to be called at least once
                       (with status "finished") if the download is successful.
    postprocessor_hooks:  A list of functions that get called on postprocessing
                       progress, with a dictionary with the entries
                       * status: One of "started", "processing", or "finished".
                                 Check this first and ignore unknown values.
                       * postprocessor: Name of the postprocessor
                       * info_dict: The extracted info_dict

                       Progress hooks are guaranteed to be called at least twice
                       (with status "started" and "finished") if the processing is successful.
    merge_output_format: "/" separated list of extensions to use when merging formats.
    final_ext:         Expected final extension; used to detect when the file was
                       already downloaded and converted
    fixup:             Automatically correct known faults of the file.
                       One of:
                       - "never": do nothing
                       - "warn": only emit a warning
                       - "detect_or_warn": check whether we can do anything
                                           about it, warn otherwise (default)
    source_address:    Client-side IP address to bind to.
    impersonate:       Client to impersonate for requests.
                       An ImpersonateTarget (from yt_dlp.networking.impersonate)
    sleep_interval_requests: Number of seconds to sleep between requests
                       during extraction
    sleep_interval:    Number of seconds to sleep before each download when
                       used alone or a lower bound of a range for randomized
                       sleep before each download (minimum possible number
                       of seconds to sleep) when used along with
                       max_sleep_interval.
    max_sleep_interval:Upper bound of a range for randomized sleep before each
                       download (maximum possible number of seconds to sleep).
                       Must only be used along with sleep_interval.
                       Actual sleep time will be a random float from range
                       [sleep_interval; max_sleep_interval].
    sleep_interval_subtitles: Number of seconds to sleep before each subtitle download
    listformats:       Print an overview of available video formats and exit.
    list_thumbnails:   Print a table of all thumbnails and exit.
    match_filter:      A function that gets called for every video with the signature
                       (info_dict, *, incomplete: bool) -> Optional[str]
                       For backward compatibility with youtube-dl, the signature
                       (info_dict) -> Optional[str] is also allowed.
                       - If it returns a message, the video is ignored.
                       - If it returns None, the video is downloaded.
                       - If it returns utils.NO_DEFAULT, the user is interactively
                         asked whether to download the video.
                       - Raise utils.DownloadCancelled(msg) to abort remaining
                         downloads when a video is rejected.
                       match_filter_func in utils/_utils.py is one example for this.
    color:             A Dictionary with output stream names as keys
                       and their respective color policy as values.
                       Can also just be a single color policy,
                       in which case it applies to all outputs.
                       Valid stream names are 'stdout' and 'stderr'.
                       Valid color policies are one of 'always', 'auto',
                       'no_color', 'never', 'auto-tty' or 'no_color-tty'.
    geo_bypass:        Bypass geographic restriction via faking X-Forwarded-For
                       HTTP header
    geo_bypass_country:
                       Two-letter ISO 3166-2 country code that will be used for
                       explicit geographic restriction bypassing via faking
                       X-Forwarded-For HTTP header
    geo_bypass_ip_block:
                       IP range in CIDR notation that will be used similarly to
                       geo_bypass_country
    external_downloader: A dictionary of protocol keys and the executable of the
                       external downloader to use for it. The allowed protocols
                       are default|http|ftp|m3u8|dash|rtsp|rtmp|mms.
                       Set the value to 'native' to use the native downloader
    compat_opts:       Compatibility options. See "Differences in default behavior".
                       The following options do not work when used through the API:
                       filename, abort-on-error, multistreams, no-live-chat,
                       format-sort, no-clean-infojson, no-playlist-metafiles,
                       no-keep-subs, no-attach-info-json, allow-unsafe-ext, prefer-vp9-sort.
                       Refer __init__.py for their implementation
    progress_template: Dictionary of templates for progress outputs.
                       Allowed keys are 'download', 'postprocess',
                       'download-title' (console title) and 'postprocess-title'.
                       The template is mapped on a dictionary with keys 'progress' and 'info'
    retry_sleep_functions: Dictionary of functions that takes the number of attempts
                       as argument and returns the time to sleep in seconds.
                       Allowed keys are 'http', 'fragment', 'file_access'
    download_ranges:   A callback function that gets called for every video with
                       the signature (info_dict, ydl) -> Iterable[Section].
                       Only the returned sections will be downloaded.
                       Each Section is a dict with the following keys:
                       * start_time: Start time of the section in seconds
                       * end_time: End time of the section in seconds
                       * title: Section title (Optional)
                       * index: Section number (Optional)
    force_keyframes_at_cuts: Re-encode the video when downloading ranges to get precise cuts
    noprogress:        Do not print the progress bar
    live_from_start:   Whether to download livestreams videos from the start

    The following parameters are not used by YoutubeDL itself, they are used by
    the downloader (see yt_dlp/downloader/common.py):
    nopart, updatetime, buffersize, ratelimit, throttledratelimit, min_filesize,
    max_filesize, test, noresizebuffer, retries, file_access_retries, fragment_retries,
    continuedl, xattr_set_filesize, hls_use_mpegts, http_chunk_size,
    external_downloader_args, concurrent_fragment_downloads, progress_delta.

    The following options are used by the post processors:
    ffmpeg_location:   Location of the ffmpeg/avconv binary; either the path
                       to the binary or its containing directory.
    postprocessor_args: A dictionary of postprocessor/executable keys (in lower case)
                       and a list of additional command-line arguments for the
                       postprocessor/executable. The dict can also have "PP+EXE" keys
                       which are used when the given exe is used by the given PP.
                       Use 'default' as the name for arguments to passed to all PP
                       For compatibility with youtube-dl, a single list of args
                       can also be used

    The following options are used by the extractors:
    extractor_retries: Number of times to retry for known errors (default: 3)
    dynamic_mpd:       Whether to process dynamic DASH manifests (default: True)
    hls_split_discontinuity: Split HLS playlists into different formats at
                       discontinuities such as ad breaks (default: False)
    extractor_args:    A dictionary of arguments to be passed to the extractors.
                       See "EXTRACTOR ARGUMENTS" for details.
                       E.g. {'youtube': {'skip': ['dash', 'hls']}}
    mark_watched:      Mark videos watched (even with --simulate). Only for YouTube

    The following options are deprecated and may be removed in the future:

    break_on_reject:   Stop the download process when encountering a video that
                       has been filtered out.
                       - `raise DownloadCancelled(msg)` in match_filter instead
    force_generic_extractor: Force downloader to use the generic extractor
                       - Use allowed_extractors = ['generic', 'default']
    playliststart:     - Use playlist_items
                       Playlist item to start at.
    playlistend:       - Use playlist_items
                       Playlist item to end at.
    playlistreverse:   - Use playlist_items
                       Download playlist items in reverse order.
    forceurl:          - Use forceprint
                       Force printing final URL.
    forcetitle:        - Use forceprint
                       Force printing title.
    forceid:           - Use forceprint
                       Force printing ID.
    forcethumbnail:    - Use forceprint
                       Force printing thumbnail URL.
    forcedescription:  - Use forceprint
                       Force printing description.
    forcefilename:     - Use forceprint
                       Force printing final filename.
    forceduration:     - Use forceprint
                       Force printing duration.
    allsubtitles:      - Use subtitleslangs = ['all']
                       Downloads all the subtitles of the video
                       (requires writesubtitles or writeautomaticsub)
    include_ads:       - Doesn't work
                       Download ads as well
    call_home:         - Not implemented
                       Boolean, true if we are allowed to contact the
                       yt-dlp servers for debugging.
    post_hooks:        - Register a custom postprocessor
                       A list of functions that get called as the final step
                       for each video file, after all postprocessors have been
                       called. The filename will be passed as the only argument.
    hls_prefer_native: - Use external_downloader = {'m3u8': 'native'} or {'m3u8': 'ffmpeg'}.
                       Use the native HLS downloader instead of ffmpeg/avconv
                       if True, otherwise use ffmpeg/avconv if False, otherwise
                       use downloader suggested by extractor if None.
    prefer_ffmpeg:     - avconv support is deprecated
                       If False, use avconv instead of ffmpeg if both are available,
                       otherwise prefer ffmpeg.
    youtube_include_dash_manifest: - Use extractor_args
                       If True (default), DASH manifests and related
                       data will be downloaded and processed by extractor.
                       You can reduce network I/O by disabling it if you don't
                       care about DASH. (only for youtube)
    youtube_include_hls_manifest: - Use extractor_args
                       If True (default), HLS manifests and related
                       data will be downloaded and processed by extractor.
                       You can reduce network I/O by disabling it if you don't
                       care about HLS. (only for youtube)
    no_color:          Same as `color='no_color'`
    no_overwrites:     Same as `overwrites=False`
    """

    _NUMERIC_FIELDS = {
        'width', 'height', 'asr', 'audio_channels', 'fps',
        'tbr', 'abr', 'vbr', 'filesize', 'filesize_approx',
        'timestamp', 'release_timestamp',
        'duration', 'view_count', 'like_count', 'dislike_count', 'repost_count',
        'average_rating', 'comment_count', 'age_limit',
        'start_time', 'end_time',
        'chapter_number', 'season_number', 'episode_number',
        'track_number', 'disc_number', 'release_year',
    }

    _format_fields = {
        # NB: Keep in sync with the docstring of extractor/common.py
        'url', 'manifest_url', 'manifest_stream_number', 'ext', 'format', 'format_id', 'format_note',
        'width', 'height', 'aspect_ratio', 'resolution', 'dynamic_range', 'tbr', 'abr', 'acodec', 'asr', 'audio_channels',
        'vbr', 'fps', 'vcodec', 'container', 'filesize', 'filesize_approx', 'rows', 'columns', 'hls_media_playlist_data',
        'player_url', 'protocol', 'fragment_base_url', 'fragments', 'is_from_start', 'is_dash_periods', 'request_data',
        'preference', 'language', 'language_preference', 'quality', 'source_preference', 'cookies',
        'http_headers', 'stretched_ratio', 'no_resume', 'has_drm', 'extra_param_to_segment_url', 'extra_param_to_key_url',
        'hls_aes', 'downloader_options', 'page_url', 'app', 'play_path', 'tc_url', 'flash_version',
        'rtmp_live', 'rtmp_conn', 'rtmp_protocol', 'rtmp_real_time',
    }
    _deprecated_multivalue_fields = {
        'album_artist': 'album_artists',
        'artist': 'artists',
        'composer': 'composers',
        'creator': 'creators',
        'genre': 'genres',
    }
    _format_selection_exts = {
        'audio': set(MEDIA_EXTENSIONS.common_audio),
        'video': {*MEDIA_EXTENSIONS.common_video, '3gp'},
        'storyboards': set(MEDIA_EXTENSIONS.storyboards),
    }

    def __init__(self, params=None, auto_init=True):
        """Create a FileDownloader object with the given options.
        @param auto_init    Whether to load the default extractors and print header (if verbose).
                            Set to 'no_verbose_header' to not print the header
        """
        if params is None:
            params = {}
        self.params = params
        self._ies = {}
        self._ies_instances = {}
        self._pps = {k: [] for k in POSTPROCESS_WHEN}
        self._printed_messages = set()
        self._first_webpage_request = True
        self._post_hooks = []
        self._progress_hooks = []
        self._postprocessor_hooks = []
        self._download_retcode = 0
        self._num_downloads = 0
        self._num_videos = 0
        self._playlist_level = 0
        self._playlist_urls = set()
        self.cache = Cache(self)
        self.__header_cookies = []

<<<<<<< HEAD
        # compat for API: load plugins if they have not already
        if not all_plugins_loaded.value:
            load_all_plugins()
=======
        try:
            windows_enable_vt_mode()
        except Exception as e:
            self.write_debug(f'Failed to enable VT mode: {e}')
>>>>>>> f7a1f2d8

        stdout = sys.stderr if self.params.get('logtostderr') else sys.stdout
        self._out_files = Namespace(
            out=stdout,
            error=sys.stderr,
            screen=sys.stderr if self.params.get('quiet') else stdout,
            console=next(filter(supports_terminal_sequences, (sys.stderr, sys.stdout)), None),
        )

        if self.params.get('no_color'):
            if self.params.get('color') is not None:
                self.params.setdefault('_warnings', []).append(
                    'Overwriting params from "color" with "no_color"')
            self.params['color'] = 'no_color'

        term_allow_color = os.getenv('TERM', '').lower() != 'dumb'
        base_no_color = bool(os.getenv('NO_COLOR'))

        def process_color_policy(stream):
            stream_name = {sys.stdout: 'stdout', sys.stderr: 'stderr'}[stream]
            policy = traverse_obj(self.params, ('color', (stream_name, None), {str}, any)) or 'auto'
            if policy in ('auto', 'auto-tty', 'no_color-tty'):
                no_color = base_no_color
                if policy.endswith('tty'):
                    no_color = policy.startswith('no_color')
                if term_allow_color and supports_terminal_sequences(stream):
                    return 'no_color' if no_color else True
                return False
            assert policy in ('always', 'never', 'no_color'), policy
            return {'always': True, 'never': False}.get(policy, policy)

        self._allow_colors = Namespace(**{
            name: process_color_policy(stream)
            for name, stream in self._out_files.items_ if name != 'console'
        })

        system_deprecation = _get_system_deprecation()
        if system_deprecation:
            self.deprecated_feature(system_deprecation.replace('\n', '\n                    '))

        if self.params.get('allow_unplayable_formats'):
            self.report_warning(
                f'You have asked for {self._format_err("UNPLAYABLE", self.Styles.EMPHASIS)} formats to be listed/downloaded. '
                'This is a developer option intended for debugging. \n'
                '         If you experience any issues while using this option, '
                f'{self._format_err("DO NOT", self.Styles.ERROR)} open a bug report')

        if self.params.get('bidi_workaround', False):
            try:
                import pty
                master, slave = pty.openpty()
                width = shutil.get_terminal_size().columns
                width_args = [] if width is None else ['-w', str(width)]
                sp_kwargs = {'stdin': subprocess.PIPE, 'stdout': slave, 'stderr': self._out_files.error}
                try:
                    self._output_process = Popen(['bidiv', *width_args], **sp_kwargs)
                except OSError:
                    self._output_process = Popen(['fribidi', '-c', 'UTF-8', *width_args], **sp_kwargs)
                self._output_channel = os.fdopen(master, 'rb')
            except OSError as ose:
                if ose.errno == errno.ENOENT:
                    self.report_warning(
                        'Could not find fribidi executable, ignoring --bidi-workaround. '
                        'Make sure that  fribidi  is an executable file in one of the directories in your $PATH.')
                else:
                    raise

        self.params['compat_opts'] = set(self.params.get('compat_opts', ()))
        self.params['http_headers'] = HTTPHeaderDict(std_headers, self.params.get('http_headers'))
        self._load_cookies(self.params['http_headers'].get('Cookie'))  # compat
        self.params['http_headers'].pop('Cookie', None)

        if auto_init and auto_init != 'no_verbose_header':
            self.print_debug_header()

        def check_deprecated(param, option, suggestion):
            if self.params.get(param) is not None:
                self.report_warning(f'{option} is deprecated. Use {suggestion} instead')
                return True
            return False

        if check_deprecated('cn_verification_proxy', '--cn-verification-proxy', '--geo-verification-proxy'):
            if self.params.get('geo_verification_proxy') is None:
                self.params['geo_verification_proxy'] = self.params['cn_verification_proxy']

        check_deprecated('autonumber', '--auto-number', '-o "%(autonumber)s-%(title)s.%(ext)s"')
        check_deprecated('usetitle', '--title', '-o "%(title)s-%(id)s.%(ext)s"')
        check_deprecated('useid', '--id', '-o "%(id)s.%(ext)s"')

        for msg in self.params.get('_warnings', []):
            self.report_warning(msg)
        for msg in self.params.get('_deprecation_warnings', []):
            self.deprecated_feature(msg)

        if impersonate_target := self.params.get('impersonate'):
            if not self._impersonate_target_available(impersonate_target):
                raise YoutubeDLError(
                    f'Impersonate target "{impersonate_target}" is not available. '
                    f'Use --list-impersonate-targets to see available targets. '
                    f'You may be missing dependencies required to support this target.')

        if 'list-formats' in self.params['compat_opts']:
            self.params['listformats_table'] = False

        if 'overwrites' not in self.params and self.params.get('nooverwrites') is not None:
            # nooverwrites was unnecessarily changed to overwrites
            # in 0c3d0f51778b153f65c21906031c2e091fcfb641
            # This ensures compatibility with both keys
            self.params['overwrites'] = not self.params['nooverwrites']
        elif self.params.get('overwrites') is None:
            self.params.pop('overwrites', None)
        else:
            self.params['nooverwrites'] = not self.params['overwrites']

        if self.params.get('simulate') is None and any((
            self.params.get('list_thumbnails'),
            self.params.get('listformats'),
            self.params.get('listsubtitles'),
        )):
            self.params['simulate'] = 'list_only'

        self.params.setdefault('forceprint', {})
        self.params.setdefault('print_to_file', {})

        # Compatibility with older syntax
        if not isinstance(params['forceprint'], dict):
            self.params['forceprint'] = {'video': params['forceprint']}

        if auto_init:
            self.add_default_info_extractors()

        if (sys.platform != 'win32'
                and sys.getfilesystemencoding() in ['ascii', 'ANSI_X3.4-1968']
                and not self.params.get('restrictfilenames', False)):
            # Unicode filesystem API will throw errors (#1474, #13027)
            self.report_warning(
                'Assuming --restrict-filenames since file system encoding '
                'cannot encode all characters. '
                'Set the LC_ALL environment variable to fix this.')
            self.params['restrictfilenames'] = True

        self._parse_outtmpl()

        # Creating format selector here allows us to catch syntax errors before the extraction
        self.format_selector = (
            self.params.get('format') if self.params.get('format') in (None, '-')
            else self.params['format'] if callable(self.params['format'])
            else self.build_format_selector(self.params['format']))

        hooks = {
            'post_hooks': self.add_post_hook,
            'progress_hooks': self.add_progress_hook,
            'postprocessor_hooks': self.add_postprocessor_hook,
        }
        for opt, fn in hooks.items():
            for ph in self.params.get(opt, []):
                fn(ph)

        for pp_def_raw in self.params.get('postprocessors', []):
            pp_def = dict(pp_def_raw)
            when = pp_def.pop('when', 'post_process')
            self.add_post_processor(
                get_postprocessor(pp_def.pop('key'))(self, **pp_def),
                when=when)

        def preload_download_archive(fn):
            """Preload the archive, if any is specified"""
            archive = set()
            if fn is None:
                return archive
            elif not is_path_like(fn):
                return fn

            self.write_debug(f'Loading archive file {fn!r}')
            try:
                with locked_file(fn, 'r', encoding='utf-8') as archive_file:
                    for line in archive_file:
                        archive.add(line.strip())
            except OSError as ioe:
                if ioe.errno != errno.ENOENT:
                    raise
            return archive

        self.archive = preload_download_archive(self.params.get('download_archive'))

    def warn_if_short_id(self, argv):
        # short YouTube ID starting with dash?
        idxs = [
            i for i, a in enumerate(argv)
            if re.match(r'^-[0-9A-Za-z_-]{10}$', a)]
        if idxs:
            correct_argv = (
                ['yt-dlp']
                + [a for i, a in enumerate(argv) if i not in idxs]
                + ['--'] + [argv[i] for i in idxs]
            )
            self.report_warning(
                'Long argument string detected. '
                f'Use -- to separate parameters and URLs, like this:\n{shell_quote(correct_argv)}')

    def add_info_extractor(self, ie):
        """Add an InfoExtractor object to the end of the list."""
        ie_key = ie.ie_key()
        self._ies[ie_key] = ie
        if not isinstance(ie, type):
            self._ies_instances[ie_key] = ie
            ie.set_downloader(self)

    def get_info_extractor(self, ie_key):
        """
        Get an instance of an IE with name ie_key, it will try to get one from
        the _ies list, if there's no instance it will create a new one and add
        it to the extractor list.
        """
        ie = self._ies_instances.get(ie_key)
        if ie is None:
            ie = get_info_extractor(ie_key)()
            self.add_info_extractor(ie)
        return ie

    def add_default_info_extractors(self):
        """
        Add the InfoExtractors returned by gen_extractors to the end of the list
        """
        all_ies = {ie.IE_NAME.lower(): ie for ie in gen_extractor_classes()}
        all_ies['end'] = UnsupportedURLIE()
        try:
            ie_names = orderedSet_from_options(
                self.params.get('allowed_extractors', ['default']), {
                    'all': list(all_ies),
                    'default': [name for name, ie in all_ies.items() if ie._ENABLED],
                }, use_regex=True)
        except re.error as e:
            raise ValueError(f'Wrong regex for allowed_extractors: {e.pattern}')
        for name in ie_names:
            self.add_info_extractor(all_ies[name])
        self.write_debug(f'Loaded {len(ie_names)} extractors')

    def add_post_processor(self, pp, when='post_process'):
        """Add a PostProcessor object to the end of the chain."""
        assert when in POSTPROCESS_WHEN, f'Invalid when={when}'
        self._pps[when].append(pp)
        pp.set_downloader(self)

    def add_post_hook(self, ph):
        """Add the post hook"""
        self._post_hooks.append(ph)

    def add_progress_hook(self, ph):
        """Add the download progress hook"""
        self._progress_hooks.append(ph)

    def add_postprocessor_hook(self, ph):
        """Add the postprocessing progress hook"""
        self._postprocessor_hooks.append(ph)
        for pps in self._pps.values():
            for pp in pps:
                pp.add_progress_hook(ph)

    def _bidi_workaround(self, message):
        if not hasattr(self, '_output_channel'):
            return message

        assert hasattr(self, '_output_process')
        assert isinstance(message, str)
        line_count = message.count('\n') + 1
        self._output_process.stdin.write((message + '\n').encode())
        self._output_process.stdin.flush()
        res = ''.join(self._output_channel.readline().decode()
                      for _ in range(line_count))
        return res[:-len('\n')]

    def _write_string(self, message, out=None, only_once=False):
        if only_once:
            if message in self._printed_messages:
                return
            self._printed_messages.add(message)
        write_string(message, out=out, encoding=self.params.get('encoding'))

    def to_stdout(self, message, skip_eol=False, quiet=None):
        """Print message to stdout"""
        if quiet is not None:
            self.deprecation_warning('"YoutubeDL.to_stdout" no longer accepts the argument quiet. '
                                     'Use "YoutubeDL.to_screen" instead')
        if skip_eol is not False:
            self.deprecation_warning('"YoutubeDL.to_stdout" no longer accepts the argument skip_eol. '
                                     'Use "YoutubeDL.to_screen" instead')
        self._write_string(f'{self._bidi_workaround(message)}\n', self._out_files.out)

    def to_screen(self, message, skip_eol=False, quiet=None, only_once=False):
        """Print message to screen if not in quiet mode"""
        if self.params.get('logger'):
            self.params['logger'].debug(message)
            return
        if (self.params.get('quiet') if quiet is None else quiet) and not self.params.get('verbose'):
            return
        self._write_string(
            '{}{}'.format(self._bidi_workaround(message), ('' if skip_eol else '\n')),
            self._out_files.screen, only_once=only_once)

    def to_stderr(self, message, only_once=False):
        """Print message to stderr"""
        assert isinstance(message, str)
        if self.params.get('logger'):
            self.params['logger'].error(message)
        else:
            self._write_string(f'{self._bidi_workaround(message)}\n', self._out_files.error, only_once=only_once)

    def _send_console_code(self, code):
        if not supports_terminal_sequences(self._out_files.console):
            return False
        self._write_string(code, self._out_files.console)
        return True

    def to_console_title(self, message=None, progress_state=None, percent=None):
        if not self.params.get('consoletitle'):
            return

        if message:
            success = self._send_console_code(f'\033]0;{remove_terminal_sequences(message)}\007')
            if not success and os.name == 'nt' and ctypes.windll.kernel32.GetConsoleWindow():
                ctypes.windll.kernel32.SetConsoleTitleW(message)

        if isinstance(progress_state, _ProgressState):
            self._send_console_code(progress_state.get_ansi_escape(percent))

    def save_console_title(self):
        if not self.params.get('consoletitle') or self.params.get('simulate'):
            return
        self._send_console_code('\033[22;0t')  # Save the title on stack

    def restore_console_title(self):
        if not self.params.get('consoletitle') or self.params.get('simulate'):
            return
        self._send_console_code('\033[23;0t')  # Restore the title from stack

    def __enter__(self):
        self.save_console_title()
        self.to_console_title(progress_state=_ProgressState.INDETERMINATE)
        return self

    def save_cookies(self):
        if self.params.get('cookiefile') is not None:
            self.cookiejar.save()

    def __exit__(self, *args):
        self.restore_console_title()
        self.to_console_title(progress_state=_ProgressState.HIDDEN)
        self.close()

    def close(self):
        self.save_cookies()
        if '_request_director' in self.__dict__:
            self._request_director.close()
            del self._request_director

    def trouble(self, message=None, tb=None, is_error=True):
        """Determine action to take when a download problem appears.

        Depending on if the downloader has been configured to ignore
        download errors or not, this method may throw an exception or
        not when errors are found, after printing the message.

        @param tb          If given, is additional traceback information
        @param is_error    Whether to raise error according to ignorerrors
        """
        if message is not None:
            self.to_stderr(message)
        if self.params.get('verbose'):
            if tb is None:
                if sys.exc_info()[0]:  # if .trouble has been called from an except block
                    tb = ''
                    if hasattr(sys.exc_info()[1], 'exc_info') and sys.exc_info()[1].exc_info[0]:
                        tb += ''.join(traceback.format_exception(*sys.exc_info()[1].exc_info))
                    tb += encode_compat_str(traceback.format_exc())
                else:
                    tb_data = traceback.format_list(traceback.extract_stack())
                    tb = ''.join(tb_data)
            if tb:
                self.to_stderr(tb)
        if not is_error:
            return
        if not self.params.get('ignoreerrors'):
            if sys.exc_info()[0] and hasattr(sys.exc_info()[1], 'exc_info') and sys.exc_info()[1].exc_info[0]:
                exc_info = sys.exc_info()[1].exc_info
            else:
                exc_info = sys.exc_info()
            raise DownloadError(message, exc_info)
        self._download_retcode = 1

    Styles = Namespace(
        HEADERS='yellow',
        EMPHASIS='light blue',
        FILENAME='green',
        ID='green',
        DELIM='blue',
        ERROR='red',
        BAD_FORMAT='light red',
        WARNING='yellow',
        SUPPRESS='light black',
    )

    def _format_text(self, handle, allow_colors, text, f, fallback=None, *, test_encoding=False):
        text = str(text)
        if test_encoding:
            original_text = text
            # handle.encoding can be None. See https://github.com/yt-dlp/yt-dlp/issues/2711
            encoding = self.params.get('encoding') or getattr(handle, 'encoding', None) or 'ascii'
            text = text.encode(encoding, 'ignore').decode(encoding)
            if fallback is not None and text != original_text:
                text = fallback
        return format_text(text, f) if allow_colors is True else text if fallback is None else fallback

    def _format_out(self, *args, **kwargs):
        return self._format_text(self._out_files.out, self._allow_colors.out, *args, **kwargs)

    def _format_screen(self, *args, **kwargs):
        return self._format_text(self._out_files.screen, self._allow_colors.screen, *args, **kwargs)

    def _format_err(self, *args, **kwargs):
        return self._format_text(self._out_files.error, self._allow_colors.error, *args, **kwargs)

    def report_warning(self, message, only_once=False):
        """
        Print the message to stderr, it will be prefixed with 'WARNING:'
        If stderr is a tty file the 'WARNING:' will be colored
        """
        if self.params.get('logger') is not None:
            self.params['logger'].warning(message)
        else:
            if self.params.get('no_warnings'):
                return
            self.to_stderr(f'{self._format_err("WARNING:", self.Styles.WARNING)} {message}', only_once)

    def deprecation_warning(self, message, *, stacklevel=0):
        deprecation_warning(
            message, stacklevel=stacklevel + 1, printer=self.report_error, is_error=False)

    def deprecated_feature(self, message):
        if self.params.get('logger') is not None:
            self.params['logger'].warning(f'Deprecated Feature: {message}')
        self.to_stderr(f'{self._format_err("Deprecated Feature:", self.Styles.ERROR)} {message}', True)

    def report_error(self, message, *args, **kwargs):
        """
        Do the same as trouble, but prefixes the message with 'ERROR:', colored
        in red if stderr is a tty file.
        """
        self.trouble(f'{self._format_err("ERROR:", self.Styles.ERROR)} {message}', *args, **kwargs)

    def write_debug(self, message, only_once=False):
        """Log debug message or Print message to stderr"""
        if not self.params.get('verbose', False):
            return
        message = f'[debug] {message}'
        if self.params.get('logger'):
            self.params['logger'].debug(message)
        else:
            self.to_stderr(message, only_once)

    def report_file_already_downloaded(self, file_name):
        """Report file has already been fully downloaded."""
        try:
            self.to_screen(f'[download] {file_name} has already been downloaded')
        except UnicodeEncodeError:
            self.to_screen('[download] The file has already been downloaded')

    def report_file_delete(self, file_name):
        """Report that existing file will be deleted."""
        try:
            self.to_screen(f'Deleting existing file {file_name}')
        except UnicodeEncodeError:
            self.to_screen('Deleting existing file')

    def raise_no_formats(self, info, forced=False, *, msg=None):
        has_drm = info.get('_has_drm')
        ignored, expected = self.params.get('ignore_no_formats_error'), bool(msg)
        msg = msg or (has_drm and 'This video is DRM protected') or 'No video formats found!'
        if forced or not ignored:
            raise ExtractorError(msg, video_id=info['id'], ie=info['extractor'],
                                 expected=has_drm or ignored or expected)
        else:
            self.report_warning(msg)

    def parse_outtmpl(self):
        self.deprecation_warning('"YoutubeDL.parse_outtmpl" is deprecated and may be removed in a future version')
        self._parse_outtmpl()
        return self.params['outtmpl']

    def _parse_outtmpl(self):
        sanitize = IDENTITY
        if self.params.get('restrictfilenames'):  # Remove spaces in the default template
            sanitize = lambda x: x.replace(' - ', ' ').replace(' ', '-')

        outtmpl = self.params.setdefault('outtmpl', {})
        if not isinstance(outtmpl, dict):
            self.params['outtmpl'] = outtmpl = {'default': outtmpl}
        outtmpl.update({k: sanitize(v) for k, v in DEFAULT_OUTTMPL.items() if outtmpl.get(k) is None})

    def get_output_path(self, dir_type='', filename=None):
        paths = self.params.get('paths', {})
        assert isinstance(paths, dict), '"paths" parameter must be a dictionary'
        path = os.path.join(
            expand_path(paths.get('home', '').strip()),
            expand_path(paths.get(dir_type, '').strip()) if dir_type else '',
            filename or '')
        return sanitize_path(path, force=self.params.get('windowsfilenames'))

    @staticmethod
    def _outtmpl_expandpath(outtmpl):
        # expand_path translates '%%' into '%' and '$$' into '$'
        # correspondingly that is not what we want since we need to keep
        # '%%' intact for template dict substitution step. Working around
        # with boundary-alike separator hack.
        sep = ''.join(random.choices(string.ascii_letters, k=32))
        outtmpl = outtmpl.replace('%%', f'%{sep}%').replace('$$', f'${sep}$')

        # outtmpl should be expand_path'ed before template dict substitution
        # because meta fields may contain env variables we don't want to
        # be expanded. E.g. for outtmpl "%(title)s.%(ext)s" and
        # title "Hello $PATH", we don't want `$PATH` to be expanded.
        return expand_path(outtmpl).replace(sep, '')

    @staticmethod
    def escape_outtmpl(outtmpl):
        """ Escape any remaining strings like %s, %abc% etc. """
        return re.sub(
            STR_FORMAT_RE_TMPL.format('', '(?![%(\0])'),
            lambda mobj: ('' if mobj.group('has_key') else '%') + mobj.group(0),
            outtmpl)

    @classmethod
    def validate_outtmpl(cls, outtmpl):
        """ @return None or Exception object """
        outtmpl = re.sub(
            STR_FORMAT_RE_TMPL.format('[^)]*', '[ljhqBUDS]'),
            lambda mobj: f'{mobj.group(0)[:-1]}s',
            cls._outtmpl_expandpath(outtmpl))
        try:
            cls.escape_outtmpl(outtmpl) % collections.defaultdict(int)
            return None
        except ValueError as err:
            return err

    @staticmethod
    def _copy_infodict(info_dict):
        info_dict = dict(info_dict)
        info_dict.pop('__postprocessors', None)
        info_dict.pop('__pending_error', None)
        return info_dict

    def prepare_outtmpl(self, outtmpl, info_dict, sanitize=False):
        """ Make the outtmpl and info_dict suitable for substitution: ydl.escape_outtmpl(outtmpl) % info_dict
        @param sanitize    Whether to sanitize the output as a filename
        """

        info_dict.setdefault('epoch', int(time.time()))  # keep epoch consistent once set

        info_dict = self._copy_infodict(info_dict)
        info_dict['duration_string'] = (  # %(duration>%H-%M-%S)s is wrong if duration > 24hrs
            formatSeconds(info_dict['duration'], '-' if sanitize else ':')
            if info_dict.get('duration', None) is not None
            else None)
        info_dict['autonumber'] = int(self.params.get('autonumber_start', 1) - 1 + self._num_downloads)
        info_dict['video_autonumber'] = self._num_videos
        if info_dict.get('resolution') is None:
            info_dict['resolution'] = self.format_resolution(info_dict, default=None)

        # For fields playlist_index, playlist_autonumber and autonumber convert all occurrences
        # of %(field)s to %(field)0Nd for backward compatibility
        field_size_compat_map = {
            'playlist_index': number_of_digits(info_dict.get('__last_playlist_index') or 0),
            'playlist_autonumber': number_of_digits(info_dict.get('n_entries') or 0),
            'autonumber': self.params.get('autonumber_size') or 5,
        }

        TMPL_DICT = {}
        EXTERNAL_FORMAT_RE = re.compile(STR_FORMAT_RE_TMPL.format('[^)]*', f'[{STR_FORMAT_TYPES}ljhqBUDS]'))
        MATH_FUNCTIONS = {
            '+': float.__add__,
            '-': float.__sub__,
            '*': float.__mul__,
        }
        # Field is of the form key1.key2...
        # where keys (except first) can be string, int, slice or "{field, ...}"
        FIELD_INNER_RE = r'(?:\w+|%(num)s|%(num)s?(?::%(num)s?){1,2})' % {'num': r'(?:-?\d+)'}  # noqa: UP031
        FIELD_RE = r'\w*(?:\.(?:%(inner)s|{%(field)s(?:,%(field)s)*}))*' % {  # noqa: UP031
            'inner': FIELD_INNER_RE,
            'field': rf'\w*(?:\.{FIELD_INNER_RE})*',
        }
        MATH_FIELD_RE = rf'(?:{FIELD_RE}|-?{NUMBER_RE})'
        MATH_OPERATORS_RE = r'(?:{})'.format('|'.join(map(re.escape, MATH_FUNCTIONS.keys())))
        INTERNAL_FORMAT_RE = re.compile(rf'''(?xs)
            (?P<negate>-)?
            (?P<fields>{FIELD_RE})
            (?P<maths>(?:{MATH_OPERATORS_RE}{MATH_FIELD_RE})*)
            (?:>(?P<strf_format>.+?))?
            (?P<remaining>
                (?P<alternate>(?<!\\),[^|&)]+)?
                (?:&(?P<replacement>.*?))?
                (?:\|(?P<default>.*?))?
            )$''')

        def _from_user_input(field):
            if field == ':':
                return ...
            elif ':' in field:
                return slice(*map(int_or_none, field.split(':')))
            elif int_or_none(field) is not None:
                return int(field)
            return field

        def _traverse_infodict(fields):
            fields = [f for x in re.split(r'\.({.+?})\.?', fields)
                      for f in ([x] if x.startswith('{') else x.split('.'))]
            for i in (0, -1):
                if fields and not fields[i]:
                    fields.pop(i)

            for i, f in enumerate(fields):
                if not f.startswith('{'):
                    fields[i] = _from_user_input(f)
                    continue
                assert f.endswith('}'), f'No closing brace for {f} in {fields}'
                fields[i] = {k: list(map(_from_user_input, k.split('.'))) for k in f[1:-1].split(',')}

            return traverse_obj(info_dict, fields, traverse_string=True)

        def get_value(mdict):
            # Object traversal
            value = _traverse_infodict(mdict['fields'])
            # Negative
            if mdict['negate']:
                value = float_or_none(value)
                if value is not None:
                    value *= -1
            # Do maths
            offset_key = mdict['maths']
            if offset_key:
                value = float_or_none(value)
                operator = None
                while offset_key:
                    item = re.match(
                        MATH_FIELD_RE if operator else MATH_OPERATORS_RE,
                        offset_key).group(0)
                    offset_key = offset_key[len(item):]
                    if operator is None:
                        operator = MATH_FUNCTIONS[item]
                        continue
                    item, multiplier = (item[1:], -1) if item[0] == '-' else (item, 1)
                    offset = float_or_none(item)
                    if offset is None:
                        offset = float_or_none(_traverse_infodict(item))
                    try:
                        value = operator(value, multiplier * offset)
                    except (TypeError, ZeroDivisionError):
                        return None
                    operator = None
            # Datetime formatting
            if mdict['strf_format']:
                value = strftime_or_none(value, mdict['strf_format'].replace('\\,', ','))

            # XXX: Workaround for https://github.com/yt-dlp/yt-dlp/issues/4485
            if sanitize and value == '':
                value = None
            return value

        na = self.params.get('outtmpl_na_placeholder', 'NA')

        def filename_sanitizer(key, value, restricted):
            return sanitize_filename(str(value), restricted=restricted, is_id=(
                bool(re.search(r'(^|[_.])id(\.|$)', key))
                if 'filename-sanitization' in self.params['compat_opts']
                else NO_DEFAULT))

        if callable(sanitize):
            self.deprecation_warning('Passing a callable "sanitize" to YoutubeDL.prepare_outtmpl is deprecated')
        elif not sanitize:
            pass
        elif (sys.platform != 'win32' and not self.params.get('restrictfilenames')
                and self.params.get('windowsfilenames') is False):
            def sanitize(key, value):
                return str(value).replace('/', '\u29F8').replace('\0', '')
        else:
            def sanitize(key, value):
                return filename_sanitizer(key, value, restricted=self.params.get('restrictfilenames'))

        def _dumpjson_default(obj):
            if isinstance(obj, (set, LazyList)):
                return list(obj)
            return repr(obj)

        class _ReplacementFormatter(string.Formatter):
            def get_field(self, field_name, args, kwargs):
                if field_name.isdigit():
                    return args[0], -1
                raise ValueError('Unsupported field')

        replacement_formatter = _ReplacementFormatter()

        def create_key(outer_mobj):
            if not outer_mobj.group('has_key'):
                return outer_mobj.group(0)
            key = outer_mobj.group('key')
            mobj = re.match(INTERNAL_FORMAT_RE, key)
            value, replacement, default, last_field = None, None, na, ''
            while mobj:
                mobj = mobj.groupdict()
                default = mobj['default'] if mobj['default'] is not None else default
                value = get_value(mobj)
                last_field, replacement = mobj['fields'], mobj['replacement']
                if value is None and mobj['alternate']:
                    mobj = re.match(INTERNAL_FORMAT_RE, mobj['remaining'][1:])
                else:
                    break

            if None not in (value, replacement):
                try:
                    value = replacement_formatter.format(replacement, value)
                except ValueError:
                    value, default = None, na

            fmt = outer_mobj.group('format')
            if fmt == 's' and last_field in field_size_compat_map and isinstance(value, int):
                fmt = f'0{field_size_compat_map[last_field]:d}d'

            flags = outer_mobj.group('conversion') or ''
            str_fmt = f'{fmt[:-1]}s'
            if value is None:
                value, fmt = default, 's'
            elif fmt[-1] == 'l':  # list
                delim = '\n' if '#' in flags else ', '
                value, fmt = delim.join(map(str, variadic(value, allowed_types=(str, bytes)))), str_fmt
            elif fmt[-1] == 'j':  # json
                value, fmt = json.dumps(
                    value, default=_dumpjson_default,
                    indent=4 if '#' in flags else None, ensure_ascii='+' not in flags), str_fmt
            elif fmt[-1] == 'h':  # html
                value, fmt = escapeHTML(str(value)), str_fmt
            elif fmt[-1] == 'q':  # quoted
                value = map(str, variadic(value) if '#' in flags else [value])
                value, fmt = shell_quote(value, shell=True), str_fmt
            elif fmt[-1] == 'B':  # bytes
                value = f'%{str_fmt}'.encode() % str(value).encode()
                value, fmt = value.decode('utf-8', 'ignore'), 's'
            elif fmt[-1] == 'U':  # unicode normalized
                value, fmt = unicodedata.normalize(
                    # "+" = compatibility equivalence, "#" = NFD
                    'NF{}{}'.format('K' if '+' in flags else '', 'D' if '#' in flags else 'C'),
                    value), str_fmt
            elif fmt[-1] == 'D':  # decimal suffix
                num_fmt, fmt = fmt[:-1].replace('#', ''), 's'
                value = format_decimal_suffix(value, f'%{num_fmt}f%s' if num_fmt else '%d%s',
                                              factor=1024 if '#' in flags else 1000)
            elif fmt[-1] == 'S':  # filename sanitization
                value, fmt = filename_sanitizer(last_field, value, restricted='#' in flags), str_fmt
            elif fmt[-1] == 'c':
                if value:
                    value = str(value)[0]
                else:
                    fmt = str_fmt
            elif fmt[-1] not in 'rsa':  # numeric
                value = float_or_none(value)
                if value is None:
                    value, fmt = default, 's'

            if sanitize:
                # If value is an object, sanitize might convert it to a string
                # So we manually convert it before sanitizing
                if fmt[-1] == 'r':
                    value, fmt = repr(value), str_fmt
                elif fmt[-1] == 'a':
                    value, fmt = ascii(value), str_fmt
                if fmt[-1] in 'csra':
                    value = sanitize(last_field, value)

            key = '{}\0{}'.format(key.replace('%', '%\0'), outer_mobj.group('format'))
            TMPL_DICT[key] = value
            return '{prefix}%({key}){fmt}'.format(key=key, fmt=fmt, prefix=outer_mobj.group('prefix'))

        return EXTERNAL_FORMAT_RE.sub(create_key, outtmpl), TMPL_DICT

    def evaluate_outtmpl(self, outtmpl, info_dict, *args, **kwargs):
        outtmpl, info_dict = self.prepare_outtmpl(outtmpl, info_dict, *args, **kwargs)
        return self.escape_outtmpl(outtmpl) % info_dict

    @_catch_unsafe_extension_error
    def _prepare_filename(self, info_dict, *, outtmpl=None, tmpl_type=None):
        assert None in (outtmpl, tmpl_type), 'outtmpl and tmpl_type are mutually exclusive'
        if outtmpl is None:
            outtmpl = self.params['outtmpl'].get(tmpl_type or 'default', self.params['outtmpl']['default'])
        try:
            outtmpl = self._outtmpl_expandpath(outtmpl)
            filename = self.evaluate_outtmpl(outtmpl, info_dict, True)
            if not filename:
                return None

            if tmpl_type in ('', 'temp'):
                final_ext, ext = self.params.get('final_ext'), info_dict.get('ext')
                if final_ext and ext and final_ext != ext and filename.endswith(f'.{final_ext}'):
                    filename = replace_extension(filename, ext, final_ext)
            elif tmpl_type:
                force_ext = OUTTMPL_TYPES[tmpl_type]
                if force_ext:
                    filename = replace_extension(filename, force_ext, info_dict.get('ext'))

            # https://github.com/blackjack4494/youtube-dlc/issues/85
            trim_file_name = self.params.get('trim_file_name', False)
            if trim_file_name:
                no_ext, *ext = filename.rsplit('.', 2)
                filename = join_nonempty(no_ext[:trim_file_name], *ext, delim='.')

            return filename
        except ValueError as err:
            self.report_error('Error in output template: ' + str(err) + ' (encoding: ' + repr(preferredencoding()) + ')')
            return None

    def prepare_filename(self, info_dict, dir_type='', *, outtmpl=None, warn=False):
        """Generate the output filename"""
        if outtmpl:
            assert not dir_type, 'outtmpl and dir_type are mutually exclusive'
            dir_type = None
        filename = self._prepare_filename(info_dict, tmpl_type=dir_type, outtmpl=outtmpl)
        if not filename and dir_type not in ('', 'temp'):
            return ''

        if warn:
            if not self.params.get('paths'):
                pass
            elif filename == '-':
                self.report_warning('--paths is ignored when an outputting to stdout', only_once=True)
            elif os.path.isabs(filename):
                self.report_warning('--paths is ignored since an absolute path is given in output template', only_once=True)
        if filename == '-' or not filename:
            return filename

        return self.get_output_path(dir_type, filename)

    def _match_entry(self, info_dict, incomplete=False, silent=False):
        """Returns None if the file should be downloaded"""
        _type = 'video' if 'playlist-match-filter' in self.params['compat_opts'] else info_dict.get('_type', 'video')
        assert incomplete or _type == 'video', 'Only video result can be considered complete'

        video_title = info_dict.get('title', info_dict.get('id', 'entry'))

        def check_filter():
            if _type in ('playlist', 'multi_video'):
                return
            elif _type in ('url', 'url_transparent') and not try_call(
                    lambda: self.get_info_extractor(info_dict['ie_key']).is_single_video(info_dict['url'])):
                return

            if 'title' in info_dict:
                # This can happen when we're just evaluating the playlist
                title = info_dict['title']
                matchtitle = self.params.get('matchtitle', False)
                if matchtitle:
                    if not re.search(matchtitle, title, re.IGNORECASE):
                        return '"' + title + '" title did not match pattern "' + matchtitle + '"'
                rejecttitle = self.params.get('rejecttitle', False)
                if rejecttitle:
                    if re.search(rejecttitle, title, re.IGNORECASE):
                        return '"' + title + '" title matched reject pattern "' + rejecttitle + '"'

            date = info_dict.get('upload_date')
            if date is not None:
                date_range = self.params.get('daterange', DateRange())
                if date not in date_range:
                    return f'{date_from_str(date).isoformat()} upload date is not in range {date_range}'
            view_count = info_dict.get('view_count')
            if view_count is not None:
                min_views = self.params.get('min_views')
                if min_views is not None and view_count < min_views:
                    return 'Skipping %s, because it has not reached minimum view count (%d/%d)' % (video_title, view_count, min_views)
                max_views = self.params.get('max_views')
                if max_views is not None and view_count > max_views:
                    return 'Skipping %s, because it has exceeded the maximum view count (%d/%d)' % (video_title, view_count, max_views)
            if age_restricted(info_dict.get('age_limit'), self.params.get('age_limit')):
                return f'Skipping "{video_title}" because it is age restricted'

            match_filter = self.params.get('match_filter')
            if match_filter is None:
                return None

            cancelled = None
            try:
                try:
                    ret = match_filter(info_dict, incomplete=incomplete)
                except TypeError:
                    # For backward compatibility
                    ret = None if incomplete else match_filter(info_dict)
            except DownloadCancelled as err:
                if err.msg is not NO_DEFAULT:
                    raise
                ret, cancelled = err.msg, err

            if ret is NO_DEFAULT:
                while True:
                    filename = self._format_screen(self.prepare_filename(info_dict), self.Styles.FILENAME)
                    reply = input(self._format_screen(
                        f'Download "{filename}"? (Y/n): ', self.Styles.EMPHASIS)).lower().strip()
                    if reply in {'y', ''}:
                        return None
                    elif reply == 'n':
                        if cancelled:
                            raise type(cancelled)(f'Skipping {video_title}')
                        return f'Skipping {video_title}'
            return ret

        if self.in_download_archive(info_dict):
            reason = ''.join((
                format_field(info_dict, 'id', f'{self._format_screen("%s", self.Styles.ID)}: '),
                format_field(info_dict, 'title', f'{self._format_screen("%s", self.Styles.EMPHASIS)} '),
                'has already been recorded in the archive'))
            break_opt, break_err = 'break_on_existing', ExistingVideoReached
        else:
            try:
                reason = check_filter()
            except DownloadCancelled as e:
                reason, break_opt, break_err = e.msg, 'match_filter', type(e)
            else:
                break_opt, break_err = 'break_on_reject', RejectedVideoReached
        if reason is not None:
            if not silent:
                self.to_screen('[download] ' + reason)
            if self.params.get(break_opt, False):
                raise break_err()
        return reason

    @staticmethod
    def add_extra_info(info_dict, extra_info):
        """Set the keys from extra_info in info dict if they are missing"""
        for key, value in extra_info.items():
            info_dict.setdefault(key, value)

    def extract_info(self, url, download=True, ie_key=None, extra_info=None,
                     process=True, force_generic_extractor=False):
        """
        Extract and return the information dictionary of the URL

        Arguments:
        @param url          URL to extract

        Keyword arguments:
        @param download     Whether to download videos
        @param process      Whether to resolve all unresolved references (URLs, playlist items).
                            Must be True for download to work
        @param ie_key       Use only the extractor with this key

        @param extra_info   Dictionary containing the extra values to add to the info (For internal use only)
        @force_generic_extractor  Force using the generic extractor (Deprecated; use ie_key='Generic')
        """

        if extra_info is None:
            extra_info = {}

        if not ie_key and force_generic_extractor:
            ie_key = 'Generic'

        if ie_key:
            ies = {ie_key: self._ies[ie_key]} if ie_key in self._ies else {}
        else:
            ies = self._ies

        for key, ie in ies.items():
            if not ie.suitable(url):
                continue

            if not ie.working():
                self.report_warning('The program functionality for this site has been marked as broken, '
                                    'and will probably not work.')

            temp_id = ie.get_temp_id(url)
            if temp_id is not None and self.in_download_archive({'id': temp_id, 'ie_key': key}):
                self.to_screen(f'[download] {self._format_screen(temp_id, self.Styles.ID)}: '
                               'has already been recorded in the archive')
                if self.params.get('break_on_existing', False):
                    raise ExistingVideoReached
                break
            return self.__extract_info(url, self.get_info_extractor(key), download, extra_info, process)
        else:
            extractors_restricted = self.params.get('allowed_extractors') not in (None, ['default'])
            self.report_error(f'No suitable extractor{format_field(ie_key, None, " (%s)")} found for URL {url}',
                              tb=False if extractors_restricted else None)

    def _handle_extraction_exceptions(func):
        @functools.wraps(func)
        def wrapper(self, *args, **kwargs):
            while True:
                try:
                    return func(self, *args, **kwargs)
                except (CookieLoadError, DownloadCancelled, LazyList.IndexError, PagedList.IndexError):
                    raise
                except ReExtractInfo as e:
                    if e.expected:
                        self.to_screen(f'{e}; Re-extracting data')
                    else:
                        self.to_stderr('\r')
                        self.report_warning(f'{e}; Re-extracting data')
                    continue
                except GeoRestrictedError as e:
                    msg = e.msg
                    if e.countries:
                        msg += '\nThis video is available in {}.'.format(', '.join(
                            map(ISO3166Utils.short2full, e.countries)))
                    msg += '\nYou might want to use a VPN or a proxy server (with --proxy) to workaround.'
                    self.report_error(msg)
                except ExtractorError as e:  # An error we somewhat expected
                    self.report_error(str(e), e.format_traceback())
                except Exception as e:
                    if self.params.get('ignoreerrors'):
                        self.report_error(str(e), tb=encode_compat_str(traceback.format_exc()))
                    else:
                        raise
                break
        return wrapper

    def _wait_for_video(self, ie_result={}):
        if (not self.params.get('wait_for_video')
                or ie_result.get('_type', 'video') != 'video'
                or ie_result.get('formats') or ie_result.get('url')):
            return

        format_dur = lambda dur: '%02d:%02d:%02d' % timetuple_from_msec(dur * 1000)[:-1]
        last_msg = ''

        def progress(msg):
            nonlocal last_msg
            full_msg = f'{msg}\n'
            if not self.params.get('noprogress'):
                full_msg = msg + ' ' * (len(last_msg) - len(msg)) + '\r'
            elif last_msg:
                return
            self.to_screen(full_msg, skip_eol=True)
            last_msg = msg

        min_wait, max_wait = self.params.get('wait_for_video')
        diff = try_get(ie_result, lambda x: x['release_timestamp'] - time.time())
        if diff is None and ie_result.get('live_status') == 'is_upcoming':
            diff = round(random.uniform(min_wait, max_wait) if (max_wait and min_wait) else (max_wait or min_wait), 0)
            self.report_warning('Release time of video is not known')
        elif ie_result and (diff or 0) <= 0:
            self.report_warning('Video should already be available according to extracted info')
        diff = min(max(diff or 0, min_wait or 0), max_wait or float('inf'))
        self.to_screen(f'[wait] Waiting for {format_dur(diff)} - Press Ctrl+C to try now')

        wait_till = time.time() + diff
        try:
            while True:
                diff = wait_till - time.time()
                if diff <= 0:
                    progress('')
                    raise ReExtractInfo('[wait] Wait period ended', expected=True)
                progress(f'[wait] Remaining time until next attempt: {self._format_screen(format_dur(diff), self.Styles.EMPHASIS)}')
                time.sleep(1)
        except KeyboardInterrupt:
            progress('')
            raise ReExtractInfo('[wait] Interrupted by user', expected=True)
        except BaseException as e:
            if not isinstance(e, ReExtractInfo):
                self.to_screen('')
            raise

    def _load_cookies(self, data, *, autoscope=True):
        """Loads cookies from a `Cookie` header

        This tries to work around the security vulnerability of passing cookies to every domain.
        See: https://github.com/yt-dlp/yt-dlp/security/advisories/GHSA-v8mc-9377-rwjj

        @param data         The Cookie header as string to load the cookies from
        @param autoscope    If `False`, scope cookies using Set-Cookie syntax and error for cookie without domains
                            If `True`, save cookies for later to be stored in the jar with a limited scope
                            If a URL, save cookies in the jar with the domain of the URL
        """
        for cookie in LenientSimpleCookie(data).values():
            if autoscope and any(cookie.values()):
                raise ValueError('Invalid syntax in Cookie Header')

            domain = cookie.get('domain') or ''
            expiry = cookie.get('expires')
            if expiry == '':  # 0 is valid
                expiry = None
            prepared_cookie = http.cookiejar.Cookie(
                cookie.get('version') or 0, cookie.key, cookie.value, None, False,
                domain, True, True, cookie.get('path') or '', bool(cookie.get('path')),
                cookie.get('secure') or False, expiry, False, None, None, {})

            if domain:
                self.cookiejar.set_cookie(prepared_cookie)
            elif autoscope is True:
                self.deprecated_feature(
                    'Passing cookies as a header is a potential security risk; '
                    'they will be scoped to the domain of the downloaded urls. '
                    'Please consider loading cookies from a file or browser instead.')
                self.__header_cookies.append(prepared_cookie)
            elif autoscope:
                self.report_warning(
                    'The extractor result contains an unscoped cookie as an HTTP header. '
                    f'If you are using yt-dlp with an input URL{bug_reports_message(before=",")}',
                    only_once=True)
                self._apply_header_cookies(autoscope, [prepared_cookie])
            else:
                self.report_error('Unscoped cookies are not allowed; please specify some sort of scoping',
                                  tb=False, is_error=False)

    def _apply_header_cookies(self, url, cookies=None):
        """Applies stray header cookies to the provided url

        This loads header cookies and scopes them to the domain provided in `url`.
        While this is not ideal, it helps reduce the risk of them being sent
        to an unintended destination while mostly maintaining compatibility.
        """
        parsed = urllib.parse.urlparse(url)
        if not parsed.hostname:
            return

        for cookie in map(copy.copy, cookies or self.__header_cookies):
            cookie.domain = f'.{parsed.hostname}'
            self.cookiejar.set_cookie(cookie)

    @_handle_extraction_exceptions
    def __extract_info(self, url, ie, download, extra_info, process):
        self._apply_header_cookies(url)

        try:
            ie_result = ie.extract(url)
        except UserNotLive as e:
            if process:
                if self.params.get('wait_for_video'):
                    self.report_warning(e)
                self._wait_for_video()
            raise
        if ie_result is None:  # Finished already (backwards compatibility; listformats and friends should be moved here)
            self.report_warning(f'Extractor {ie.IE_NAME} returned nothing{bug_reports_message()}')
            return
        if isinstance(ie_result, list):
            # Backwards compatibility: old IE result format
            ie_result = {
                '_type': 'compat_list',
                'entries': ie_result,
            }
        if extra_info.get('original_url'):
            ie_result.setdefault('original_url', extra_info['original_url'])
        self.add_default_extra_info(ie_result, ie, url)
        if process:
            self._wait_for_video(ie_result)
            return self.process_ie_result(ie_result, download, extra_info)
        else:
            return ie_result

    def add_default_extra_info(self, ie_result, ie, url):
        if url is not None:
            self.add_extra_info(ie_result, {
                'webpage_url': url,
                'original_url': url,
            })
        webpage_url = ie_result.get('webpage_url')
        if webpage_url:
            self.add_extra_info(ie_result, {
                'webpage_url_basename': url_basename(webpage_url),
                'webpage_url_domain': get_domain(webpage_url),
            })
        if ie is not None:
            self.add_extra_info(ie_result, {
                'extractor': ie.IE_NAME,
                'extractor_key': ie.ie_key(),
            })

    def process_ie_result(self, ie_result, download=True, extra_info=None):
        """
        Take the result of the ie(may be modified) and resolve all unresolved
        references (URLs, playlist items).

        It will also download the videos if 'download'.
        Returns the resolved ie_result.
        """
        if extra_info is None:
            extra_info = {}
        result_type = ie_result.get('_type', 'video')

        if result_type in ('url', 'url_transparent'):
            ie_result['url'] = sanitize_url(
                ie_result['url'], scheme='http' if self.params.get('prefer_insecure') else 'https')
            if ie_result.get('original_url') and not extra_info.get('original_url'):
                extra_info = {'original_url': ie_result['original_url'], **extra_info}

            extract_flat = self.params.get('extract_flat', False)
            if ((extract_flat == 'in_playlist' and 'playlist' in extra_info)
                    or extract_flat is True):
                info_copy = ie_result.copy()
                ie = try_get(ie_result.get('ie_key'), self.get_info_extractor)
                if ie and not ie_result.get('id'):
                    info_copy['id'] = ie.get_temp_id(ie_result['url'])
                self.add_default_extra_info(info_copy, ie, ie_result['url'])
                self.add_extra_info(info_copy, extra_info)
                info_copy, _ = self.pre_process(info_copy)
                self._fill_common_fields(info_copy, False)
                self.__forced_printings(info_copy)
                self._raise_pending_errors(info_copy)
                if self.params.get('force_write_download_archive', False):
                    self.record_download_archive(info_copy)
                return ie_result

        if result_type == 'video':
            self.add_extra_info(ie_result, extra_info)
            ie_result = self.process_video_result(ie_result, download=download)
            self._raise_pending_errors(ie_result)
            additional_urls = (ie_result or {}).get('additional_urls')
            if additional_urls:
                # TODO: Improve MetadataParserPP to allow setting a list
                if isinstance(additional_urls, str):
                    additional_urls = [additional_urls]
                self.to_screen(
                    '[info] {}: {} additional URL(s) requested'.format(ie_result['id'], len(additional_urls)))
                self.write_debug('Additional URLs: "{}"'.format('", "'.join(additional_urls)))
                ie_result['additional_entries'] = [
                    self.extract_info(
                        url, download, extra_info=extra_info,
                        force_generic_extractor=self.params.get('force_generic_extractor'))
                    for url in additional_urls
                ]
            return ie_result
        elif result_type == 'url':
            # We have to add extra_info to the results because it may be
            # contained in a playlist
            return self.extract_info(
                ie_result['url'], download,
                ie_key=ie_result.get('ie_key'),
                extra_info=extra_info)
        elif result_type == 'url_transparent':
            # Use the information from the embedding page
            info = self.extract_info(
                ie_result['url'], ie_key=ie_result.get('ie_key'),
                extra_info=extra_info, download=False, process=False)

            # extract_info may return None when ignoreerrors is enabled and
            # extraction failed with an error, don't crash and return early
            # in this case
            if not info:
                return info

            exempted_fields = {'_type', 'url', 'ie_key'}
            if not ie_result.get('section_end') and ie_result.get('section_start') is None:
                # For video clips, the id etc of the clip extractor should be used
                exempted_fields |= {'id', 'extractor', 'extractor_key'}

            new_result = info.copy()
            new_result.update(filter_dict(ie_result, lambda k, v: v is not None and k not in exempted_fields))

            # Extracted info may not be a video result (i.e.
            # info.get('_type', 'video') != video) but rather an url or
            # url_transparent. In such cases outer metadata (from ie_result)
            # should be propagated to inner one (info). For this to happen
            # _type of info should be overridden with url_transparent. This
            # fixes issue from https://github.com/ytdl-org/youtube-dl/pull/11163.
            if new_result.get('_type') == 'url':
                new_result['_type'] = 'url_transparent'

            return self.process_ie_result(
                new_result, download=download, extra_info=extra_info)
        elif result_type in ('playlist', 'multi_video'):
            # Protect from infinite recursion due to recursively nested playlists
            # (see https://github.com/ytdl-org/youtube-dl/issues/27833)
            webpage_url = ie_result.get('webpage_url')  # Playlists maynot have webpage_url
            if webpage_url and webpage_url in self._playlist_urls:
                self.to_screen(
                    '[download] Skipping already downloaded playlist: {}'.format(
                        ie_result.get('title')) or ie_result.get('id'))
                return

            self._playlist_level += 1
            self._playlist_urls.add(webpage_url)
            self._fill_common_fields(ie_result, False)
            self._sanitize_thumbnails(ie_result)
            try:
                return self.__process_playlist(ie_result, download)
            finally:
                self._playlist_level -= 1
                if not self._playlist_level:
                    self._playlist_urls.clear()
        elif result_type == 'compat_list':
            self.report_warning(
                'Extractor {} returned a compat_list result. '
                'It needs to be updated.'.format(ie_result.get('extractor')))

            def _fixup(r):
                self.add_extra_info(r, {
                    'extractor': ie_result['extractor'],
                    'webpage_url': ie_result['webpage_url'],
                    'webpage_url_basename': url_basename(ie_result['webpage_url']),
                    'webpage_url_domain': get_domain(ie_result['webpage_url']),
                    'extractor_key': ie_result['extractor_key'],
                })
                return r
            ie_result['entries'] = [
                self.process_ie_result(_fixup(r), download, extra_info)
                for r in ie_result['entries']
            ]
            return ie_result
        else:
            raise Exception(f'Invalid result type: {result_type}')

    def _ensure_dir_exists(self, path):
        return make_dir(path, self.report_error)

    @staticmethod
    def _playlist_infodict(ie_result, strict=False, **kwargs):
        info = {
            'playlist_count': ie_result.get('playlist_count'),
            'playlist': ie_result.get('title') or ie_result.get('id'),
            'playlist_id': ie_result.get('id'),
            'playlist_title': ie_result.get('title'),
            'playlist_uploader': ie_result.get('uploader'),
            'playlist_uploader_id': ie_result.get('uploader_id'),
            'playlist_channel': ie_result.get('channel'),
            'playlist_channel_id': ie_result.get('channel_id'),
            'playlist_webpage_url': ie_result.get('webpage_url'),
            **kwargs,
        }
        if strict:
            return info
        if ie_result.get('webpage_url'):
            info.update({
                'webpage_url': ie_result['webpage_url'],
                'webpage_url_basename': url_basename(ie_result['webpage_url']),
                'webpage_url_domain': get_domain(ie_result['webpage_url']),
            })
        return {
            **info,
            'playlist_index': 0,
            '__last_playlist_index': max(ie_result.get('requested_entries') or (0, 0)),
            'extractor': ie_result['extractor'],
            'extractor_key': ie_result['extractor_key'],
        }

    def __process_playlist(self, ie_result, download):
        """Process each entry in the playlist"""
        assert ie_result['_type'] in ('playlist', 'multi_video')

        common_info = self._playlist_infodict(ie_result, strict=True)
        title = common_info.get('playlist') or '<Untitled>'
        if self._match_entry(common_info, incomplete=True) is not None:
            return
        self.to_screen(f'[download] Downloading {ie_result["_type"]}: {title}')

        all_entries = PlaylistEntries(self, ie_result)
        entries = orderedSet(all_entries.get_requested_items(), lazy=True)

        lazy = self.params.get('lazy_playlist')
        if lazy:
            resolved_entries, n_entries = [], 'N/A'
            ie_result['requested_entries'], ie_result['entries'] = None, None
        else:
            entries = resolved_entries = list(entries)
            n_entries = len(resolved_entries)
            ie_result['requested_entries'], ie_result['entries'] = tuple(zip(*resolved_entries)) or ([], [])
        if not ie_result.get('playlist_count'):
            # Better to do this after potentially exhausting entries
            ie_result['playlist_count'] = all_entries.get_full_count()

        extra = self._playlist_infodict(ie_result, n_entries=int_or_none(n_entries))
        ie_copy = collections.ChainMap(ie_result, extra)

        _infojson_written = False
        write_playlist_files = self.params.get('allow_playlist_files', True)
        if write_playlist_files and self.params.get('list_thumbnails'):
            self.list_thumbnails(ie_result)
        if write_playlist_files and not self.params.get('simulate'):
            _infojson_written = self._write_info_json(
                'playlist', ie_result, self.prepare_filename(ie_copy, 'pl_infojson'))
            if _infojson_written is None:
                return
            if self._write_description('playlist', ie_result,
                                       self.prepare_filename(ie_copy, 'pl_description')) is None:
                return
            # TODO: This should be passed to ThumbnailsConvertor if necessary
            self._write_thumbnails('playlist', ie_result, self.prepare_filename(ie_copy, 'pl_thumbnail'))

        if lazy:
            if self.params.get('playlistreverse') or self.params.get('playlistrandom'):
                self.report_warning('playlistreverse and playlistrandom are not supported with lazy_playlist', only_once=True)
        elif self.params.get('playlistreverse'):
            entries.reverse()
        elif self.params.get('playlistrandom'):
            random.shuffle(entries)

        self.to_screen(f'[{ie_result["extractor"]}] Playlist {title}: Downloading {n_entries} items'
                       f'{format_field(ie_result, "playlist_count", " of %s")}')

        keep_resolved_entries = self.params.get('extract_flat') != 'discard'
        if self.params.get('extract_flat') == 'discard_in_playlist':
            keep_resolved_entries = ie_result['_type'] != 'playlist'
        if keep_resolved_entries:
            self.write_debug('The information of all playlist entries will be held in memory')

        failures = 0
        max_failures = self.params.get('skip_playlist_after_errors') or float('inf')
        for i, (playlist_index, entry) in enumerate(entries):
            if lazy:
                resolved_entries.append((playlist_index, entry))
            if not entry:
                continue

            entry['__x_forwarded_for_ip'] = ie_result.get('__x_forwarded_for_ip')
            if not lazy and 'playlist-index' in self.params['compat_opts']:
                playlist_index = ie_result['requested_entries'][i]

            entry_copy = collections.ChainMap(entry, {
                **common_info,
                'n_entries': int_or_none(n_entries),
                'playlist_index': playlist_index,
                'playlist_autonumber': i + 1,
            })

            if self._match_entry(entry_copy, incomplete=True) is not None:
                # For compatabilty with youtube-dl. See https://github.com/yt-dlp/yt-dlp/issues/4369
                resolved_entries[i] = (playlist_index, NO_DEFAULT)
                continue

            self.to_screen(
                f'[download] Downloading item {self._format_screen(i + 1, self.Styles.ID)} '
                f'of {self._format_screen(n_entries, self.Styles.EMPHASIS)}')

            entry_result = self.__process_iterable_entry(entry, download, collections.ChainMap({
                'playlist_index': playlist_index,
                'playlist_autonumber': i + 1,
            }, extra))
            if not entry_result:
                failures += 1
            if failures >= max_failures:
                self.report_error(
                    f'Skipping the remaining entries in playlist "{title}" since {failures} items failed extraction')
                break
            if keep_resolved_entries:
                resolved_entries[i] = (playlist_index, entry_result)

        # Update with processed data
        ie_result['entries'] = [e for _, e in resolved_entries if e is not NO_DEFAULT]
        ie_result['requested_entries'] = [i for i, e in resolved_entries if e is not NO_DEFAULT]
        if ie_result['requested_entries'] == try_call(lambda: list(range(1, ie_result['playlist_count'] + 1))):
            # Do not set for full playlist
            ie_result.pop('requested_entries')

        # Write the updated info to json
        if _infojson_written is True and self._write_info_json(
                'updated playlist', ie_result,
                self.prepare_filename(ie_copy, 'pl_infojson'), overwrite=True) is None:
            return

        ie_result = self.run_all_pps('playlist', ie_result)
        self.to_screen(f'[download] Finished downloading playlist: {title}')
        return ie_result

    @_handle_extraction_exceptions
    def __process_iterable_entry(self, entry, download, extra_info):
        return self.process_ie_result(
            entry, download=download, extra_info=extra_info)

    def _build_format_filter(self, filter_spec):
        " Returns a function to filter the formats according to the filter_spec "

        OPERATORS = {
            '<': operator.lt,
            '<=': operator.le,
            '>': operator.gt,
            '>=': operator.ge,
            '=': operator.eq,
            '!=': operator.ne,
        }
        operator_rex = re.compile(r'''(?x)\s*
            (?P<key>[\w.-]+)\s*
            (?P<op>{})(?P<none_inclusive>\s*\?)?\s*
            (?P<value>[0-9.]+(?:[kKmMgGtTpPeEzZyY]i?[Bb]?)?)\s*
            '''.format('|'.join(map(re.escape, OPERATORS.keys()))))
        m = operator_rex.fullmatch(filter_spec)
        if m:
            try:
                comparison_value = float(m.group('value'))
            except ValueError:
                comparison_value = parse_filesize(m.group('value'))
                if comparison_value is None:
                    comparison_value = parse_filesize(m.group('value') + 'B')
                if comparison_value is None:
                    raise ValueError(
                        'Invalid value {!r} in format specification {!r}'.format(
                            m.group('value'), filter_spec))
            op = OPERATORS[m.group('op')]

        if not m:
            STR_OPERATORS = {
                '=': operator.eq,
                '^=': lambda attr, value: attr.startswith(value),
                '$=': lambda attr, value: attr.endswith(value),
                '*=': lambda attr, value: value in attr,
                '~=': lambda attr, value: value.search(attr) is not None,
            }
            str_operator_rex = re.compile(r'''(?x)\s*
                (?P<key>[a-zA-Z0-9._-]+)\s*
                (?P<negation>!\s*)?(?P<op>{})\s*(?P<none_inclusive>\?\s*)?
                (?P<quote>["'])?
                (?P<value>(?(quote)(?:(?!(?P=quote))[^\\]|\\.)+|[\w.-]+))
                (?(quote)(?P=quote))\s*
                '''.format('|'.join(map(re.escape, STR_OPERATORS.keys()))))
            m = str_operator_rex.fullmatch(filter_spec)
            if m:
                if m.group('op') == '~=':
                    comparison_value = re.compile(m.group('value'))
                else:
                    comparison_value = re.sub(r'''\\([\\"'])''', r'\1', m.group('value'))
                str_op = STR_OPERATORS[m.group('op')]
                if m.group('negation'):
                    op = lambda attr, value: not str_op(attr, value)
                else:
                    op = str_op

        if not m:
            raise SyntaxError(f'Invalid filter specification {filter_spec!r}')

        def _filter(f):
            actual_value = f.get(m.group('key'))
            if actual_value is None:
                return m.group('none_inclusive')
            return op(actual_value, comparison_value)
        return _filter

    def _check_formats(self, formats):
        for f in formats:
            working = f.get('__working')
            if working is not None:
                if working:
                    yield f
                continue
            self.to_screen('[info] Testing format {}'.format(f['format_id']))
            path = self.get_output_path('temp')
            if not self._ensure_dir_exists(f'{path}/'):
                continue
            temp_file = tempfile.NamedTemporaryFile(suffix='.tmp', delete=False, dir=path or None)
            temp_file.close()
            try:
                success, _ = self.dl(temp_file.name, f, test=True)
            except (DownloadError, OSError, ValueError, *network_exceptions):
                success = False
            finally:
                if os.path.exists(temp_file.name):
                    try:
                        os.remove(temp_file.name)
                    except OSError:
                        self.report_warning(f'Unable to delete temporary file "{temp_file.name}"')
            f['__working'] = success
            if success:
                yield f
            else:
                self.to_screen('[info] Unable to download format {}. Skipping...'.format(f['format_id']))

    def _select_formats(self, formats, selector):
        return list(selector({
            'formats': formats,
            'has_merged_format': any('none' not in (f.get('acodec'), f.get('vcodec')) for f in formats),
            'incomplete_formats': (all(f.get('vcodec') == 'none' for f in formats)  # No formats with video
                                   or all(f.get('acodec') == 'none' for f in formats)),  # OR, No formats with audio
        }))

    def _default_format_spec(self, info_dict):
        prefer_best = (
            self.params['outtmpl']['default'] == '-'
            or (info_dict.get('is_live') and not self.params.get('live_from_start')))

        def can_merge():
            merger = FFmpegMergerPP(self)
            return merger.available and merger.can_merge()

        if not prefer_best and not can_merge():
            prefer_best = True
            formats = self._get_formats(info_dict)
            evaluate_formats = lambda spec: self._select_formats(formats, self.build_format_selector(spec))
            if evaluate_formats('b/bv+ba') != evaluate_formats('bv*+ba/b'):
                self.report_warning('ffmpeg not found. The downloaded format may not be the best available. '
                                    'Installing ffmpeg is strongly recommended: https://github.com/yt-dlp/yt-dlp#dependencies')

        compat = (self.params.get('allow_multiple_audio_streams')
                  or 'format-spec' in self.params['compat_opts'])

        return ('best/bestvideo+bestaudio' if prefer_best
                else 'bestvideo+bestaudio/best' if compat
                else 'bestvideo*+bestaudio/best')

    def build_format_selector(self, format_spec):
        def syntax_error(note, start):
            message = (
                'Invalid format specification: '
                '{}\n\t{}\n\t{}^'.format(note, format_spec, ' ' * start[1]))
            return SyntaxError(message)

        PICKFIRST = 'PICKFIRST'
        MERGE = 'MERGE'
        SINGLE = 'SINGLE'
        GROUP = 'GROUP'
        FormatSelector = collections.namedtuple('FormatSelector', ['type', 'selector', 'filters'])

        allow_multiple_streams = {'audio': self.params.get('allow_multiple_audio_streams', False),
                                  'video': self.params.get('allow_multiple_video_streams', False)}

        def _parse_filter(tokens):
            filter_parts = []
            for type_, string_, _start, _, _ in tokens:
                if type_ == tokenize.OP and string_ == ']':
                    return ''.join(filter_parts)
                else:
                    filter_parts.append(string_)

        def _remove_unused_ops(tokens):
            # Remove operators that we don't use and join them with the surrounding strings.
            # E.g. 'mp4' '-' 'baseline' '-' '16x9' is converted to 'mp4-baseline-16x9'
            ALLOWED_OPS = ('/', '+', ',', '(', ')')
            last_string, last_start, last_end, last_line = None, None, None, None
            for type_, string_, start, end, line in tokens:
                if type_ == tokenize.OP and string_ == '[':
                    if last_string:
                        yield tokenize.NAME, last_string, last_start, last_end, last_line
                        last_string = None
                    yield type_, string_, start, end, line
                    # everything inside brackets will be handled by _parse_filter
                    for type_, string_, start, end, line in tokens:
                        yield type_, string_, start, end, line
                        if type_ == tokenize.OP and string_ == ']':
                            break
                elif type_ == tokenize.OP and string_ in ALLOWED_OPS:
                    if last_string:
                        yield tokenize.NAME, last_string, last_start, last_end, last_line
                        last_string = None
                    yield type_, string_, start, end, line
                elif type_ in [tokenize.NAME, tokenize.NUMBER, tokenize.OP]:
                    if not last_string:
                        last_string = string_
                        last_start = start
                        last_end = end
                    else:
                        last_string += string_
            if last_string:
                yield tokenize.NAME, last_string, last_start, last_end, last_line

        def _parse_format_selection(tokens, inside_merge=False, inside_choice=False, inside_group=False):
            selectors = []
            current_selector = None
            for type_, string_, start, _, _ in tokens:
                # ENCODING is only defined in Python 3.x
                if type_ == getattr(tokenize, 'ENCODING', None):
                    continue
                elif type_ in [tokenize.NAME, tokenize.NUMBER]:
                    current_selector = FormatSelector(SINGLE, string_, [])
                elif type_ == tokenize.OP:
                    if string_ == ')':
                        if not inside_group:
                            # ')' will be handled by the parentheses group
                            tokens.restore_last_token()
                        break
                    elif inside_merge and string_ in ['/', ',']:
                        tokens.restore_last_token()
                        break
                    elif inside_choice and string_ == ',':
                        tokens.restore_last_token()
                        break
                    elif string_ == ',':
                        if not current_selector:
                            raise syntax_error('"," must follow a format selector', start)
                        selectors.append(current_selector)
                        current_selector = None
                    elif string_ == '/':
                        if not current_selector:
                            raise syntax_error('"/" must follow a format selector', start)
                        first_choice = current_selector
                        second_choice = _parse_format_selection(tokens, inside_choice=True)
                        current_selector = FormatSelector(PICKFIRST, (first_choice, second_choice), [])
                    elif string_ == '[':
                        if not current_selector:
                            current_selector = FormatSelector(SINGLE, 'best', [])
                        format_filter = _parse_filter(tokens)
                        current_selector.filters.append(format_filter)
                    elif string_ == '(':
                        if current_selector:
                            raise syntax_error('Unexpected "("', start)
                        group = _parse_format_selection(tokens, inside_group=True)
                        current_selector = FormatSelector(GROUP, group, [])
                    elif string_ == '+':
                        if not current_selector:
                            raise syntax_error('Unexpected "+"', start)
                        selector_1 = current_selector
                        selector_2 = _parse_format_selection(tokens, inside_merge=True)
                        if not selector_2:
                            raise syntax_error('Expected a selector', start)
                        current_selector = FormatSelector(MERGE, (selector_1, selector_2), [])
                    else:
                        raise syntax_error(f'Operator not recognized: "{string_}"', start)
                elif type_ == tokenize.ENDMARKER:
                    break
            if current_selector:
                selectors.append(current_selector)
            return selectors

        def _merge(formats_pair):
            format_1, format_2 = formats_pair

            formats_info = []
            formats_info.extend(format_1.get('requested_formats', (format_1,)))
            formats_info.extend(format_2.get('requested_formats', (format_2,)))

            if not allow_multiple_streams['video'] or not allow_multiple_streams['audio']:
                get_no_more = {'video': False, 'audio': False}
                for (i, fmt_info) in enumerate(formats_info):
                    if fmt_info.get('acodec') == fmt_info.get('vcodec') == 'none':
                        formats_info.pop(i)
                        continue
                    for aud_vid in ['audio', 'video']:
                        if not allow_multiple_streams[aud_vid] and fmt_info.get(aud_vid[0] + 'codec') != 'none':
                            if get_no_more[aud_vid]:
                                formats_info.pop(i)
                                break
                            get_no_more[aud_vid] = True

            if len(formats_info) == 1:
                return formats_info[0]

            video_fmts = [fmt_info for fmt_info in formats_info if fmt_info.get('vcodec') != 'none']
            audio_fmts = [fmt_info for fmt_info in formats_info if fmt_info.get('acodec') != 'none']

            the_only_video = video_fmts[0] if len(video_fmts) == 1 else None
            the_only_audio = audio_fmts[0] if len(audio_fmts) == 1 else None

            output_ext = get_compatible_ext(
                vcodecs=[f.get('vcodec') for f in video_fmts],
                acodecs=[f.get('acodec') for f in audio_fmts],
                vexts=[f['ext'] for f in video_fmts],
                aexts=[f['ext'] for f in audio_fmts],
                preferences=(try_call(lambda: self.params['merge_output_format'].split('/'))
                             or (self.params.get('prefer_free_formats') and ('webm', 'mkv'))))

            filtered = lambda *keys: filter(None, (traverse_obj(fmt, *keys) for fmt in formats_info))

            new_dict = {
                'requested_formats': formats_info,
                'format': '+'.join(filtered('format')),
                'format_id': '+'.join(filtered('format_id')),
                'ext': output_ext,
                'protocol': '+'.join(map(determine_protocol, formats_info)),
                'language': '+'.join(orderedSet(filtered('language'))) or None,
                'format_note': '+'.join(orderedSet(filtered('format_note'))) or None,
                'filesize_approx': sum(filtered('filesize', 'filesize_approx')) or None,
                'tbr': sum(filtered('tbr', 'vbr', 'abr')),
            }

            if the_only_video:
                new_dict.update({
                    'width': the_only_video.get('width'),
                    'height': the_only_video.get('height'),
                    'resolution': the_only_video.get('resolution') or self.format_resolution(the_only_video),
                    'fps': the_only_video.get('fps'),
                    'dynamic_range': the_only_video.get('dynamic_range'),
                    'vcodec': the_only_video.get('vcodec'),
                    'vbr': the_only_video.get('vbr'),
                    'stretched_ratio': the_only_video.get('stretched_ratio'),
                    'aspect_ratio': the_only_video.get('aspect_ratio'),
                })

            if the_only_audio:
                new_dict.update({
                    'acodec': the_only_audio.get('acodec'),
                    'abr': the_only_audio.get('abr'),
                    'asr': the_only_audio.get('asr'),
                    'audio_channels': the_only_audio.get('audio_channels'),
                })

            return new_dict

        def _check_formats(formats):
            if self.params.get('check_formats') == 'selected':
                yield from self._check_formats(formats)
                return
            elif (self.params.get('check_formats') is not None
                    or self.params.get('allow_unplayable_formats')):
                yield from formats
                return

            for f in formats:
                if f.get('has_drm') or f.get('__needs_testing'):
                    yield from self._check_formats([f])
                else:
                    yield f

        def _build_selector_function(selector):
            if isinstance(selector, list):  # ,
                fs = [_build_selector_function(s) for s in selector]

                def selector_function(ctx):
                    for f in fs:
                        yield from f(ctx)
                return selector_function

            elif selector.type == GROUP:  # ()
                selector_function = _build_selector_function(selector.selector)

            elif selector.type == PICKFIRST:  # /
                fs = [_build_selector_function(s) for s in selector.selector]

                def selector_function(ctx):
                    for f in fs:
                        picked_formats = list(f(ctx))
                        if picked_formats:
                            return picked_formats
                    return []

            elif selector.type == MERGE:  # +
                selector_1, selector_2 = map(_build_selector_function, selector.selector)

                def selector_function(ctx):
                    for pair in itertools.product(selector_1(ctx), selector_2(ctx)):
                        yield _merge(pair)

            elif selector.type == SINGLE:  # atom
                format_spec = selector.selector or 'best'

                # TODO: Add allvideo, allaudio etc by generalizing the code with best/worst selector
                if format_spec == 'all':
                    def selector_function(ctx):
                        yield from _check_formats(ctx['formats'][::-1])
                elif format_spec == 'mergeall':
                    def selector_function(ctx):
                        formats = list(_check_formats(
                            f for f in ctx['formats'] if f.get('vcodec') != 'none' or f.get('acodec') != 'none'))
                        if not formats:
                            return
                        merged_format = formats[-1]
                        for f in formats[-2::-1]:
                            merged_format = _merge((merged_format, f))
                        yield merged_format

                else:
                    format_fallback, seperate_fallback, format_reverse, format_idx = False, None, True, 1
                    mobj = re.match(
                        r'(?P<bw>best|worst|b|w)(?P<type>video|audio|v|a)?(?P<mod>\*)?(?:\.(?P<n>[1-9]\d*))?$',
                        format_spec)
                    if mobj is not None:
                        format_idx = int_or_none(mobj.group('n'), default=1)
                        format_reverse = mobj.group('bw')[0] == 'b'
                        format_type = (mobj.group('type') or [None])[0]
                        not_format_type = {'v': 'a', 'a': 'v'}.get(format_type)
                        format_modified = mobj.group('mod') is not None

                        format_fallback = not format_type and not format_modified  # for b, w
                        _filter_f = (
                            (lambda f: f.get(f'{format_type}codec') != 'none')
                            if format_type and format_modified  # bv*, ba*, wv*, wa*
                            else (lambda f: f.get(f'{not_format_type}codec') == 'none')
                            if format_type  # bv, ba, wv, wa
                            else (lambda f: f.get('vcodec') != 'none' and f.get('acodec') != 'none')
                            if not format_modified  # b, w
                            else lambda f: True)  # b*, w*
                        filter_f = lambda f: _filter_f(f) and (
                            f.get('vcodec') != 'none' or f.get('acodec') != 'none')
                    else:
                        if format_spec in self._format_selection_exts['audio']:
                            filter_f = lambda f: f.get('ext') == format_spec and f.get('acodec') != 'none'
                        elif format_spec in self._format_selection_exts['video']:
                            filter_f = lambda f: f.get('ext') == format_spec and f.get('acodec') != 'none' and f.get('vcodec') != 'none'
                            seperate_fallback = lambda f: f.get('ext') == format_spec and f.get('vcodec') != 'none'
                        elif format_spec in self._format_selection_exts['storyboards']:
                            filter_f = lambda f: f.get('ext') == format_spec and f.get('acodec') == 'none' and f.get('vcodec') == 'none'
                        else:
                            filter_f = lambda f: f.get('format_id') == format_spec  # id

                    def selector_function(ctx):
                        formats = list(ctx['formats'])
                        matches = list(filter(filter_f, formats)) if filter_f is not None else formats
                        if not matches:
                            if format_fallback and ctx['incomplete_formats']:
                                # for extractors with incomplete formats (audio only (soundcloud)
                                # or video only (imgur)) best/worst will fallback to
                                # best/worst {video,audio}-only format
                                matches = list(filter(lambda f: f.get('vcodec') != 'none' or f.get('acodec') != 'none', formats))
                            elif seperate_fallback and not ctx['has_merged_format']:
                                # for compatibility with youtube-dl when there is no pre-merged format
                                matches = list(filter(seperate_fallback, formats))
                        matches = LazyList(_check_formats(matches[::-1 if format_reverse else 1]))
                        try:
                            yield matches[format_idx - 1]
                        except LazyList.IndexError:
                            return

            filters = [self._build_format_filter(f) for f in selector.filters]

            def final_selector(ctx):
                ctx_copy = dict(ctx)
                for _filter in filters:
                    ctx_copy['formats'] = list(filter(_filter, ctx_copy['formats']))
                return selector_function(ctx_copy)
            return final_selector

        # HACK: Python 3.12 changed the underlying parser, rendering '7_a' invalid
        #       Prefix numbers with random letters to avoid it being classified as a number
        #       See: https://github.com/yt-dlp/yt-dlp/pulls/8797
        # TODO: Implement parser not reliant on tokenize.tokenize
        prefix = ''.join(random.choices(string.ascii_letters, k=32))
        stream = io.BytesIO(re.sub(r'\d[_\d]*', rf'{prefix}\g<0>', format_spec).encode())
        try:
            tokens = list(_remove_unused_ops(
                token._replace(string=token.string.replace(prefix, ''))
                for token in tokenize.tokenize(stream.readline)))
        except tokenize.TokenError:
            raise syntax_error('Missing closing/opening brackets or parenthesis', (0, len(format_spec)))

        class TokenIterator:
            def __init__(self, tokens):
                self.tokens = tokens
                self.counter = 0

            def __iter__(self):
                return self

            def __next__(self):
                if self.counter >= len(self.tokens):
                    raise StopIteration
                value = self.tokens[self.counter]
                self.counter += 1
                return value

            next = __next__

            def restore_last_token(self):
                self.counter -= 1

        parsed_selector = _parse_format_selection(iter(TokenIterator(tokens)))
        return _build_selector_function(parsed_selector)

    def _calc_headers(self, info_dict, load_cookies=False):
        res = HTTPHeaderDict(self.params['http_headers'], info_dict.get('http_headers'))
        clean_headers(res)

        if load_cookies:  # For --load-info-json
            self._load_cookies(res.get('Cookie'), autoscope=info_dict['url'])  # compat
            self._load_cookies(info_dict.get('cookies'), autoscope=False)
        # The `Cookie` header is removed to prevent leaks and unscoped cookies.
        # See: https://github.com/yt-dlp/yt-dlp/security/advisories/GHSA-v8mc-9377-rwjj
        res.pop('Cookie', None)
        cookies = self.cookiejar.get_cookies_for_url(info_dict['url'])
        if cookies:
            encoder = LenientSimpleCookie()
            values = []
            for cookie in cookies:
                _, value = encoder.value_encode(cookie.value)
                values.append(f'{cookie.name}={value}')
                if cookie.domain:
                    values.append(f'Domain={cookie.domain}')
                if cookie.path:
                    values.append(f'Path={cookie.path}')
                if cookie.secure:
                    values.append('Secure')
                if cookie.expires:
                    values.append(f'Expires={cookie.expires}')
                if cookie.version:
                    values.append(f'Version={cookie.version}')
            info_dict['cookies'] = '; '.join(values)

        if 'X-Forwarded-For' not in res:
            x_forwarded_for_ip = info_dict.get('__x_forwarded_for_ip')
            if x_forwarded_for_ip:
                res['X-Forwarded-For'] = x_forwarded_for_ip

        return res

    def _calc_cookies(self, url):
        self.deprecation_warning('"YoutubeDL._calc_cookies" is deprecated and may be removed in a future version')
        return self.cookiejar.get_cookie_header(url)

    def _sort_thumbnails(self, thumbnails):
        thumbnails.sort(key=lambda t: (
            t.get('preference') if t.get('preference') is not None else -1,
            t.get('width') if t.get('width') is not None else -1,
            t.get('height') if t.get('height') is not None else -1,
            t.get('id') if t.get('id') is not None else '',
            t.get('url')))

    def _sanitize_thumbnails(self, info_dict):
        thumbnails = info_dict.get('thumbnails')
        if thumbnails is None:
            thumbnail = info_dict.get('thumbnail')
            if thumbnail:
                info_dict['thumbnails'] = thumbnails = [{'url': thumbnail}]
        if not thumbnails:
            return

        def check_thumbnails(thumbnails):
            for t in thumbnails:
                self.to_screen(f'[info] Testing thumbnail {t["id"]}')
                try:
                    self.urlopen(HEADRequest(t['url']))
                except network_exceptions as err:
                    self.to_screen(f'[info] Unable to connect to thumbnail {t["id"]} URL {t["url"]!r} - {err}. Skipping...')
                    continue
                yield t

        self._sort_thumbnails(thumbnails)
        for i, t in enumerate(thumbnails):
            if t.get('id') is None:
                t['id'] = str(i)
            if t.get('width') and t.get('height'):
                t['resolution'] = '%dx%d' % (t['width'], t['height'])
            t['url'] = sanitize_url(t['url'])

        if self.params.get('check_formats') is True:
            info_dict['thumbnails'] = LazyList(check_thumbnails(thumbnails[::-1]), reverse=True)
        else:
            info_dict['thumbnails'] = thumbnails

    def _fill_common_fields(self, info_dict, final=True):
        # TODO: move sanitization here
        if final:
            title = info_dict['fulltitle'] = info_dict.get('title')
            if not title:
                if title == '':
                    self.write_debug('Extractor gave empty title. Creating a generic title')
                else:
                    self.report_warning('Extractor failed to obtain "title". Creating a generic title instead')
                info_dict['title'] = f'{info_dict["extractor"].replace(":", "-")} video #{info_dict["id"]}'

        if info_dict.get('duration') is not None:
            info_dict['duration_string'] = formatSeconds(info_dict['duration'])

        for ts_key, date_key in (
                ('timestamp', 'upload_date'),
                ('release_timestamp', 'release_date'),
                ('modified_timestamp', 'modified_date'),
        ):
            if info_dict.get(date_key) is None and info_dict.get(ts_key) is not None:
                # Working around out-of-range timestamp values (e.g. negative ones on Windows,
                # see http://bugs.python.org/issue1646728)
                with contextlib.suppress(ValueError, OverflowError, OSError):
                    upload_date = dt.datetime.fromtimestamp(info_dict[ts_key], dt.timezone.utc)
                    info_dict[date_key] = upload_date.strftime('%Y%m%d')

        if not info_dict.get('release_year'):
            info_dict['release_year'] = traverse_obj(info_dict, ('release_date', {lambda x: int(x[:4])}))

        live_keys = ('is_live', 'was_live')
        live_status = info_dict.get('live_status')
        if live_status is None:
            for key in live_keys:
                if info_dict.get(key) is False:
                    continue
                if info_dict.get(key):
                    live_status = key
                break
            if all(info_dict.get(key) is False for key in live_keys):
                live_status = 'not_live'
        if live_status:
            info_dict['live_status'] = live_status
            for key in live_keys:
                if info_dict.get(key) is None:
                    info_dict[key] = (live_status == key)
        if live_status == 'post_live':
            info_dict['was_live'] = True

        # Auto generate title fields corresponding to the *_number fields when missing
        # in order to always have clean titles. This is very common for TV series.
        for field in ('chapter', 'season', 'episode'):
            if final and info_dict.get(f'{field}_number') is not None and not info_dict.get(field):
                info_dict[field] = '%s %d' % (field.capitalize(), info_dict[f'{field}_number'])

        for old_key, new_key in self._deprecated_multivalue_fields.items():
            if new_key in info_dict and old_key in info_dict:
                if '_version' not in info_dict:  # HACK: Do not warn when using --load-info-json
                    self.deprecation_warning(f'Do not return {old_key!r} when {new_key!r} is present')
            elif old_value := info_dict.get(old_key):
                info_dict[new_key] = old_value.split(', ')
            elif new_value := info_dict.get(new_key):
                info_dict[old_key] = ', '.join(v.replace(',', '\N{FULLWIDTH COMMA}') for v in new_value)

    def _raise_pending_errors(self, info):
        err = info.pop('__pending_error', None)
        if err:
            self.report_error(err, tb=False)

    def sort_formats(self, info_dict):
        formats = self._get_formats(info_dict)
        formats.sort(key=FormatSorter(
            self, info_dict.get('_format_sort_fields') or []).calculate_preference)

    def process_video_result(self, info_dict, download=True):
        assert info_dict.get('_type', 'video') == 'video'
        self._num_videos += 1

        if 'id' not in info_dict:
            raise ExtractorError('Missing "id" field in extractor result', ie=info_dict['extractor'])
        elif not info_dict.get('id'):
            raise ExtractorError('Extractor failed to obtain "id"', ie=info_dict['extractor'])

        def report_force_conversion(field, field_not, conversion):
            self.report_warning(
                f'"{field}" field is not {field_not} - forcing {conversion} conversion, '
                'there is an error in extractor')

        def sanitize_string_field(info, string_field):
            field = info.get(string_field)
            if field is None or isinstance(field, str):
                return
            report_force_conversion(string_field, 'a string', 'string')
            info[string_field] = str(field)

        def sanitize_numeric_fields(info):
            for numeric_field in self._NUMERIC_FIELDS:
                field = info.get(numeric_field)
                if field is None or isinstance(field, (int, float)):
                    continue
                report_force_conversion(numeric_field, 'numeric', 'int')
                info[numeric_field] = int_or_none(field)

        sanitize_string_field(info_dict, 'id')
        sanitize_numeric_fields(info_dict)
        if info_dict.get('section_end') and info_dict.get('section_start') is not None:
            info_dict['duration'] = round(info_dict['section_end'] - info_dict['section_start'], 3)
        if (info_dict.get('duration') or 0) <= 0 and info_dict.pop('duration', None):
            self.report_warning('"duration" field is negative, there is an error in extractor')

        chapters = info_dict.get('chapters') or []
        if chapters and chapters[0].get('start_time'):
            chapters.insert(0, {'start_time': 0})

        dummy_chapter = {'end_time': 0, 'start_time': info_dict.get('duration')}
        for idx, (prev, current, next_) in enumerate(zip(
                (dummy_chapter, *chapters), chapters, (*chapters[1:], dummy_chapter)), 1):
            if current.get('start_time') is None:
                current['start_time'] = prev.get('end_time')
            if not current.get('end_time'):
                current['end_time'] = next_.get('start_time')
            if not current.get('title'):
                current['title'] = f'<Untitled Chapter {idx}>'

        if 'playlist' not in info_dict:
            # It isn't part of a playlist
            info_dict['playlist'] = None
            info_dict['playlist_index'] = None

        self._sanitize_thumbnails(info_dict)

        thumbnail = info_dict.get('thumbnail')
        thumbnails = info_dict.get('thumbnails')
        if thumbnail:
            info_dict['thumbnail'] = sanitize_url(thumbnail)
        elif thumbnails:
            info_dict['thumbnail'] = thumbnails[-1]['url']

        if info_dict.get('display_id') is None and 'id' in info_dict:
            info_dict['display_id'] = info_dict['id']

        self._fill_common_fields(info_dict)

        for cc_kind in ('subtitles', 'automatic_captions'):
            cc = info_dict.get(cc_kind)
            if cc:
                for _, subtitle in cc.items():
                    for subtitle_format in subtitle:
                        if subtitle_format.get('url'):
                            subtitle_format['url'] = sanitize_url(subtitle_format['url'])
                        if subtitle_format.get('ext') is None:
                            subtitle_format['ext'] = determine_ext(subtitle_format['url']).lower()

        automatic_captions = info_dict.get('automatic_captions')
        subtitles = info_dict.get('subtitles')

        info_dict['requested_subtitles'] = self.process_subtitles(
            info_dict['id'], subtitles, automatic_captions)

        formats = self._get_formats(info_dict)

        # Backward compatibility with InfoExtractor._sort_formats
        field_preference = (formats or [{}])[0].pop('__sort_fields', None)
        if field_preference:
            info_dict['_format_sort_fields'] = field_preference

        info_dict['_has_drm'] = any(  # or None ensures --clean-infojson removes it
            f.get('has_drm') and f['has_drm'] != 'maybe' for f in formats) or None
        if not self.params.get('allow_unplayable_formats'):
            formats = [f for f in formats if not f.get('has_drm') or f['has_drm'] == 'maybe']

        if formats and all(f.get('acodec') == f.get('vcodec') == 'none' for f in formats):
            self.report_warning(
                f'{"This video is DRM protected and " if info_dict["_has_drm"] else ""}'
                'only images are available for download. Use --list-formats to see them'.capitalize())

        get_from_start = not info_dict.get('is_live') or bool(self.params.get('live_from_start'))
        if not get_from_start:
            info_dict['title'] += ' ' + dt.datetime.now().strftime('%Y-%m-%d %H:%M')
        if info_dict.get('is_live') and formats:
            formats = [f for f in formats if bool(f.get('is_from_start')) == get_from_start]
            if get_from_start and not formats:
                self.raise_no_formats(info_dict, msg=(
                    '--live-from-start is passed, but there are no formats that can be downloaded from the start. '
                    'If you want to download from the current time, use --no-live-from-start'))

        def is_wellformed(f):
            url = f.get('url')
            if not url:
                self.report_warning(
                    '"url" field is missing or empty - skipping format, '
                    'there is an error in extractor')
                return False
            if isinstance(url, bytes):
                sanitize_string_field(f, 'url')
            return True

        # Filter out malformed formats for better extraction robustness
        formats = list(filter(is_wellformed, formats or []))

        if not formats:
            self.raise_no_formats(info_dict)

        for fmt in formats:
            sanitize_string_field(fmt, 'format_id')
            sanitize_numeric_fields(fmt)
            fmt['url'] = sanitize_url(fmt['url'])
            FormatSorter._fill_sorting_fields(fmt)
            if fmt['ext'] in ('aac', 'opus', 'mp3', 'flac', 'vorbis'):
                if fmt.get('acodec') is None:
                    fmt['acodec'] = fmt['ext']
            if fmt.get('resolution') is None:
                fmt['resolution'] = self.format_resolution(fmt, default=None)
            if fmt.get('dynamic_range') is None and fmt.get('vcodec') != 'none':
                fmt['dynamic_range'] = 'SDR'
            if fmt.get('aspect_ratio') is None:
                fmt['aspect_ratio'] = try_call(lambda: round(fmt['width'] / fmt['height'], 2))
            # For fragmented formats, "tbr" is often max bitrate and not average
            if (('manifest-filesize-approx' in self.params['compat_opts'] or not fmt.get('manifest_url'))
                    and not fmt.get('filesize') and not fmt.get('filesize_approx')):
                fmt['filesize_approx'] = filesize_from_tbr(fmt.get('tbr'), info_dict.get('duration'))
            fmt['http_headers'] = self._calc_headers(collections.ChainMap(fmt, info_dict), load_cookies=True)

        # Safeguard against old/insecure infojson when using --load-info-json
        if info_dict.get('http_headers'):
            info_dict['http_headers'] = HTTPHeaderDict(info_dict['http_headers'])
            info_dict['http_headers'].pop('Cookie', None)

        # This is copied to http_headers by the above _calc_headers and can now be removed
        if '__x_forwarded_for_ip' in info_dict:
            del info_dict['__x_forwarded_for_ip']

        self.sort_formats({
            'formats': formats,
            '_format_sort_fields': info_dict.get('_format_sort_fields'),
        })

        # Sanitize and group by format_id
        formats_dict = {}
        for i, fmt in enumerate(formats):
            if not fmt.get('format_id'):
                fmt['format_id'] = str(i)
            else:
                # Sanitize format_id from characters used in format selector expression
                fmt['format_id'] = re.sub(r'[\s,/+\[\]()]', '_', fmt['format_id'])
            formats_dict.setdefault(fmt['format_id'], []).append(fmt)

        # Make sure all formats have unique format_id
        common_exts = set(itertools.chain(*self._format_selection_exts.values()))
        for format_id, ambiguous_formats in formats_dict.items():
            ambigious_id = len(ambiguous_formats) > 1
            for i, fmt in enumerate(ambiguous_formats):
                if ambigious_id:
                    fmt['format_id'] = f'{format_id}-{i}'
                # Ensure there is no conflict between id and ext in format selection
                # See https://github.com/yt-dlp/yt-dlp/issues/1282
                if fmt['format_id'] != fmt['ext'] and fmt['format_id'] in common_exts:
                    fmt['format_id'] = 'f{}'.format(fmt['format_id'])

                if fmt.get('format') is None:
                    fmt['format'] = '{id} - {res}{note}'.format(
                        id=fmt['format_id'],
                        res=self.format_resolution(fmt),
                        note=format_field(fmt, 'format_note', ' (%s)'),
                    )

        if self.params.get('check_formats') is True:
            formats = LazyList(self._check_formats(formats[::-1]), reverse=True)

        if not formats or formats[0] is not info_dict:
            # only set the 'formats' fields if the original info_dict list them
            # otherwise we end up with a circular reference, the first (and unique)
            # element in the 'formats' field in info_dict is info_dict itself,
            # which can't be exported to json
            info_dict['formats'] = formats

        info_dict, _ = self.pre_process(info_dict)

        if self._match_entry(info_dict, incomplete=self._format_fields) is not None:
            return info_dict

        self.post_extract(info_dict)
        info_dict, _ = self.pre_process(info_dict, 'after_filter')

        # The pre-processors may have modified the formats
        formats = self._get_formats(info_dict)

        list_only = self.params.get('simulate') == 'list_only'
        interactive_format_selection = not list_only and self.format_selector == '-'
        if self.params.get('list_thumbnails'):
            self.list_thumbnails(info_dict)
        if self.params.get('listsubtitles'):
            if 'automatic_captions' in info_dict:
                self.list_subtitles(
                    info_dict['id'], automatic_captions, 'automatic captions')
            self.list_subtitles(info_dict['id'], subtitles, 'subtitles')
        if self.params.get('listformats') or interactive_format_selection:
            self.list_formats(info_dict)
        if list_only:
            # Without this printing, -F --print-json will not work
            self.__forced_printings(info_dict)
            return info_dict

        format_selector = self.format_selector
        while True:
            if interactive_format_selection:
                req_format = input(self._format_screen('\nEnter format selector ', self.Styles.EMPHASIS)
                                   + '(Press ENTER for default, or Ctrl+C to quit)'
                                   + self._format_screen(': ', self.Styles.EMPHASIS))
                try:
                    format_selector = self.build_format_selector(req_format) if req_format else None
                except SyntaxError as err:
                    self.report_error(err, tb=False, is_error=False)
                    continue

            if format_selector is None:
                req_format = self._default_format_spec(info_dict)
                self.write_debug(f'Default format spec: {req_format}')
                format_selector = self.build_format_selector(req_format)

            formats_to_download = self._select_formats(formats, format_selector)
            if interactive_format_selection and not formats_to_download:
                self.report_error('Requested format is not available', tb=False, is_error=False)
                continue
            break

        if not formats_to_download:
            if not self.params.get('ignore_no_formats_error'):
                raise ExtractorError(
                    'Requested format is not available. Use --list-formats for a list of available formats',
                    expected=True, video_id=info_dict['id'], ie=info_dict['extractor'])
            self.report_warning('Requested format is not available')
            # Process what we can, even without any available formats.
            formats_to_download = [{}]

        requested_ranges = tuple(self.params.get('download_ranges', lambda *_: [{}])(info_dict, self))
        best_format, downloaded_formats = formats_to_download[-1], []
        if download:
            if best_format and requested_ranges:
                def to_screen(*msg):
                    self.to_screen(f'[info] {info_dict["id"]}: {" ".join(", ".join(variadic(m)) for m in msg)}')

                to_screen(f'Downloading {len(formats_to_download)} format(s):',
                          (f['format_id'] for f in formats_to_download))
                if requested_ranges != ({}, ):
                    to_screen(f'Downloading {len(requested_ranges)} time ranges:',
                              (f'{c["start_time"]:.1f}-{c["end_time"]:.1f}' for c in requested_ranges))
            max_downloads_reached = False

            for fmt, chapter in itertools.product(formats_to_download, requested_ranges):
                new_info = self._copy_infodict(info_dict)
                new_info.update(fmt)
                offset, duration = info_dict.get('section_start') or 0, info_dict.get('duration') or float('inf')
                end_time = offset + min(chapter.get('end_time', duration), duration)
                # duration may not be accurate. So allow deviations <1sec
                if end_time == float('inf') or end_time > offset + duration + 1:
                    end_time = None
                if chapter or offset:
                    new_info.update({
                        'section_start': offset + chapter.get('start_time', 0),
                        'section_end': end_time,
                        'section_title': chapter.get('title'),
                        'section_number': chapter.get('index'),
                    })
                downloaded_formats.append(new_info)
                try:
                    self.process_info(new_info)
                except MaxDownloadsReached:
                    max_downloads_reached = True
                self._raise_pending_errors(new_info)
                # Remove copied info
                for key, val in tuple(new_info.items()):
                    if info_dict.get(key) == val:
                        new_info.pop(key)
                if max_downloads_reached:
                    break

            write_archive = {f.get('__write_download_archive', False) for f in downloaded_formats}
            assert write_archive.issubset({True, False, 'ignore'})
            if True in write_archive and False not in write_archive:
                self.record_download_archive(info_dict)

            info_dict['requested_downloads'] = downloaded_formats
            info_dict = self.run_all_pps('after_video', info_dict)
            if max_downloads_reached:
                raise MaxDownloadsReached

        # We update the info dict with the selected best quality format (backwards compatibility)
        info_dict.update(best_format)
        return info_dict

    def process_subtitles(self, video_id, normal_subtitles, automatic_captions):
        """Select the requested subtitles and their format"""
        available_subs, normal_sub_langs = {}, []
        if normal_subtitles and self.params.get('writesubtitles'):
            available_subs.update(normal_subtitles)
            normal_sub_langs = tuple(normal_subtitles.keys())
        if automatic_captions and self.params.get('writeautomaticsub'):
            for lang, cap_info in automatic_captions.items():
                if lang not in available_subs:
                    available_subs[lang] = cap_info

        if not available_subs or (
                not self.params.get('writesubtitles')
                and not self.params.get('writeautomaticsub')):
            return None

        all_sub_langs = tuple(available_subs.keys())
        if self.params.get('allsubtitles', False):
            requested_langs = all_sub_langs
        elif self.params.get('subtitleslangs', False):
            try:
                requested_langs = orderedSet_from_options(
                    self.params.get('subtitleslangs'), {'all': all_sub_langs}, use_regex=True)
            except re.error as e:
                raise ValueError(f'Wrong regex for subtitlelangs: {e.pattern}')
        else:
            requested_langs = LazyList(itertools.chain(
                ['en'] if 'en' in normal_sub_langs else [],
                filter(lambda f: f.startswith('en'), normal_sub_langs),
                ['en'] if 'en' in all_sub_langs else [],
                filter(lambda f: f.startswith('en'), all_sub_langs),
                normal_sub_langs, all_sub_langs,
            ))[:1]
        if requested_langs:
            self.to_screen(f'[info] {video_id}: Downloading subtitles: {", ".join(requested_langs)}')

        formats_query = self.params.get('subtitlesformat', 'best')
        formats_preference = formats_query.split('/') if formats_query else []
        subs = {}
        for lang in requested_langs:
            formats = available_subs.get(lang)
            if formats is None:
                self.report_warning(f'{lang} subtitles not available for {video_id}')
                continue
            for ext in formats_preference:
                if ext == 'best':
                    f = formats[-1]
                    break
                matches = list(filter(lambda f: f['ext'] == ext, formats))
                if matches:
                    f = matches[-1]
                    break
            else:
                f = formats[-1]
                self.report_warning(
                    'No subtitle format found matching "{}" for language {}, '
                    'using {}. Use --list-subs for a list of available subtitles'.format(formats_query, lang, f['ext']))
            subs[lang] = f
        return subs

    def _forceprint(self, key, info_dict):
        if info_dict is None:
            return
        info_copy = info_dict.copy()
        info_copy.setdefault('filename', self.prepare_filename(info_dict))
        if info_dict.get('requested_formats') is not None:
            # For RTMP URLs, also include the playpath
            info_copy['urls'] = '\n'.join(f['url'] + f.get('play_path', '') for f in info_dict['requested_formats'])
        elif info_dict.get('url'):
            info_copy['urls'] = info_dict['url'] + info_dict.get('play_path', '')
        info_copy['formats_table'] = self.render_formats_table(info_dict)
        info_copy['thumbnails_table'] = self.render_thumbnails_table(info_dict)
        info_copy['subtitles_table'] = self.render_subtitles_table(info_dict.get('id'), info_dict.get('subtitles'))
        info_copy['automatic_captions_table'] = self.render_subtitles_table(info_dict.get('id'), info_dict.get('automatic_captions'))

        def format_tmpl(tmpl):
            mobj = re.fullmatch(r'([\w.:,]|-\d|(?P<dict>{([\w.:,]|-\d)+}))+=?', tmpl)
            if not mobj:
                return tmpl

            fmt = '%({})s'
            if tmpl.startswith('{'):
                tmpl, fmt = f'.{tmpl}', '%({})j'
            if tmpl.endswith('='):
                tmpl, fmt = tmpl[:-1], '{0} = %({0})#j'
            return '\n'.join(map(fmt.format, [tmpl] if mobj.group('dict') else tmpl.split(',')))

        for tmpl in self.params['forceprint'].get(key, []):
            self.to_stdout(self.evaluate_outtmpl(format_tmpl(tmpl), info_copy))

        for tmpl, file_tmpl in self.params['print_to_file'].get(key, []):
            filename = self.prepare_filename(info_dict, outtmpl=file_tmpl)
            tmpl = format_tmpl(tmpl)
            self.to_screen(f'[info] Writing {tmpl!r} to: {filename}')
            if self._ensure_dir_exists(filename):
                with open(filename, 'a', encoding='utf-8', newline='') as f:
                    f.write(self.evaluate_outtmpl(tmpl, info_copy) + os.linesep)

        return info_copy

    def __forced_printings(self, info_dict, filename=None, incomplete=True):
        if (self.params.get('forcejson')
                or self.params['forceprint'].get('video')
                or self.params['print_to_file'].get('video')):
            self.post_extract(info_dict)
        if filename:
            info_dict['filename'] = filename
        info_copy = self._forceprint('video', info_dict)

        def print_field(field, actual_field=None, optional=False):
            if actual_field is None:
                actual_field = field
            if self.params.get(f'force{field}') and (
                    info_copy.get(field) is not None or (not optional and not incomplete)):
                self.to_stdout(info_copy[actual_field])

        print_field('title')
        print_field('id')
        print_field('url', 'urls')
        print_field('thumbnail', optional=True)
        print_field('description', optional=True)
        print_field('filename')
        if self.params.get('forceduration') and info_copy.get('duration') is not None:
            self.to_stdout(formatSeconds(info_copy['duration']))
        print_field('format')

        if self.params.get('forcejson'):
            self.to_stdout(json.dumps(self.sanitize_info(info_dict)))

    def dl(self, name, info, subtitle=False, test=False):
        if not info.get('url'):
            self.raise_no_formats(info, True)

        if test:
            verbose = self.params.get('verbose')
            quiet = self.params.get('quiet') or not verbose
            params = {
                'test': True,
                'quiet': quiet,
                'verbose': verbose,
                'noprogress': quiet,
                'nopart': True,
                'skip_unavailable_fragments': False,
                'keep_fragments': False,
                'overwrites': True,
                '_no_ytdl_file': True,
            }
        else:
            params = self.params
        fd = get_suitable_downloader(info, params, to_stdout=(name == '-'))(self, params)
        if not test:
            for ph in self._progress_hooks:
                fd.add_progress_hook(ph)
            urls = '", "'.join(
                (f['url'].split(',')[0] + ',<data>' if f['url'].startswith('data:') else f['url'])
                for f in info.get('requested_formats', []) or [info])
            self.write_debug(f'Invoking {fd.FD_NAME} downloader on "{urls}"')

        # Note: Ideally info should be a deep-copied so that hooks cannot modify it.
        # But it may contain objects that are not deep-copyable
        new_info = self._copy_infodict(info)
        if new_info.get('http_headers') is None:
            new_info['http_headers'] = self._calc_headers(new_info)
        return fd.download(name, new_info, subtitle)

    def existing_file(self, filepaths, *, default_overwrite=True):
        existing_files = list(filter(os.path.exists, orderedSet(filepaths)))
        if existing_files and not self.params.get('overwrites', default_overwrite):
            return existing_files[0]

        for file in existing_files:
            self.report_file_delete(file)
            os.remove(file)
        return None

    @_catch_unsafe_extension_error
    def process_info(self, info_dict):
        """Process a single resolved IE result. (Modifies it in-place)"""

        assert info_dict.get('_type', 'video') == 'video'
        original_infodict = info_dict

        if 'format' not in info_dict and 'ext' in info_dict:
            info_dict['format'] = info_dict['ext']

        if self._match_entry(info_dict) is not None:
            info_dict['__write_download_archive'] = 'ignore'
            return

        # Does nothing under normal operation - for backward compatibility of process_info
        self.post_extract(info_dict)

        def replace_info_dict(new_info):
            nonlocal info_dict
            if new_info == info_dict:
                return
            info_dict.clear()
            info_dict.update(new_info)

        new_info, _ = self.pre_process(info_dict, 'video')
        replace_info_dict(new_info)
        self._num_downloads += 1

        # info_dict['_filename'] needs to be set for backward compatibility
        info_dict['_filename'] = full_filename = self.prepare_filename(info_dict, warn=True)
        temp_filename = self.prepare_filename(info_dict, 'temp')
        files_to_move = {}

        # Forced printings
        self.__forced_printings(info_dict, full_filename, incomplete=('format' not in info_dict))

        def check_max_downloads():
            if self._num_downloads >= float(self.params.get('max_downloads') or 'inf'):
                raise MaxDownloadsReached

        if self.params.get('simulate'):
            info_dict['__write_download_archive'] = self.params.get('force_write_download_archive')
            check_max_downloads()
            return

        if full_filename is None:
            return
        if not self._ensure_dir_exists(full_filename):
            return
        if not self._ensure_dir_exists(temp_filename):
            return

        if self._write_description('video', info_dict,
                                   self.prepare_filename(info_dict, 'description')) is None:
            return

        sub_files = self._write_subtitles(info_dict, temp_filename)
        if sub_files is None:
            return
        files_to_move.update(dict(sub_files))

        thumb_files = self._write_thumbnails(
            'video', info_dict, temp_filename, self.prepare_filename(info_dict, 'thumbnail'))
        if thumb_files is None:
            return
        files_to_move.update(dict(thumb_files))

        infofn = self.prepare_filename(info_dict, 'infojson')
        _infojson_written = self._write_info_json('video', info_dict, infofn)
        if _infojson_written:
            info_dict['infojson_filename'] = infofn
            # For backward compatibility, even though it was a private field
            info_dict['__infojson_filename'] = infofn
        elif _infojson_written is None:
            return

        # Note: Annotations are deprecated
        annofn = None
        if self.params.get('writeannotations', False):
            annofn = self.prepare_filename(info_dict, 'annotation')
        if annofn:
            if not self._ensure_dir_exists(annofn):
                return
            if not self.params.get('overwrites', True) and os.path.exists(annofn):
                self.to_screen('[info] Video annotations are already present')
            elif not info_dict.get('annotations'):
                self.report_warning('There are no annotations to write.')
            else:
                try:
                    self.to_screen('[info] Writing video annotations to: ' + annofn)
                    with open(annofn, 'w', encoding='utf-8') as annofile:
                        annofile.write(info_dict['annotations'])
                except (KeyError, TypeError):
                    self.report_warning('There are no annotations to write.')
                except OSError:
                    self.report_error('Cannot write annotations file: ' + annofn)
                    return

        # Write internet shortcut files
        def _write_link_file(link_type):
            url = try_get(info_dict['webpage_url'], iri_to_uri)
            if not url:
                self.report_warning(
                    f'Cannot write internet shortcut file because the actual URL of "{info_dict["webpage_url"]}" is unknown')
                return True
            linkfn = replace_extension(self.prepare_filename(info_dict, 'link'), link_type, info_dict.get('ext'))
            if not self._ensure_dir_exists(linkfn):
                return False
            if self.params.get('overwrites', True) and os.path.exists(linkfn):
                self.to_screen(f'[info] Internet shortcut (.{link_type}) is already present')
                return True
            try:
                self.to_screen(f'[info] Writing internet shortcut (.{link_type}) to: {linkfn}')
                with open(to_high_limit_path(linkfn), 'w', encoding='utf-8',
                          newline='\r\n' if link_type == 'url' else '\n') as linkfile:
                    template_vars = {'url': url}
                    if link_type == 'desktop':
                        template_vars['filename'] = linkfn[:-(len(link_type) + 1)]
                    linkfile.write(LINK_TEMPLATES[link_type] % template_vars)
            except OSError:
                self.report_error(f'Cannot write internet shortcut {linkfn}')
                return False
            return True

        write_links = {
            'url': self.params.get('writeurllink'),
            'webloc': self.params.get('writewebloclink'),
            'desktop': self.params.get('writedesktoplink'),
        }
        if self.params.get('writelink'):
            link_type = ('webloc' if sys.platform == 'darwin'
                         else 'desktop' if sys.platform.startswith('linux')
                         else 'url')
            write_links[link_type] = True

        if any(should_write and not _write_link_file(link_type)
               for link_type, should_write in write_links.items()):
            return

        new_info, files_to_move = self.pre_process(info_dict, 'before_dl', files_to_move)
        replace_info_dict(new_info)

        if self.params.get('skip_download'):
            info_dict['filepath'] = temp_filename
            info_dict['__finaldir'] = os.path.dirname(os.path.abspath(full_filename))
            info_dict['__files_to_move'] = files_to_move
            replace_info_dict(self.run_pp(MoveFilesAfterDownloadPP(self, False), info_dict))
            info_dict['__write_download_archive'] = self.params.get('force_write_download_archive')
        else:
            # Download
            info_dict.setdefault('__postprocessors', [])
            try:

                def existing_video_file(*filepaths):
                    ext = info_dict.get('ext')
                    converted = lambda file: replace_extension(file, self.params.get('final_ext') or ext, ext)
                    file = self.existing_file(itertools.chain(*zip(map(converted, filepaths), filepaths)),
                                              default_overwrite=False)
                    if file:
                        info_dict['ext'] = os.path.splitext(file)[1][1:]
                    return file

                fd, success = None, True
                if info_dict.get('protocol') or info_dict.get('url'):
                    fd = get_suitable_downloader(info_dict, self.params, to_stdout=temp_filename == '-')
                    if fd != FFmpegFD and 'no-direct-merge' not in self.params['compat_opts'] and (
                            info_dict.get('section_start') or info_dict.get('section_end')):
                        msg = ('This format cannot be partially downloaded' if FFmpegFD.available()
                               else 'You have requested downloading the video partially, but ffmpeg is not installed')
                        self.report_error(f'{msg}. Aborting')
                        return

                if info_dict.get('requested_formats') is not None:
                    old_ext = info_dict['ext']
                    if self.params.get('merge_output_format') is None:
                        if (info_dict['ext'] == 'webm'
                                and info_dict.get('thumbnails')
                                # check with type instead of pp_key, __name__, or isinstance
                                # since we dont want any custom PPs to trigger this
                                and any(type(pp) == EmbedThumbnailPP for pp in self._pps['post_process'])):  # noqa: E721
                            info_dict['ext'] = 'mkv'
                            self.report_warning(
                                'webm doesn\'t support embedding a thumbnail, mkv will be used')
                    new_ext = info_dict['ext']

                    def correct_ext(filename, ext=new_ext):
                        if filename == '-':
                            return filename
                        filename_real_ext = os.path.splitext(filename)[1][1:]
                        filename_wo_ext = (
                            os.path.splitext(filename)[0]
                            if filename_real_ext in (old_ext, new_ext)
                            else filename)
                        return f'{filename_wo_ext}.{ext}'

                    # Ensure filename always has a correct extension for successful merge
                    full_filename = correct_ext(full_filename)
                    temp_filename = correct_ext(temp_filename)
                    dl_filename = existing_video_file(full_filename, temp_filename)

                    info_dict['__real_download'] = False
                    # NOTE: Copy so that original format dicts are not modified
                    info_dict['requested_formats'] = list(map(dict, info_dict['requested_formats']))

                    merger = FFmpegMergerPP(self)
                    downloaded = []
                    if dl_filename is not None:
                        self.report_file_already_downloaded(dl_filename)
                    elif fd:
                        for f in info_dict['requested_formats'] if fd != FFmpegFD else []:
                            f['filepath'] = fname = prepend_extension(
                                correct_ext(temp_filename, info_dict['ext']),
                                'f{}'.format(f['format_id']), info_dict['ext'])
                            downloaded.append(fname)
                        info_dict['url'] = '\n'.join(f['url'] for f in info_dict['requested_formats'])
                        success, real_download = self.dl(temp_filename, info_dict)
                        info_dict['__real_download'] = real_download
                    else:
                        if self.params.get('allow_unplayable_formats'):
                            self.report_warning(
                                'You have requested merging of multiple formats '
                                'while also allowing unplayable formats to be downloaded. '
                                'The formats won\'t be merged to prevent data corruption.')
                        elif not merger.available:
                            msg = 'You have requested merging of multiple formats but ffmpeg is not installed'
                            if not self.params.get('ignoreerrors'):
                                self.report_error(f'{msg}. Aborting due to --abort-on-error')
                                return
                            self.report_warning(f'{msg}. The formats won\'t be merged')

                        if temp_filename == '-':
                            reason = ('using a downloader other than ffmpeg' if FFmpegFD.can_merge_formats(info_dict, self.params)
                                      else 'but the formats are incompatible for simultaneous download' if merger.available
                                      else 'but ffmpeg is not installed')
                            self.report_warning(
                                f'You have requested downloading multiple formats to stdout {reason}. '
                                'The formats will be streamed one after the other')
                            fname = temp_filename
                        for f in info_dict['requested_formats']:
                            new_info = dict(info_dict)
                            del new_info['requested_formats']
                            new_info.update(f)
                            if temp_filename != '-':
                                fname = prepend_extension(
                                    correct_ext(temp_filename, new_info['ext']),
                                    'f{}'.format(f['format_id']), new_info['ext'])
                                if not self._ensure_dir_exists(fname):
                                    return
                                f['filepath'] = fname
                                downloaded.append(fname)
                            partial_success, real_download = self.dl(fname, new_info)
                            info_dict['__real_download'] = info_dict['__real_download'] or real_download
                            success = success and partial_success

                    if downloaded and merger.available and not self.params.get('allow_unplayable_formats'):
                        info_dict['__postprocessors'].append(merger)
                        info_dict['__files_to_merge'] = downloaded
                        # Even if there were no downloads, it is being merged only now
                        info_dict['__real_download'] = True
                    else:
                        for file in downloaded:
                            files_to_move[file] = None
                else:
                    # Just a single file
                    dl_filename = existing_video_file(full_filename, temp_filename)
                    if dl_filename is None or dl_filename == temp_filename:
                        # dl_filename == temp_filename could mean that the file was partially downloaded with --no-part.
                        # So we should try to resume the download
                        success, real_download = self.dl(temp_filename, info_dict)
                        info_dict['__real_download'] = real_download
                    else:
                        self.report_file_already_downloaded(dl_filename)

                dl_filename = dl_filename or temp_filename
                info_dict['__finaldir'] = os.path.dirname(os.path.abspath(full_filename))

            except network_exceptions as err:
                self.report_error(f'unable to download video data: {err}')
                return
            except OSError as err:
                raise UnavailableVideoError(err)
            except ContentTooShortError as err:
                self.report_error(f'content too short (expected {err.expected} bytes and served {err.downloaded})')
                return

            self._raise_pending_errors(info_dict)
            if success and full_filename != '-':

                def fixup():
                    do_fixup = True
                    fixup_policy = self.params.get('fixup')
                    vid = info_dict['id']

                    if fixup_policy in ('ignore', 'never'):
                        return
                    elif fixup_policy == 'warn':
                        do_fixup = 'warn'
                    elif fixup_policy != 'force':
                        assert fixup_policy in ('detect_or_warn', None)
                        if not info_dict.get('__real_download'):
                            do_fixup = False

                    def ffmpeg_fixup(cndn, msg, cls):
                        if not (do_fixup and cndn):
                            return
                        elif do_fixup == 'warn':
                            self.report_warning(f'{vid}: {msg}')
                            return
                        pp = cls(self)
                        if pp.available:
                            info_dict['__postprocessors'].append(pp)
                        else:
                            self.report_warning(f'{vid}: {msg}. Install ffmpeg to fix this automatically')

                    stretched_ratio = info_dict.get('stretched_ratio')
                    ffmpeg_fixup(stretched_ratio not in (1, None),
                                 f'Non-uniform pixel ratio {stretched_ratio}',
                                 FFmpegFixupStretchedPP)

                    downloader = get_suitable_downloader(info_dict, self.params) if 'protocol' in info_dict else None
                    downloader = downloader.FD_NAME if downloader else None

                    ext = info_dict.get('ext')
                    postprocessed_by_ffmpeg = info_dict.get('requested_formats') or any((
                        isinstance(pp, FFmpegVideoConvertorPP)
                        and resolve_recode_mapping(ext, pp.mapping)[0] not in (ext, None)
                    ) for pp in self._pps['post_process'])

                    if not postprocessed_by_ffmpeg:
                        ffmpeg_fixup(fd != FFmpegFD and ext == 'm4a'
                                     and info_dict.get('container') == 'm4a_dash',
                                     'writing DASH m4a. Only some players support this container',
                                     FFmpegFixupM4aPP)
                        ffmpeg_fixup((downloader == 'hlsnative' and not self.params.get('hls_use_mpegts'))
                                     or (info_dict.get('is_live') and self.params.get('hls_use_mpegts') is None),
                                     'Possible MPEG-TS in MP4 container or malformed AAC timestamps',
                                     FFmpegFixupM3u8PP)
                        ffmpeg_fixup(downloader == 'dashsegments'
                                     and (info_dict.get('is_live') or info_dict.get('is_dash_periods')),
                                     'Possible duplicate MOOV atoms', FFmpegFixupDuplicateMoovPP)

                    ffmpeg_fixup(downloader == 'web_socket_fragment', 'Malformed timestamps detected', FFmpegFixupTimestampPP)
                    ffmpeg_fixup(downloader == 'web_socket_fragment', 'Malformed duration detected', FFmpegFixupDurationPP)

                fixup()
                try:
                    replace_info_dict(self.post_process(dl_filename, info_dict, files_to_move))
                except PostProcessingError as err:
                    self.report_error(f'Postprocessing: {err}')
                    return
                try:
                    for ph in self._post_hooks:
                        ph(info_dict['filepath'])
                except Exception as err:
                    self.report_error(f'post hooks: {err}')
                    return
                info_dict['__write_download_archive'] = True

        assert info_dict is original_infodict  # Make sure the info_dict was modified in-place
        if self.params.get('force_write_download_archive'):
            info_dict['__write_download_archive'] = True
        check_max_downloads()

    def __download_wrapper(self, func):
        @functools.wraps(func)
        def wrapper(*args, **kwargs):
            try:
                res = func(*args, **kwargs)
            except CookieLoadError:
                raise
            except UnavailableVideoError as e:
                self.report_error(e)
            except DownloadCancelled as e:
                self.to_screen(f'[info] {e}')
                if not self.params.get('break_per_url'):
                    raise
                self._num_downloads = 0
            else:
                if self.params.get('dump_single_json', False):
                    self.post_extract(res)
                    self.to_stdout(json.dumps(self.sanitize_info(res)))
        return wrapper

    def download(self, url_list):
        """Download a given list of URLs."""
        url_list = variadic(url_list)  # Passing a single URL is a common mistake
        outtmpl = self.params['outtmpl']['default']
        if (len(url_list) > 1
                and outtmpl != '-'
                and '%' not in outtmpl
                and self.params.get('max_downloads') != 1):
            raise SameFileError(outtmpl)

        for url in url_list:
            self.__download_wrapper(self.extract_info)(
                url, force_generic_extractor=self.params.get('force_generic_extractor', False))

        return self._download_retcode

    def download_with_info_file(self, info_filename):
        with contextlib.closing(fileinput.FileInput(
                [info_filename], mode='r',
                openhook=fileinput.hook_encoded('utf-8'))) as f:
            # FileInput doesn't have a read method, we can't call json.load
            infos = [self.sanitize_info(info, self.params.get('clean_infojson', True))
                     for info in variadic(json.loads('\n'.join(f)))]
        for info in infos:
            try:
                self.__download_wrapper(self.process_ie_result)(info, download=True)
            except (DownloadError, EntryNotInPlaylist, ReExtractInfo) as e:
                if not isinstance(e, EntryNotInPlaylist):
                    self.to_stderr('\r')
                webpage_url = info.get('webpage_url')
                if webpage_url is None:
                    raise
                self.report_warning(f'The info failed to download: {e}; trying with URL {webpage_url}')
                self.download([webpage_url])
            except ExtractorError as e:
                self.report_error(e)
        return self._download_retcode

    @staticmethod
    def sanitize_info(info_dict, remove_private_keys=False):
        """ Sanitize the infodict for converting to json """
        if info_dict is None:
            return info_dict
        info_dict.setdefault('epoch', int(time.time()))
        info_dict.setdefault('_type', 'video')
        info_dict.setdefault('_version', {
            'version': __version__,
            'current_git_head': current_git_head(),
            'release_git_head': RELEASE_GIT_HEAD,
            'repository': ORIGIN,
        })

        if remove_private_keys:
            reject = lambda k, v: v is None or k.startswith('__') or k in {
                'requested_downloads', 'requested_formats', 'requested_subtitles', 'requested_entries',
                'entries', 'filepath', '_filename', 'filename', 'infojson_filename', 'original_url',
                'playlist_autonumber',
            }
        else:
            reject = lambda k, v: False

        def filter_fn(obj):
            if isinstance(obj, dict):
                return {k: filter_fn(v) for k, v in obj.items() if not reject(k, v)}
            elif isinstance(obj, (list, tuple, set, LazyList)):
                return list(map(filter_fn, obj))
            elif obj is None or isinstance(obj, (str, int, float, bool)):
                return obj
            else:
                return repr(obj)

        return filter_fn(info_dict)

    @staticmethod
    def filter_requested_info(info_dict, actually_filter=True):
        """ Alias of sanitize_info for backward compatibility """
        return YoutubeDL.sanitize_info(info_dict, actually_filter)

    def _delete_downloaded_files(self, *files_to_delete, info={}, msg=None):
        for filename in set(filter(None, files_to_delete)):
            if msg:
                self.to_screen(msg % filename)
            try:
                os.remove(filename)
            except OSError:
                self.report_warning(f'Unable to delete file {filename}')
            if filename in info.get('__files_to_move', []):  # NB: Delete even if None
                del info['__files_to_move'][filename]

    @staticmethod
    def post_extract(info_dict):
        def actual_post_extract(info_dict):
            if info_dict.get('_type') in ('playlist', 'multi_video'):
                for video_dict in info_dict.get('entries', {}):
                    actual_post_extract(video_dict or {})
                return

            post_extractor = info_dict.pop('__post_extractor', None) or dict
            info_dict.update(post_extractor())

        actual_post_extract(info_dict or {})

    def run_pp(self, pp, infodict):
        files_to_delete = []
        if '__files_to_move' not in infodict:
            infodict['__files_to_move'] = {}
        try:
            files_to_delete, infodict = pp.run(infodict)
        except PostProcessingError as e:
            # Must be True and not 'only_download'
            if self.params.get('ignoreerrors') is True:
                self.report_error(e)
                return infodict
            raise

        if not files_to_delete:
            return infodict
        if self.params.get('keepvideo', False):
            for f in files_to_delete:
                infodict['__files_to_move'].setdefault(f, '')
        else:
            self._delete_downloaded_files(
                *files_to_delete, info=infodict, msg='Deleting original file %s (pass -k to keep)')
        return infodict

    def run_all_pps(self, key, info, *, additional_pps=None):
        if key != 'video':
            self._forceprint(key, info)
        for pp in (additional_pps or []) + self._pps[key]:
            info = self.run_pp(pp, info)
        return info

    def pre_process(self, ie_info, key='pre_process', files_to_move=None):
        info = dict(ie_info)
        info['__files_to_move'] = files_to_move or {}
        try:
            info = self.run_all_pps(key, info)
        except PostProcessingError as err:
            msg = f'Preprocessing: {err}'
            info.setdefault('__pending_error', msg)
            self.report_error(msg, is_error=False)
        return info, info.pop('__files_to_move', None)

    def post_process(self, filename, info, files_to_move=None):
        """Run all the postprocessors on the given file."""
        info['filepath'] = filename
        info['__files_to_move'] = files_to_move or {}
        info = self.run_all_pps('post_process', info, additional_pps=info.get('__postprocessors'))
        info = self.run_pp(MoveFilesAfterDownloadPP(self), info)
        del info['__files_to_move']
        return self.run_all_pps('after_move', info)

    def _make_archive_id(self, info_dict):
        video_id = info_dict.get('id')
        if not video_id:
            return
        # Future-proof against any change in case
        # and backwards compatibility with prior versions
        extractor = info_dict.get('extractor_key') or info_dict.get('ie_key')  # key in a playlist
        if extractor is None:
            url = str_or_none(info_dict.get('url'))
            if not url:
                return
            # Try to find matching extractor for the URL and take its ie_key
            for ie_key, ie in self._ies.items():
                if ie.suitable(url):
                    extractor = ie_key
                    break
            else:
                return
        return make_archive_id(extractor, video_id)

    def in_download_archive(self, info_dict):
        if not self.archive:
            return False

        vid_ids = [self._make_archive_id(info_dict)]
        vid_ids.extend(info_dict.get('_old_archive_ids') or [])
        return any(id_ in self.archive for id_ in vid_ids)

    def record_download_archive(self, info_dict):
        fn = self.params.get('download_archive')
        if fn is None:
            return
        vid_id = self._make_archive_id(info_dict)
        assert vid_id

        self.write_debug(f'Adding to archive: {vid_id}')
        if is_path_like(fn):
            with locked_file(fn, 'a', encoding='utf-8') as archive_file:
                archive_file.write(vid_id + '\n')
        self.archive.add(vid_id)

    @staticmethod
    def format_resolution(format, default='unknown'):
        if format.get('vcodec') == 'none' and format.get('acodec') != 'none':
            return 'audio only'
        if format.get('resolution') is not None:
            return format['resolution']
        if format.get('width') and format.get('height'):
            return '%dx%d' % (format['width'], format['height'])
        elif format.get('height'):
            return '{}p'.format(format['height'])
        elif format.get('width'):
            return '%dx?' % format['width']
        return default

    def _list_format_headers(self, *headers):
        if self.params.get('listformats_table', True) is not False:
            return [self._format_out(header, self.Styles.HEADERS) for header in headers]
        return headers

    def _format_note(self, fdict):
        res = ''
        if fdict.get('ext') in ['f4f', 'f4m']:
            res += '(unsupported)'
        if fdict.get('language'):
            if res:
                res += ' '
            res += '[{}]'.format(fdict['language'])
        if fdict.get('format_note') is not None:
            if res:
                res += ' '
            res += fdict['format_note']
        if fdict.get('tbr') is not None:
            if res:
                res += ', '
            res += '%4dk' % fdict['tbr']
        if fdict.get('container') is not None:
            if res:
                res += ', '
            res += '{} container'.format(fdict['container'])
        if (fdict.get('vcodec') is not None
                and fdict.get('vcodec') != 'none'):
            if res:
                res += ', '
            res += fdict['vcodec']
            if fdict.get('vbr') is not None:
                res += '@'
        elif fdict.get('vbr') is not None and fdict.get('abr') is not None:
            res += 'video@'
        if fdict.get('vbr') is not None:
            res += '%4dk' % fdict['vbr']
        if fdict.get('fps') is not None:
            if res:
                res += ', '
            res += '{}fps'.format(fdict['fps'])
        if fdict.get('acodec') is not None:
            if res:
                res += ', '
            if fdict['acodec'] == 'none':
                res += 'video only'
            else:
                res += '%-5s' % fdict['acodec']
        elif fdict.get('abr') is not None:
            if res:
                res += ', '
            res += 'audio'
        if fdict.get('abr') is not None:
            res += '@%3dk' % fdict['abr']
        if fdict.get('asr') is not None:
            res += ' (%5dHz)' % fdict['asr']
        if fdict.get('filesize') is not None:
            if res:
                res += ', '
            res += format_bytes(fdict['filesize'])
        elif fdict.get('filesize_approx') is not None:
            if res:
                res += ', '
            res += '~' + format_bytes(fdict['filesize_approx'])
        return res

    def _get_formats(self, info_dict):
        if info_dict.get('formats') is None:
            if info_dict.get('url') and info_dict.get('_type', 'video') == 'video':
                return [info_dict]
            return []
        return info_dict['formats']

    def render_formats_table(self, info_dict):
        formats = self._get_formats(info_dict)
        if not formats:
            return
        if not self.params.get('listformats_table', True) is not False:
            table = [
                [
                    format_field(f, 'format_id'),
                    format_field(f, 'ext'),
                    self.format_resolution(f),
                    self._format_note(f),
                ] for f in formats if (f.get('preference') or 0) >= -1000]
            return render_table(['format code', 'extension', 'resolution', 'note'], table, extra_gap=1)

        def simplified_codec(f, field):
            assert field in ('acodec', 'vcodec')
            codec = f.get(field)
            if not codec:
                return 'unknown'
            elif codec != 'none':
                return '.'.join(codec.split('.')[:4])

            if field == 'vcodec' and f.get('acodec') == 'none':
                return 'images'
            elif field == 'acodec' and f.get('vcodec') == 'none':
                return ''
            return self._format_out('audio only' if field == 'vcodec' else 'video only',
                                    self.Styles.SUPPRESS)

        delim = self._format_out('\u2502', self.Styles.DELIM, '|', test_encoding=True)
        table = [
            [
                self._format_out(format_field(f, 'format_id'), self.Styles.ID),
                format_field(f, 'ext'),
                format_field(f, func=self.format_resolution, ignore=('audio only', 'images')),
                format_field(f, 'fps', '\t%d', func=round),
                format_field(f, 'dynamic_range', '%s', ignore=(None, 'SDR')).replace('HDR', ''),
                format_field(f, 'audio_channels', '\t%s'),
                delim, (
                    format_field(f, 'filesize', ' \t%s', func=format_bytes)
                    or format_field(f, 'filesize_approx', '≈\t%s', func=format_bytes)
                    or format_field(filesize_from_tbr(f.get('tbr'), info_dict.get('duration')), None,
                                    self._format_out('~\t%s', self.Styles.SUPPRESS), func=format_bytes)),
                format_field(f, 'tbr', '\t%dk', func=round),
                shorten_protocol_name(f.get('protocol', '')),
                delim,
                simplified_codec(f, 'vcodec'),
                format_field(f, 'vbr', '\t%dk', func=round),
                simplified_codec(f, 'acodec'),
                format_field(f, 'abr', '\t%dk', func=round),
                format_field(f, 'asr', '\t%s', func=format_decimal_suffix),
                join_nonempty(format_field(f, 'language', '[%s]'), join_nonempty(
                    self._format_out('UNSUPPORTED', self.Styles.BAD_FORMAT) if f.get('ext') in ('f4f', 'f4m') else None,
                    (self._format_out('Maybe DRM', self.Styles.WARNING) if f.get('has_drm') == 'maybe'
                     else self._format_out('DRM', self.Styles.BAD_FORMAT) if f.get('has_drm') else None),
                    format_field(f, 'format_note'),
                    format_field(f, 'container', ignore=(None, f.get('ext'))),
                    delim=', '), delim=' '),
            ] for f in formats if f.get('preference') is None or f['preference'] >= -1000]
        header_line = self._list_format_headers(
            'ID', 'EXT', 'RESOLUTION', '\tFPS', 'HDR', 'CH', delim, '\tFILESIZE', '\tTBR', 'PROTO',
            delim, 'VCODEC', '\tVBR', 'ACODEC', '\tABR', '\tASR', 'MORE INFO')

        return render_table(
            header_line, table, hide_empty=True,
            delim=self._format_out('\u2500', self.Styles.DELIM, '-', test_encoding=True))

    def render_thumbnails_table(self, info_dict):
        thumbnails = list(info_dict.get('thumbnails') or [])
        if not thumbnails:
            return None
        return render_table(
            self._list_format_headers('ID', 'Width', 'Height', 'URL'),
            [[t.get('id'), t.get('width') or 'unknown', t.get('height') or 'unknown', t['url']] for t in thumbnails])

    def render_subtitles_table(self, video_id, subtitles):
        def _row(lang, formats):
            exts, names = zip(*((f['ext'], f.get('name') or 'unknown') for f in reversed(formats)))
            if len(set(names)) == 1:
                names = [] if names[0] == 'unknown' else names[:1]
            return [lang, ', '.join(names), ', '.join(exts)]

        if not subtitles:
            return None
        return render_table(
            self._list_format_headers('Language', 'Name', 'Formats'),
            [_row(lang, formats) for lang, formats in subtitles.items()],
            hide_empty=True)

    def __list_table(self, video_id, name, func, *args):
        table = func(*args)
        if not table:
            self.to_screen(f'{video_id} has no {name}')
            return
        self.to_screen(f'[info] Available {name} for {video_id}:')
        self.to_stdout(table)

    def list_formats(self, info_dict):
        self.__list_table(info_dict['id'], 'formats', self.render_formats_table, info_dict)

    def list_thumbnails(self, info_dict):
        self.__list_table(info_dict['id'], 'thumbnails', self.render_thumbnails_table, info_dict)

    def list_subtitles(self, video_id, subtitles, name='subtitles'):
        self.__list_table(video_id, name, self.render_subtitles_table, video_id, subtitles)

    def print_debug_header(self):
        if not self.params.get('verbose'):
            return

        def get_encoding(stream):
            ret = str(getattr(stream, 'encoding', f'missing ({type(stream).__name__})'))
            additional_info = []
            if os.environ.get('TERM', '').lower() == 'dumb':
                additional_info.append('dumb')
            if not supports_terminal_sequences(stream):
                from .utils import WINDOWS_VT_MODE  # Must be imported locally
                additional_info.append('No VT' if WINDOWS_VT_MODE is False else 'No ANSI')
            if additional_info:
                ret = f'{ret} ({",".join(additional_info)})'
            return ret

        encoding_str = 'Encodings: locale {}, fs {}, pref {}, {}'.format(
            locale.getpreferredencoding(),
            sys.getfilesystemencoding(),
            self.get_encoding(),
            ', '.join(
                f'{key} {get_encoding(stream)}' for key, stream in self._out_files.items_
                if stream is not None and key != 'console'),
        )

        logger = self.params.get('logger')
        if logger:
            write_debug = lambda msg: logger.debug(f'[debug] {msg}')
            write_debug(encoding_str)
        else:
            write_string(f'[debug] {encoding_str}\n', encoding=None)
            write_debug = lambda msg: self._write_string(f'[debug] {msg}\n')

        source = detect_variant()
        if VARIANT not in (None, 'pip'):
            source += '*'
        klass = type(self)
        write_debug(join_nonempty(
            f'{REPOSITORY.rpartition("/")[2]} version',
            _make_label(ORIGIN, CHANNEL.partition('@')[2] or __version__, __version__),
            f'[{RELEASE_GIT_HEAD[:9]}]' if RELEASE_GIT_HEAD else '',
            '' if source == 'unknown' else f'({source})',
            '' if IN_CLI.value else 'API' if klass == YoutubeDL else f'API:{self.__module__}.{klass.__qualname__}',
            delim=' '))

        if not IN_CLI.value:
            write_debug(f'params: {self.params}')

        import_extractors()
        lazy_extractors = LAZY_EXTRACTORS.value
        if lazy_extractors is None:
            write_debug('Lazy loading extractors is disabled')
        elif not lazy_extractors:
            write_debug('Lazy loading extractors is forcibly disabled')
        if self.params['compat_opts']:
            write_debug('Compatibility options: {}'.format(', '.join(self.params['compat_opts'])))

        if current_git_head():
            write_debug(f'Git HEAD: {current_git_head()}')
        write_debug(system_identifier())

        exe_versions, ffmpeg_features = FFmpegPostProcessor.get_versions_and_features(self)
        ffmpeg_features = {key for key, val in ffmpeg_features.items() if val}
        if ffmpeg_features:
            exe_versions['ffmpeg'] += ' ({})'.format(','.join(sorted(ffmpeg_features)))

        exe_versions['rtmpdump'] = rtmpdump_version()
        exe_versions['phantomjs'] = PhantomJSwrapper._version()
        exe_str = ', '.join(
            f'{exe} {v}' for exe, v in sorted(exe_versions.items()) if v
        ) or 'none'
        write_debug(f'exe versions: {exe_str}')

        from .compat.compat_utils import get_package_info
        from .dependencies import available_dependencies

        write_debug('Optional libraries: %s' % (', '.join(sorted({
            join_nonempty(*get_package_info(m)) for m in available_dependencies.values()
        })) or 'none'))

        write_debug(f'Proxy map: {self.proxies}')
        write_debug(f'Request Handlers: {", ".join(rh.RH_NAME for rh in self._request_director.handlers.values())}')

        for plugin_type, plugins in (('Extractor', plugin_ies), ('Post-Processor', plugin_pps)):
            display_list = [
                klass.__name__ if klass.__name__ == name else f'{klass.__name__} as {name}'
                for name, klass in plugins.value.items()]
            if plugin_type == 'Extractor':
                display_list.extend(f'{plugins[-1].IE_NAME.partition("+")[2]} ({parent.__name__})'
                                    for parent, plugins in plugin_ies_overrides.value.items())
            if not display_list:
                continue
            write_debug(f'{plugin_type} Plugins: {", ".join(sorted(display_list))}')

        plugin_dirs_msg = 'none'
        if not plugin_dirs.value:
            plugin_dirs_msg = 'none (disabled)'
        else:
            found_plugin_directories = plugin_directories()
            if found_plugin_directories:
                plugin_dirs_msg = ', '.join(found_plugin_directories)

        write_debug(f'Plugin directories: {plugin_dirs_msg}')

    @functools.cached_property
    def proxies(self):
        """Global proxy configuration"""
        opts_proxy = self.params.get('proxy')
        if opts_proxy is not None:
            if opts_proxy == '':
                opts_proxy = '__noproxy__'
            proxies = {'all': opts_proxy}
        else:
            proxies = urllib.request.getproxies()
            # compat. Set HTTPS_PROXY to __noproxy__ to revert
            if 'http' in proxies and 'https' not in proxies:
                proxies['https'] = proxies['http']

        return proxies

    @functools.cached_property
    def cookiejar(self):
        """Global cookiejar instance"""
        try:
            return load_cookies(
                self.params.get('cookiefile'), self.params.get('cookiesfrombrowser'), self)
        except CookieLoadError as error:
            cause = error.__context__
            # compat: <=py3.9: `traceback.format_exception` has a different signature
            self.report_error(str(cause), tb=''.join(traceback.format_exception(None, cause, cause.__traceback__)))
            raise

    @property
    def _opener(self):
        """
        Get a urllib OpenerDirector from the Urllib handler (deprecated).
        """
        self.deprecation_warning('YoutubeDL._opener is deprecated, use YoutubeDL.urlopen()')
        handler = self._request_director.handlers['Urllib']
        return handler._get_instance(cookiejar=self.cookiejar, proxies=self.proxies)

    def _get_available_impersonate_targets(self):
        # TODO(future): make available as public API
        return [
            (target, rh.RH_NAME)
            for rh in self._request_director.handlers.values()
            if isinstance(rh, ImpersonateRequestHandler)
            for target in rh.supported_targets
        ]

    def _impersonate_target_available(self, target):
        # TODO(future): make available as public API
        return any(
            rh.is_supported_target(target)
            for rh in self._request_director.handlers.values()
            if isinstance(rh, ImpersonateRequestHandler))

    def urlopen(self, req):
        """ Start an HTTP download """
        if isinstance(req, str):
            req = Request(req)
        elif isinstance(req, urllib.request.Request):
            self.deprecation_warning(
                'Passing a urllib.request.Request object to YoutubeDL.urlopen() is deprecated. '
                'Use yt_dlp.networking.common.Request instead.')
            req = urllib_req_to_req(req)
        assert isinstance(req, Request)

        # compat: Assume user:pass url params are basic auth
        url, basic_auth_header = extract_basic_auth(req.url)
        if basic_auth_header:
            req.headers['Authorization'] = basic_auth_header
        req.url = sanitize_url(url)

        clean_proxies(proxies=req.proxies, headers=req.headers)
        clean_headers(req.headers)

        try:
            return self._request_director.send(req)
        except NoSupportingHandlers as e:
            for ue in e.unsupported_errors:
                # FIXME: This depends on the order of errors.
                if not (ue.handler and ue.msg):
                    continue
                if ue.handler.RH_KEY == 'Urllib' and 'unsupported url scheme: "file"' in ue.msg.lower():
                    raise RequestError(
                        'file:// URLs are disabled by default in yt-dlp for security reasons. '
                        'Use --enable-file-urls to enable at your own risk.', cause=ue) from ue
                if (
                    'unsupported proxy type: "https"' in ue.msg.lower()
                    and 'requests' not in self._request_director.handlers
                    and 'curl_cffi' not in self._request_director.handlers
                ):
                    raise RequestError(
                        'To use an HTTPS proxy for this request, one of the following dependencies needs to be installed: requests, curl_cffi')

                elif (
                    re.match(r'unsupported url scheme: "wss?"', ue.msg.lower())
                    and 'websockets' not in self._request_director.handlers
                ):
                    raise RequestError(
                        'This request requires WebSocket support. '
                        'Ensure one of the following dependencies are installed: websockets',
                        cause=ue) from ue

                elif re.match(r'unsupported (?:extensions: impersonate|impersonate target)', ue.msg.lower()):
                    raise RequestError(
                        f'Impersonate target "{req.extensions["impersonate"]}" is not available.'
                        f' See --list-impersonate-targets for available targets.'
                        f' This request requires browser impersonation, however you may be missing dependencies'
                        f' required to support this target.')
            raise
        except SSLError as e:
            if 'UNSAFE_LEGACY_RENEGOTIATION_DISABLED' in str(e):
                raise RequestError('UNSAFE_LEGACY_RENEGOTIATION_DISABLED: Try using --legacy-server-connect', cause=e) from e
            elif 'SSLV3_ALERT_HANDSHAKE_FAILURE' in str(e):
                raise RequestError(
                    'SSLV3_ALERT_HANDSHAKE_FAILURE: The server may not support the current cipher list. '
                    'Try using --legacy-server-connect', cause=e) from e
            raise

    def build_request_director(self, handlers, preferences=None):
        logger = _YDLLogger(self)
        headers = self.params['http_headers'].copy()
        proxies = self.proxies.copy()
        clean_headers(headers)
        clean_proxies(proxies, headers)

        director = RequestDirector(logger=logger, verbose=self.params.get('debug_printtraffic'))
        for handler in handlers:
            director.add_handler(handler(
                logger=logger,
                headers=headers,
                cookiejar=self.cookiejar,
                proxies=proxies,
                prefer_system_certs='no-certifi' in self.params['compat_opts'],
                verify=not self.params.get('nocheckcertificate'),
                **traverse_obj(self.params, {
                    'verbose': 'debug_printtraffic',
                    'source_address': 'source_address',
                    'timeout': 'socket_timeout',
                    'legacy_ssl_support': 'legacyserverconnect',
                    'enable_file_urls': 'enable_file_urls',
                    'impersonate': 'impersonate',
                    'client_cert': {
                        'client_certificate': 'client_certificate',
                        'client_certificate_key': 'client_certificate_key',
                        'client_certificate_password': 'client_certificate_password',
                    },
                }),
            ))
        director.preferences.update(preferences or [])
        if 'prefer-legacy-http-handler' in self.params['compat_opts']:
            director.preferences.add(lambda rh, _: 500 if rh.RH_KEY == 'Urllib' else 0)
        return director

    @functools.cached_property
    def _request_director(self):
        return self.build_request_director(_REQUEST_HANDLERS.values(), _RH_PREFERENCES)

    def encode(self, s):
        if isinstance(s, bytes):
            return s  # Already encoded

        try:
            return s.encode(self.get_encoding())
        except UnicodeEncodeError as err:
            err.reason = err.reason + '. Check your system encoding configuration or use the --encoding option.'
            raise

    def get_encoding(self):
        encoding = self.params.get('encoding')
        if encoding is None:
            encoding = preferredencoding()
        return encoding

    def _write_info_json(self, label, ie_result, infofn, overwrite=None):
        """ Write infojson and returns True = written, 'exists' = Already exists, False = skip, None = error """
        if overwrite is None:
            overwrite = self.params.get('overwrites', True)
        if not self.params.get('writeinfojson'):
            return False
        elif not infofn:
            self.write_debug(f'Skipping writing {label} infojson')
            return False
        elif not self._ensure_dir_exists(infofn):
            return None
        elif not overwrite and os.path.exists(infofn):
            self.to_screen(f'[info] {label.title()} metadata is already present')
            return 'exists'

        self.to_screen(f'[info] Writing {label} metadata as JSON to: {infofn}')
        try:
            write_json_file(self.sanitize_info(ie_result, self.params.get('clean_infojson', True)), infofn)
            return True
        except OSError:
            self.report_error(f'Cannot write {label} metadata to JSON file {infofn}')
            return None

    def _write_description(self, label, ie_result, descfn):
        """ Write description and returns True = written, False = skip, None = error """
        if not self.params.get('writedescription'):
            return False
        elif not descfn:
            self.write_debug(f'Skipping writing {label} description')
            return False
        elif not self._ensure_dir_exists(descfn):
            return None
        elif not self.params.get('overwrites', True) and os.path.exists(descfn):
            self.to_screen(f'[info] {label.title()} description is already present')
        elif ie_result.get('description') is None:
            self.to_screen(f'[info] There\'s no {label} description to write')
            return False
        else:
            try:
                self.to_screen(f'[info] Writing {label} description to: {descfn}')
                with open(descfn, 'w', encoding='utf-8') as descfile:
                    descfile.write(ie_result['description'])
            except OSError:
                self.report_error(f'Cannot write {label} description file {descfn}')
                return None
        return True

    def _write_subtitles(self, info_dict, filename):
        """ Write subtitles to file and return list of (sub_filename, final_sub_filename); or None if error"""
        ret = []
        subtitles = info_dict.get('requested_subtitles')
        if not (self.params.get('writesubtitles') or self.params.get('writeautomaticsub')):
            # subtitles download errors are already managed as troubles in relevant IE
            # that way it will silently go on when used with unsupporting IE
            return ret
        elif not subtitles:
            self.to_screen('[info] There are no subtitles for the requested languages')
            return ret
        sub_filename_base = self.prepare_filename(info_dict, 'subtitle')
        if not sub_filename_base:
            self.to_screen('[info] Skipping writing video subtitles')
            return ret

        for sub_lang, sub_info in subtitles.items():
            sub_format = sub_info['ext']
            sub_filename = subtitles_filename(filename, sub_lang, sub_format, info_dict.get('ext'))
            sub_filename_final = subtitles_filename(sub_filename_base, sub_lang, sub_format, info_dict.get('ext'))
            existing_sub = self.existing_file((sub_filename_final, sub_filename))
            if existing_sub:
                self.to_screen(f'[info] Video subtitle {sub_lang}.{sub_format} is already present')
                sub_info['filepath'] = existing_sub
                ret.append((existing_sub, sub_filename_final))
                continue

            self.to_screen(f'[info] Writing video subtitles to: {sub_filename}')
            if sub_info.get('data') is not None:
                try:
                    # Use newline='' to prevent conversion of newline characters
                    # See https://github.com/ytdl-org/youtube-dl/issues/10268
                    with open(sub_filename, 'w', encoding='utf-8', newline='') as subfile:
                        subfile.write(sub_info['data'])
                    sub_info['filepath'] = sub_filename
                    ret.append((sub_filename, sub_filename_final))
                    continue
                except OSError:
                    self.report_error(f'Cannot write video subtitles file {sub_filename}')
                    return None

            try:
                sub_copy = sub_info.copy()
                sub_copy.setdefault('http_headers', info_dict.get('http_headers'))
                self.dl(sub_filename, sub_copy, subtitle=True)
                sub_info['filepath'] = sub_filename
                ret.append((sub_filename, sub_filename_final))
            except (DownloadError, ExtractorError, OSError, ValueError, *network_exceptions) as err:
                msg = f'Unable to download video subtitles for {sub_lang!r}: {err}'
                if self.params.get('ignoreerrors') is not True:  # False or 'only_download'
                    if not self.params.get('ignoreerrors'):
                        self.report_error(msg)
                    raise DownloadError(msg)
                self.report_warning(msg)
        return ret

    def _write_thumbnails(self, label, info_dict, filename, thumb_filename_base=None):
        """ Write thumbnails to file and return list of (thumb_filename, final_thumb_filename); or None if error """
        write_all = self.params.get('write_all_thumbnails', False)
        thumbnails, ret = [], []
        if write_all or self.params.get('writethumbnail', False):
            thumbnails = info_dict.get('thumbnails') or []
            if not thumbnails:
                self.to_screen(f'[info] There are no {label} thumbnails to download')
                return ret
        multiple = write_all and len(thumbnails) > 1

        if thumb_filename_base is None:
            thumb_filename_base = filename
        if thumbnails and not thumb_filename_base:
            self.write_debug(f'Skipping writing {label} thumbnail')
            return ret

        if thumbnails and not self._ensure_dir_exists(filename):
            return None

        for idx, t in list(enumerate(thumbnails))[::-1]:
            thumb_ext = t.get('ext') or determine_ext(t['url'], 'jpg')
            if multiple:
                thumb_ext = f'{t["id"]}.{thumb_ext}'
            thumb_display_id = f'{label} thumbnail {t["id"]}'
            thumb_filename = replace_extension(filename, thumb_ext, info_dict.get('ext'))
            thumb_filename_final = replace_extension(thumb_filename_base, thumb_ext, info_dict.get('ext'))

            existing_thumb = self.existing_file((thumb_filename_final, thumb_filename))
            if existing_thumb:
                self.to_screen('[info] {} is already present'.format((
                    thumb_display_id if multiple else f'{label} thumbnail').capitalize()))
                t['filepath'] = existing_thumb
                ret.append((existing_thumb, thumb_filename_final))
            else:
                self.to_screen(f'[info] Downloading {thumb_display_id} ...')
                try:
                    uf = self.urlopen(Request(t['url'], headers=t.get('http_headers', {})))
                    self.to_screen(f'[info] Writing {thumb_display_id} to: {thumb_filename}')
                    with open(thumb_filename, 'wb') as thumbf:
                        shutil.copyfileobj(uf, thumbf)
                    ret.append((thumb_filename, thumb_filename_final))
                    t['filepath'] = thumb_filename
                except network_exceptions as err:
                    if isinstance(err, HTTPError) and err.status == 404:
                        self.to_screen(f'[info] {thumb_display_id.title()} does not exist')
                    else:
                        self.report_warning(f'Unable to download {thumb_display_id}: {err}')
                    thumbnails.pop(idx)
            if ret and not write_all:
                break
        return ret<|MERGE_RESOLUTION|>--- conflicted
+++ resolved
@@ -650,16 +650,14 @@
         self.cache = Cache(self)
         self.__header_cookies = []
 
-<<<<<<< HEAD
         # compat for API: load plugins if they have not already
         if not all_plugins_loaded.value:
             load_all_plugins()
-=======
+
         try:
             windows_enable_vt_mode()
         except Exception as e:
             self.write_debug(f'Failed to enable VT mode: {e}')
->>>>>>> f7a1f2d8
 
         stdout = sys.stderr if self.params.get('logtostderr') else sys.stdout
         self._out_files = Namespace(
