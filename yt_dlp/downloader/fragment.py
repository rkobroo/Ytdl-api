--- conflicted
+++ resolved
@@ -12,18 +12,8 @@
 from ..compat import compat_os_name
 from ..networking import Request
 from ..networking.exceptions import HTTPError, IncompleteRead
-<<<<<<< HEAD
-from ..utils import (
-    HTTPHeaderDict,
-    DownloadError,
-    RetryManager,
-    encodeFilename,
-    traverse_obj,
-)
-=======
 from ..utils import DownloadError, RetryManager, encodeFilename, traverse_obj
 from ..utils.networking import HTTPHeaderDict
->>>>>>> d05b35d7
 
 
 class HttpQuietDownloader(HttpFD):
