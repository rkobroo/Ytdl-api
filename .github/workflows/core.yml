--- conflicted
+++ resolved
@@ -36,14 +36,8 @@
       fail-fast: false
       matrix:
         os: [ubuntu-latest]
-<<<<<<< HEAD
         # CPython 3.8 is in quick-test
         python-version: ['3.9', '3.10', '3.11', '3.12', pypy-3.8, pypy-3.10]
-        run-tests-ext: [sh]
-=======
-        # CPython 3.11 is in quick-test
-        python-version: ['3.8', '3.9', '3.10', '3.12', pypy-3.8, pypy-3.10]
->>>>>>> 225cf2b8
         include:
         # atleast one of each CPython/PyPy tests must be in windows
         - os: windows-latest
